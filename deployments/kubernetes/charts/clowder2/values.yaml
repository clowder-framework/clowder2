--- conflicted
+++ resolved
@@ -144,13 +144,8 @@
   # storage
   persistence:
     # storage size for database
-<<<<<<< HEAD
-    #size: 8Gi
-
-=======
     size: 8Gi
-    
->>>>>>> 5b0c9031
+
     # pick fast non network storage
     storageClass: csi-cinder-sc-retain
 
