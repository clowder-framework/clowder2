--- conflicted
+++ resolved
@@ -51,21 +51,6 @@
     pullPolicy: IfNotPresent
     # Overrides the image tag whose default is the chart appVersion.
     tag: ""
-<<<<<<< HEAD
-  env:
-    MINIO_SERVER_URL: clowder2-minio:9000
-    MINIO_SECURE: "true"
-    MINIO_UPLOAD_CHUNK_SIZE: "10485760"
-    MINIO_BUCKET_NAME: clowder
-    MONGODB_URL: mongodb://clowder2-mongodb:27017
-    oauth2_scheme_auth_url: http://clowder2-keycloak-headless:8080/keycloak/realms/clowder/protocol/openid-connect/auth?client_id=clowder2-backend&response_type=code
-    auth_register_url: /keycloak/realms/clowder/protocol/openid-connect/registrations?client_id=clowder2-backend&response_type=code&redirect_uri=$(auth_redirect_uri)&scope=openid%20email
-    auth_token_url: http://clowder2-keycloak-headless:8080/keycloak/realms/clowder/protocol/openid-connect/token
-    elasticsearch_url: http://clowder2-elasticsearch:9200
-    RABBITMQ_HOST: clowder2-rabbitmq
-    API_HOST: http://clowder2-backend:80
-=======
->>>>>>> 0a64e47d
   service:
     type: ClusterIP
     port: 80
@@ -197,17 +182,11 @@
   image:
     repository: clowder/clowder2-messages
     pullPolicy: Always
-  env:
-    MONGODB_URL: mongodb://clowder2-mongodb:27017
-    RABBITMQ_HOST: clowder2-rabbitmq
 
 heartbeat:
   image:
     repository: clowder/clowder2-heartbeat
     pullPolicy: Always
-  env:
-    MONGODB_URL: mongodb://clowder2-mongodb:27017
-    RABBITMQ_HOST: clowder2-rabbitmq
 
 ## list of extractors to be installed. Each extractor should have the
 ## following fields:
