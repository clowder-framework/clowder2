apiVersion: apps/v1
kind: Deployment
metadata:
  name: {{ include "clowder2.fullname" . }}-backend
  labels:
    {{- include "clowder2.labels" . | nindent 4 }}
spec:
  {{- if not .Values.autoscaling.enabled }}
  replicas: {{ .Values.replicaCount }}
  {{- end }}
  selector:
    matchLabels:
      app.kubernetes.io/name: {{ include "clowder2.fullname" . }}-backend
      app.kubernetes.io/instance: {{ .Release.Name }}
  template:
    metadata:
      {{- with .Values.podAnnotations }}
      annotations:
        {{- toYaml . | nindent 8 }}
      {{- end }}
      labels:
        app.kubernetes.io/name: {{ include "clowder2.fullname" . }}-backend
        app.kubernetes.io/instance: {{ .Release.Name }}
    spec:
      {{- with .Values.imagePullSecrets }}
      imagePullSecrets:
        {{- toYaml . | nindent 8 }}
      {{- end }}
      serviceAccountName: {{ include "clowder2.serviceAccountName" . }}
      securityContext:
        {{- toYaml .Values.podSecurityContext | nindent 8 }}
      containers:
        - name: backend
          securityContext:
            {{- toYaml .Values.securityContext | nindent 12 }}
          image: "{{ .Values.backend.image.repository }}:{{ .Values.backend.image.tag | default .Chart.AppVersion }}"
          imagePullPolicy: {{ .Values.backend.image.pullPolicy }}
          env:
            - name: WEB_CONCURRENCY
              value: "1"
            - name: MINIO_SERVER_URL
<<<<<<< HEAD
              value: {{ .Values.backend.env.MINIO_SERVER_URL }}
=======
              value: {{ include "clowder2.releaseName" . }}-minio:9000
>>>>>>> 0a64e47d
            - name: MINIO_EXTERNAL_SERVER_URL
              value: minio-api.{{ .Values.hostname }}
            - name: MINIO_SECURE
              value: {{ .Values.backend.env.MINIO_SECURE | quote }}
            - name: MINIO_BUCKET_NAME
              value: {{ .Values.backend.env.MINIO_BUCKET_NAME }}
            - name: MINIO_ACCESS_KEY
              value: {{ .Values.minio.auth.rootUser }}
            - name: MINIO_SECRET_KEY
              {{- if .Values.backend.existingSecret }}
              valueFrom:
                secretKeyRef:
                  name: {{ .Values.backend.existingSecret }}
                  key: {{ .Values.backend.existingMinioSecretKey | default "root-password" }}
              {{- else }}
              valueFrom:
                secretKeyRef:
                  name: {{ include "clowder2.fullname" . }}-minio
                  key: root-password
              {{- end }}
            - name: MINIO_UPLOAD_CHUNK_SIZE
              value: {{ .Values.backend.env.MINIO_UPLOAD_CHUNK_SIZE | quote}}
            - name: MONGODB_URL
<<<<<<< HEAD
              value: {{ .Values.backend.env.MONGODB_URL }}
=======
              value: mongodb://{{ include "clowder2.releaseName" . }}-mongodb:27017
>>>>>>> 0a64e47d
            - name: MONGO_DATABASE
              value: {{ .Values.mongodb.database }}
            - name: CLOWDER2_URL
              value: http://{{ .Values.hostname }}
            - name: auth_base
              value: $(CLOWDER2_URL)
            - name: auth_realm
              value: {{ .Values.auth.realm }}
            - name: auth_client_id
              value: {{ .Values.auth.clientID }}
            - name: auth_redirect_uri
              value: $(CLOWDER2_URL)/api/v2/auth
            - name: auth_url
              value: $(CLOWDER2_URL)/keycloak/realms/clowder/protocol/openid-connect/auth?client_id=clowder2-backend&response_type=code
            - name: oauth2_scheme_auth_url
<<<<<<< HEAD
              value: {{ .Values.backend.env.oauth2_scheme_auth_url }}
=======
              value: http://{{ include "clowder2.releaseName" .}}-keycloak-headless:8080/keycloak/realms/clowder/protocol/openid-connect/auth?client_id=clowder2-backend&response_type=code
>>>>>>> 0a64e47d
            - name: auth_register_url
              value: $(CLOWDER2_URL){{ .Values.backend.env.auth_register_url }}
            - name: auth_token_url
<<<<<<< HEAD
              value: {{ .Values.backend.env.auth_token_url }}
=======
              value: http://{{ include "clowder2.releaseName" .}}-keycloak-headless:8080/keycloak/realms/clowder/protocol/openid-connect/token
>>>>>>> 0a64e47d
            - name: auth_server_url
              value: $(CLOWDER2_URL)/keycloak/
            - name: keycloak_base
              value: $(CLOWDER2_URL)/api
            - name: frontend_url
              value: $(CLOWDER2_URL)
            - name: elasticsearch_url
<<<<<<< HEAD
              value: {{ .Values.backend.env.elasticsearch_url }}
=======
              value: http://{{ include "clowder2.releaseName" . }}-elasticsearch:9200
>>>>>>> 0a64e47d
            - name: elasticsearch_no_of_shards
              value: "5"
            - name: elasticsearch_no_of_replicas
              value: "5"
            - name: RABBITMQ_USER
              value: {{ .Values.rabbitmq.auth.username }}
            - name: RABBITMQ_PASS
              {{- if .Values.backend.existingSecret }}
              valueFrom:
                secretKeyRef:
                  name: {{ .Values.backend.existingSecret }}
                  key: {{ .Values.backend.existingRabbitMQSecretKey | default "rabbitmq-password" }}
              {{- else }}
              valueFrom:
                secretKeyRef:
                  name: {{ include "clowder2.fullname" . }}-rabbitmq
                  key: rabbitmq-password
              {{- end }}
            - name: RABBITMQ_HOST
<<<<<<< HEAD
              value: {{ .Values.backend.env.RABBITMQ_HOST }}
            - name: HEARTBEAT_EXCHANGE
              value: "extractors"
            - name: API_HOST
              value: {{ .Values.backend.env.API_HOST }}
=======
              value: {{ include "clowder2.releaseName" .  }}-rabbitmq
            - name: HEARTBEAT_EXCHANGE
              value: "extractors"
            - name: API_HOST
              value: http://{{ include "clowder2.fullname" . }}-backend:{{ .Values.backend.service.port }}
>>>>>>> 0a64e47d
          ports:
            - name: http
              containerPort: 80
              protocol: TCP
          livenessProbe:
            httpGet:
              path: /
              port: http
          readinessProbe:
            httpGet:
              path: /
              port: http
          resources:
            {{- toYaml .Values.resources | nindent 12 }}
      {{- with .Values.nodeSelector }}
      nodeSelector:
        {{- toYaml . | nindent 8 }}
      {{- end }}
      {{- with .Values.affinity }}
      affinity:
        {{- toYaml . | nindent 8 }}
      {{- end }}
      {{- with .Values.tolerations }}
      tolerations:
        {{- toYaml . | nindent 8 }}
      {{- end }}<|MERGE_RESOLUTION|>--- conflicted
+++ resolved
@@ -39,17 +39,13 @@
             - name: WEB_CONCURRENCY
               value: "1"
             - name: MINIO_SERVER_URL
-<<<<<<< HEAD
-              value: {{ .Values.backend.env.MINIO_SERVER_URL }}
-=======
               value: {{ include "clowder2.releaseName" . }}-minio:9000
->>>>>>> 0a64e47d
             - name: MINIO_EXTERNAL_SERVER_URL
               value: minio-api.{{ .Values.hostname }}
             - name: MINIO_SECURE
-              value: {{ .Values.backend.env.MINIO_SECURE | quote }}
+              value: "true"
             - name: MINIO_BUCKET_NAME
-              value: {{ .Values.backend.env.MINIO_BUCKET_NAME }}
+              value: clowder
             - name: MINIO_ACCESS_KEY
               value: {{ .Values.minio.auth.rootUser }}
             - name: MINIO_SECRET_KEY
@@ -65,13 +61,9 @@
                   key: root-password
               {{- end }}
             - name: MINIO_UPLOAD_CHUNK_SIZE
-              value: {{ .Values.backend.env.MINIO_UPLOAD_CHUNK_SIZE | quote}}
+              value: "10485760"
             - name: MONGODB_URL
-<<<<<<< HEAD
-              value: {{ .Values.backend.env.MONGODB_URL }}
-=======
               value: mongodb://{{ include "clowder2.releaseName" . }}-mongodb:27017
->>>>>>> 0a64e47d
             - name: MONGO_DATABASE
               value: {{ .Values.mongodb.database }}
             - name: CLOWDER2_URL
@@ -87,19 +79,11 @@
             - name: auth_url
               value: $(CLOWDER2_URL)/keycloak/realms/clowder/protocol/openid-connect/auth?client_id=clowder2-backend&response_type=code
             - name: oauth2_scheme_auth_url
-<<<<<<< HEAD
-              value: {{ .Values.backend.env.oauth2_scheme_auth_url }}
-=======
               value: http://{{ include "clowder2.releaseName" .}}-keycloak-headless:8080/keycloak/realms/clowder/protocol/openid-connect/auth?client_id=clowder2-backend&response_type=code
->>>>>>> 0a64e47d
             - name: auth_register_url
-              value: $(CLOWDER2_URL){{ .Values.backend.env.auth_register_url }}
+              value: $(CLOWDER2_URL)/keycloak/realms/clowder/protocol/openid-connect/registrations?client_id=clowder2-backend&response_type=code&redirect_uri=$(auth_redirect_uri)&scope=openid%20email
             - name: auth_token_url
-<<<<<<< HEAD
-              value: {{ .Values.backend.env.auth_token_url }}
-=======
               value: http://{{ include "clowder2.releaseName" .}}-keycloak-headless:8080/keycloak/realms/clowder/protocol/openid-connect/token
->>>>>>> 0a64e47d
             - name: auth_server_url
               value: $(CLOWDER2_URL)/keycloak/
             - name: keycloak_base
@@ -107,11 +91,7 @@
             - name: frontend_url
               value: $(CLOWDER2_URL)
             - name: elasticsearch_url
-<<<<<<< HEAD
-              value: {{ .Values.backend.env.elasticsearch_url }}
-=======
               value: http://{{ include "clowder2.releaseName" . }}-elasticsearch:9200
->>>>>>> 0a64e47d
             - name: elasticsearch_no_of_shards
               value: "5"
             - name: elasticsearch_no_of_replicas
@@ -131,19 +111,11 @@
                   key: rabbitmq-password
               {{- end }}
             - name: RABBITMQ_HOST
-<<<<<<< HEAD
-              value: {{ .Values.backend.env.RABBITMQ_HOST }}
-            - name: HEARTBEAT_EXCHANGE
-              value: "extractors"
-            - name: API_HOST
-              value: {{ .Values.backend.env.API_HOST }}
-=======
               value: {{ include "clowder2.releaseName" .  }}-rabbitmq
             - name: HEARTBEAT_EXCHANGE
               value: "extractors"
             - name: API_HOST
               value: http://{{ include "clowder2.fullname" . }}-backend:{{ .Values.backend.service.port }}
->>>>>>> 0a64e47d
           ports:
             - name: http
               containerPort: 80
