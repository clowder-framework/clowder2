apiVersion: apps/v1
kind: Deployment
metadata:
  name: {{ include "clowder2.fullname" . }}-heartbeat
  labels:
    {{- include "clowder2.labels" . | nindent 4 }}
spec:
  {{- if not .Values.autoscaling.enabled }}
  replicas: {{ .Values.replicaCount }}
  {{- end }}
  selector:
    matchLabels:
      app.kubernetes.io/name: {{ include "clowder2.fullname" . }}-heartbeat
      app.kubernetes.io/instance: {{ .Release.Name }}
  template:
    metadata:
      {{- with .Values.podAnnotations }}
      annotations:
        {{- toYaml . | nindent 8 }}
      {{- end }}
      labels:
        app.kubernetes.io/name: {{ include "clowder2.fullname" . }}-heartbeat
        app.kubernetes.io/instance: {{ .Release.Name }}
    spec:
      {{- with .Values.imagePullSecrets }}
      imagePullSecrets:
        {{- toYaml . | nindent 8 }}
      {{- end }}
      containers:
        - name: extractors-heartbeat
          securityContext:
            {{- toYaml .Values.securityContext | nindent 12 }}
          image: "{{ .Values.heartbeat.image.repository }}:{{ .Values.heartbeat.image.tag | default .Chart.AppVersion }}"
          imagePullPolicy: {{ .Values.heartbeat.image.pullPolicy }}
          env:
            - name: MONGODB_URL
<<<<<<< HEAD
              value: {{ .Values.heartbeat.env.MONGODB_URL }}
=======
              value: mongodb://{{ include "clowder2.releaseName" . }}-mongodb:27017
>>>>>>> 0a64e47d
            - name: RABBITMQ_USER
              value: {{ .Values.rabbitmq.auth.username }}
            - name: RABBITMQ_PASS
              {{- if .Values.heartbeat.existingSecret }}
              valueFrom:
                secretKeyRef:
                  name: {{.Values.heartbeat.existingSecret }}
                  key: {{.Values.heartbeat.existingRabbitMQSecretKey | default "rabbitmq-password" }}
              {{- else }}
              valueFrom:
                secretKeyRef:
                  name: {{include "clowder2.fullname" . }}-rabbitmq
                  key: rabbitmq-password
              {{- end }}
            - name: RABBITMQ_HOST
<<<<<<< HEAD
              value: {{ .Values.heartbeat.env.RABBITMQ_HOST }}
=======
              value: {{ include "clowder2.releaseName" .  }}-rabbitmq
>>>>>>> 0a64e47d
      {{- with .Values.nodeSelector }}
      nodeSelector:
        {{- toYaml . | nindent 8 }}
      {{- end }}
      {{- with .Values.affinity }}
      affinity:
        {{- toYaml . | nindent 8 }}
      {{- end }}
      {{- with .Values.tolerations }}
      tolerations:
        {{- toYaml . | nindent 8 }}
      {{- end }}<|MERGE_RESOLUTION|>--- conflicted
+++ resolved
@@ -34,11 +34,7 @@
           imagePullPolicy: {{ .Values.heartbeat.image.pullPolicy }}
           env:
             - name: MONGODB_URL
-<<<<<<< HEAD
-              value: {{ .Values.heartbeat.env.MONGODB_URL }}
-=======
               value: mongodb://{{ include "clowder2.releaseName" . }}-mongodb:27017
->>>>>>> 0a64e47d
             - name: RABBITMQ_USER
               value: {{ .Values.rabbitmq.auth.username }}
             - name: RABBITMQ_PASS
@@ -54,11 +50,7 @@
                   key: rabbitmq-password
               {{- end }}
             - name: RABBITMQ_HOST
-<<<<<<< HEAD
-              value: {{ .Values.heartbeat.env.RABBITMQ_HOST }}
-=======
               value: {{ include "clowder2.releaseName" .  }}-rabbitmq
->>>>>>> 0a64e47d
       {{- with .Values.nodeSelector }}
       nodeSelector:
         {{- toYaml . | nindent 8 }}
