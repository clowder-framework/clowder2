import * as React from 'react';
import Table from '@mui/material/Table';
import TableBody from '@mui/material/TableBody';
import TableCell from '@mui/material/TableCell';
import TableContainer from '@mui/material/TableContainer';
import TableHead from '@mui/material/TableHead';
import TableRow from '@mui/material/TableRow';
import Paper from '@mui/material/Paper';
import {useSelector} from "react-redux";
import {RootState} from "../../types/data";
import {useNavigate} from "react-router-dom";
import {Button} from "@mui/material";
import FileMenu from "./FileMenu";
import FolderIcon from '@mui/icons-material/Folder';
import InsertDriveFileIcon from '@mui/icons-material/InsertDriveFile';
import {parseDate} from "../../utils/common";
import {VersionChip} from "../versions/VersionChip";

type FilesTableProps = {
	datasetId: string | undefined,
	datasetName: string
}

const iconStyle = {
	"vertical-align": "middle"
}

export default function FilesTable(props: FilesTableProps) {
	// mapStateToProps
	const filesInDataset = useSelector((state:RootState) => state.dataset.files);
	const foldersInDataset = useSelector((state:RootState) => state.dataset.folders);
	// use history hook to redirect/navigate between routes
	const history = useNavigate();
	const selectFile = (selectedFileId: string) => {
		// Redirect to file route with file Id and dataset id
		history(`/files/${selectedFileId}?dataset=${props.datasetId}&name=${props.datasetName}`);
	};
	const selectFolder = (selectedFolderId: string) => {
		// Redirect to file route with file Id and dataset id
		history(`/datasets/${props.datasetId}?folder=${selectedFolderId}`);
	};
	return (
		<TableContainer component={Paper}>
			<Table sx={{ minWidth: 650 }} aria-label="simple table">
				<TableHead>
					<TableRow>
						<TableCell>Name</TableCell>
						<TableCell align="right">Updated</TableCell>
						<TableCell align="right">Size</TableCell>
						<TableCell align="right">Type</TableCell>
						<TableCell align="right"></TableCell>
					</TableRow>
				</TableHead>
				<TableBody>
					{
						foldersInDataset.map((folder) => (
							<TableRow
								key={folder.id}
								sx={{'&:last-child td, &:last-child th': {border: 0}}}
							>
								<TableCell component="th" scope="row">
<<<<<<< HEAD
									<FolderIcon color="primary" sx={{verticalAlign: 'middle'}}/><Button onClick={() => selectFolder(folder.id)}>{folder.name}</Button>
=======
									<FolderIcon sx={iconStyle}/>
									<Button onClick={() => selectFolder(folder.id)}>{folder.name}</Button>
>>>>>>> 1a4fd163
								</TableCell>
								<TableCell align="right">by {folder.author.first_name} {folder.author.last_name}</TableCell>
								<TableCell align="right">&nbsp;</TableCell>
								<TableCell align="right">&nbsp;</TableCell>
								<TableCell align="right">&nbsp;</TableCell>
							</TableRow>))
					}
					{
						filesInDataset.map((file) => (
						<TableRow
							key={file.id}
							sx={{ '&:last-child td, &:last-child th': { border: 0 } }}
						>
							<TableCell component="th" scope="row">
<<<<<<< HEAD
								<InsertDriveFileIcon color="primary" sx={{verticalAlign: 'middle'}}/>
=======
								<InsertDriveFileIcon sx={iconStyle}/>
>>>>>>> 1a4fd163
								<Button onClick={() => selectFile(file.id)}>{file.name}</Button>
								{/*TODO this should be version number; for now put version ID instead*/}
								<VersionChip versionNumber={file.version.slice(0,2)}/>
							</TableCell>
							<TableCell align="right">{parseDate(file.created)} by {file.creator.first_name} {file.creator.last_name}</TableCell>
							<TableCell align="right">{file.size}</TableCell>
							<TableCell align="right">{file.contentType}</TableCell>
							<TableCell align="right"><FileMenu file={file}/></TableCell>
						</TableRow>))
					}
				</TableBody>
			</Table>
		</TableContainer>
	);
}<|MERGE_RESOLUTION|>--- conflicted
+++ resolved
@@ -59,12 +59,8 @@
 								sx={{'&:last-child td, &:last-child th': {border: 0}}}
 							>
 								<TableCell component="th" scope="row">
-<<<<<<< HEAD
-									<FolderIcon color="primary" sx={{verticalAlign: 'middle'}}/><Button onClick={() => selectFolder(folder.id)}>{folder.name}</Button>
-=======
-									<FolderIcon sx={iconStyle}/>
+									<FolderIcon color="primary" sx={iconStyle}/>
 									<Button onClick={() => selectFolder(folder.id)}>{folder.name}</Button>
->>>>>>> 1a4fd163
 								</TableCell>
 								<TableCell align="right">by {folder.author.first_name} {folder.author.last_name}</TableCell>
 								<TableCell align="right">&nbsp;</TableCell>
@@ -79,11 +75,7 @@
 							sx={{ '&:last-child td, &:last-child th': { border: 0 } }}
 						>
 							<TableCell component="th" scope="row">
-<<<<<<< HEAD
-								<InsertDriveFileIcon color="primary" sx={{verticalAlign: 'middle'}}/>
-=======
-								<InsertDriveFileIcon sx={iconStyle}/>
->>>>>>> 1a4fd163
+								<InsertDriveFileIcon color="primary" sx={iconStyle}/>
 								<Button onClick={() => selectFile(file.id)}>{file.name}</Button>
 								{/*TODO this should be version number; for now put version ID instead*/}
 								<VersionChip versionNumber={file.version.slice(0,2)}/>
