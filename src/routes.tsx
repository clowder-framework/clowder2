--- conflicted
+++ resolved
@@ -1,5 +1,5 @@
 import React from "react";
-import {Route, Navigate, Routes, BrowserRouter, Link} from "react-router-dom";
+import {Route, Navigate, Routes, BrowserRouter} from "react-router-dom";
 
 import {Dashboard} from "./components/Dashbard";
 import {Dataset as DatasetComponent} from "./components/datasets/Dataset";
@@ -30,10 +30,8 @@
 			<Route path="/login" element={<LoginComponent/>} />
 			<Route path="/logout" element={<LogoutComponent/>} />
 			<Route path="/register" element={<RegisterComponent/>} />
-<<<<<<< HEAD
 			<Route path="/auth/login" element={<RedirectLoginComponent/>} />
 			<Route path="/auth" element={<AuthComponent/>} />
-=======
 			<Route path="*"
 				element={
 					<main style={{ padding: "1rem" }}>
@@ -41,7 +39,6 @@
 					</main>
 				}
 			/>
->>>>>>> 8d8ca207
 		</Routes>
 	</BrowserRouter>
 );
