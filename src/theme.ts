import { createTheme } from '@mui/material/styles';

// A custom theme for this app
const theme = createTheme({
<<<<<<< HEAD
	palette: {
		background: {
			default: "#F8F8F8"
=======
	typography: {
		fontFamily: [
			'Open Sans',
			'sans-serif',
		].join(','),
	},
	palette:{
		primary:{
			light: "#F7941E",
			main: "#F7941E",
			dark: "#e65100",
			contrastText: '#ffffff',
		},
		secondary:{
			light: "#868E96",
			main: "#6C757D",
			dark: "#333333",
		},
		info:{
			main:"#0086A1"
>>>>>>> a25957c2
		}
	}
});

export default theme;<|MERGE_RESOLUTION|>--- conflicted
+++ resolved
@@ -2,11 +2,6 @@
 
 // A custom theme for this app
 const theme = createTheme({
-<<<<<<< HEAD
-	palette: {
-		background: {
-			default: "#F8F8F8"
-=======
 	typography: {
 		fontFamily: [
 			'Open Sans',
@@ -27,7 +22,9 @@
 		},
 		info:{
 			main:"#0086A1"
->>>>>>> a25957c2
+		},
+		background: {
+			default: "#F8F8F8"
 		}
 	}
 });
