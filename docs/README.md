--- conflicted
+++ resolved
@@ -4,11 +4,6 @@
 
 Install with ```pip install mkdocs-material```.
 
-<<<<<<< HEAD
 Develop with ```mkdocs serve```.
-=======
-If you have installed `sphinx-autobuild docs/source docs/build/html` you can use it to automatically rebuild the docs
-when you make changes.
->>>>>>> 980dae11
 
 Build with ```mkdocs build```.