--- conflicted
+++ resolved
@@ -5,7 +5,7 @@
 
 Currently deployed at https://clowder2.readthedocs.io.
 
-If you have installed `sphinx-autobuild docs/source docs/build/html` you can use it to automatically rebuild the docs 
+If you have installed `sphinx-autobuild docs/source docs/build/html` you can use it to automatically rebuild the docs
 when you make changes.
 
 ```shell
@@ -28,11 +28,7 @@
 make linkcheck
 ```
 
-<<<<<<< HEAD
-# spell checking
-=======
 You can check spelling with `make spelling`. This requires `enchant` to be installed.
->>>>>>> 66abc2ec
 
 ```shell
 # install enchant once, on mac
