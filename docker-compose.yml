--- conflicted
+++ resolved
@@ -156,11 +156,7 @@
         POSTGRES_PASSWORD: password
 
   keycloak:
-<<<<<<< HEAD
-      image: quay.io/keycloak/keycloak:latest
-=======
       image: quay.io/keycloak/keycloak:19.0
->>>>>>> ec0d96b1
       networks:
         - clowder2
       volumes:
