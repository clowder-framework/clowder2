--- conflicted
+++ resolved
@@ -50,21 +50,6 @@
       RABBITMQ_HOST: ${RABBITMQ_HOST:-rabbitmq}
       RABBITMQ_USER: ${RABBITMQ_USER:-guest}
       RABBITMQ_PASS: ${RABBITMQ_PASS:-guest}
-<<<<<<< HEAD
-      API_HOST: ${API_HOST:-http://localhost}
-      elasticsearch_url: ${elasticsearch_url:-http://elasticsearch:9200}
-      auth_base: ${auth_base:-http://localhost}
-      auth_realm: ${auth_realm:-clowder}
-      auth_client_id: ${auth_client_id:-clowder2-backend}
-      auth_redirect_uri: ${auth_redirect_uri:-http://localhost:80/api/v2/auth}
-      auth_url: ${auth_url:-http://localhost/keycloak/realms/clowder/protocol/openid-connect/auth?client_id=clowder2-backend&response_type=code}
-      oauth2_scheme_auth_url: ${oauth2_scheme_auth_url:-http://keycloak:8080/keycloak/realms/clowder/protocol/openid-connect/auth?client_id=clowder2-backend&response_type=code}
-      auth_register_url: ${auth_register_url:-http://localhost/keycloak/realms/clowder/protocol/openid-connect/registrations?client_id=clowder2-backend&response_type=code}
-      auth_token_url: ${auth_token_url:-http://keycloak:8080/keycloak/realms/clowder/protocol/openid-connect/token}
-      auth_server_url: ${auth_server_url:-http://keycloak:8080/keycloak/}
-      keycloak_base: ${keycloak_base:-http://localhost/api}
-      frontend_url: ${frontend_url:-http://localhost}
-=======
       API_HOST: ${API_HOST:-http://backend}
       elasticsearch_url: http://elasticsearch:9200
       auth_base: http://localhost
@@ -78,7 +63,6 @@
       auth_server_url: http://keycloak:8080/keycloak/
       keycloak_base: http://localhost/api
       frontend_url: http://localhost
->>>>>>> 377177eb
     depends_on:
       - mongo
       - minio-nginx
