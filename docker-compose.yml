--- conflicted
+++ resolved
@@ -39,17 +39,13 @@
   backend:
     image: 'clowder/clowder2-backend'
     build:
-      context: ./backend
+      context: backend
     networks:
       - clowder2
     environment:
       MONGODB_URL: mongodb://mongo:27017
       MINIO_SERVER_URL: minio-nginx:9000
-<<<<<<< HEAD
-      elasticsearch_url: elasticsearch:9200
-=======
       RABBITMQ_HOST: rabbitmq:15672
->>>>>>> 70526639
       auth_base: http://localhost
       auth_url: http://localhost/keycloak/realms/clowder/protocol/openid-connect/auth?client_id=clowder2-backend&response_type=code
       oauth2_scheme_auth_url: http://keycloak:8080/keycloak/realms/clowder/protocol/openid-connect/auth?client_id=clowder2-backend&response_type=code
@@ -71,7 +67,7 @@
   frontend:
     image: "clowder/clowder2-frontend"
     build:
-      context: ./frontend
+      context: frontend
     networks:
       - clowder2
     depends_on:
@@ -141,7 +137,7 @@
     networks:
       - clowder2
     volumes:
-      - ./docker/minio-nginx.conf:/etc/nginx/nginx.conf:ro
+      - ./nginx.conf:/etc/nginx/nginx.conf:ro
     depends_on:
       - minio1
       - minio2
@@ -160,12 +156,12 @@
         POSTGRES_PASSWORD: password
 
   keycloak:
-      image: quay.io/keycloak/keycloak:19.0.2
+      image: quay.io/keycloak/keycloak:latest
       networks:
         - clowder2
       volumes:
-        - ./scripts/keycloak/clowder-realm-prod.json:/opt/keycloak/data/import/realm.json:ro
-        - ./scripts/keycloak/clowder-theme/:/opt/keycloak/themes/clowder-theme/:ro
+        - ./backend/keycloak/clowder-realm-prod.json:/opt/keycloak/data/import/realm.json:ro
+        - ./backend/keycloak/clowder-theme/:/opt/keycloak/themes/clowder-theme/:ro
       command:
         - start-dev
         - --http-relative-path /keycloak
