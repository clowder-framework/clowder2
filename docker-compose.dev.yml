version: '3.7'

# Settings and configurations that are common for all containers
x-minio-common: &minio-common
  image: quay.io/minio/minio:RELEASE.2022-01-25T19-56-04Z
  command: server --console-address ":9001" http://minio{1...4}/data
  expose:
    - "9000"
    - "9001"
  environment:
    MINIO_ROOT_USER: minioadmin
    MINIO_ROOT_PASSWORD: minioadmin
  healthcheck:
    test: ["CMD", "curl", "-f", "http://localhost:9000/minio/health/live"]
    interval: 30s
    timeout: 20s
    retries: 3

services:

  mongo:
    image: mongo:5.0
    ports:
      - "27017:27017"
    volumes:
      - mongo:/data/db

  minio1:
    <<: *minio-common
    hostname: minio1
    volumes:
      - data1:/data

  minio2:
    <<: *minio-common
    hostname: minio2
    volumes:
      - data2:/data

  minio3:
    <<: *minio-common
    hostname: minio3
    volumes:
      - data3:/data

  minio4:
    <<: *minio-common
    hostname: minio4
    volumes:
      - data4:/data

  minio-nginx:
    image: nginx:1.19.2-alpine
    hostname: nginx
    volumes:
      - ./nginx.conf:/etc/nginx/nginx.conf:ro
    ports:
      - "9000:9000"
      - "9001:9001"
    depends_on:
      - minio1
      - minio2
      - minio3
      - minio4

  postgres:
      image: postgres
      volumes:
        - postgres_data:/var/lib/postgresql/data
      environment:
        POSTGRES_DB: keycloak
        POSTGRES_USER: keycloak
        POSTGRES_PASSWORD: password

  keycloak:
      image: quay.io/keycloak/keycloak:latest
      volumes:
        - ./backend/keycloak/clowder-realm-dev.json:/opt/keycloak/data/import/realm.json:ro
        - ./backend/keycloak/clowder-theme/:/opt/keycloak/themes/clowder-theme/:ro
      command:
        - start-dev
        - --http-relative-path /keycloak
        - --import-realm
      environment:
        KEYCLOAK_ADMIN: admin
        KEYCLOAK_ADMIN_PASSWORD: admin
        KC_DB: postgres
        KC_DB_URL_HOST: postgres
        KC_DB_URL_DATABASE: keycloak
        KC_DB_USERNAME: keycloak
        KC_DB_PASSWORD: password
      ports:
        - 8080:8080
      depends_on:
        - postgres

  maildev:
    image: maildev/maildev
    ports:
      - "1080:80"
      - "25:25"

  # message broker
  rabbitmq:
    image: rabbitmq:3-management-alpine
    environment:
      - RABBITMQ_SERVER_ADDITIONAL_ERL_ARGS=-rabbitmq_management path_prefix "/rabbitmq"
      - RABBITMQ_DEFAULT_USER=${RABBITMQ_DEFAULT_USER:-guest}
      - RABBITMQ_DEFAULT_PASS=${RABBITMQ_DEFAULT_PASS:-guest}
    ports:
      - "5672:5672"
      - "15672:15672"
    volumes:
      - rabbitmq:/var/lib/rabbitmq

<<<<<<< HEAD
  # heartbeat listener
  extractor-heartbeat:
    image: "tcnichol/heartbeat"
    build:
      context: extractor-heartbeat
    depends_on:
      - rabbitmq
      - mongo
    environment:
      - RABBITMQ_HOST=rabbitmq
=======
  # ELasticsearch
  elasticsearch:
#    platform: amd64
    image: docker.elastic.co/elasticsearch/elasticsearch:8.3.3
    ports:
      - 9200:9200
      - 9300:9300
    restart: unless-stopped
    environment:
      - cluster.name=clowder2
      - discovery.type=single-node
      - xpack.security.enabled=false
      - xpack.security.http.ssl.enabled=false
    volumes:
      - elasticsearch:/usr/share/elasticsearch/data
    
>>>>>>> 281fed00

## By default this config uses default local driver,
## For custom volumes replace with volume driver configuration.
volumes:
  mongo:
  data1:
  data2:
  data3:
  data4:
  postgres_data:
  rabbitmq:
  elasticsearch:<|MERGE_RESOLUTION|>--- conflicted
+++ resolved
@@ -113,18 +113,6 @@
     volumes:
       - rabbitmq:/var/lib/rabbitmq
 
-<<<<<<< HEAD
-  # heartbeat listener
-  extractor-heartbeat:
-    image: "tcnichol/heartbeat"
-    build:
-      context: extractor-heartbeat
-    depends_on:
-      - rabbitmq
-      - mongo
-    environment:
-      - RABBITMQ_HOST=rabbitmq
-=======
   # ELasticsearch
   elasticsearch:
 #    platform: amd64
@@ -141,7 +129,16 @@
     volumes:
       - elasticsearch:/usr/share/elasticsearch/data
     
->>>>>>> 281fed00
+  # heartbeat listener
+  extractor-heartbeat:
+    image: "tcnichol/heartbeat"
+    build:
+      context: extractor-heartbeat
+    depends_on:
+      - rabbitmq
+      - mongo
+    environment:
+      - RABBITMQ_HOST=rabbitmq
 
 ## By default this config uses default local driver,
 ## For custom volumes replace with volume driver configuration.
