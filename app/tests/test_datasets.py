--- conflicted
+++ resolved
@@ -25,15 +25,9 @@
     assert response.status_code == 200
     token = response.json().get("token")
     assert token is not None
-<<<<<<< HEAD
     headers = {"Authorization": "Bearer " + token}
-    response = client.post(f"{API_V2_STR}/datasets", json=dataset, headers=headers)
+    response = client.post(f"{API_V2_STR}/datasets", json=dataset_data, headers=headers)
     assert response.json().get("id") is not None
-=======
-    print(f"\nAccess Token: {token}\n")
-    headers = {"Authorization": f"Bearer {token}"}
-    response = client.post("/datasets", headers=headers, json=dataset_data)
->>>>>>> e8345ccb
     assert response.status_code == 200
     assert response.json().get("id") is not None
 
@@ -43,27 +37,16 @@
     assert response.status_code == 200
     token = response.json().get("token")
     assert token is not None
-<<<<<<< HEAD
-    headers = {"Authorization": "Bearer " + token}
-    response = client.post(f"{API_V2_STR}/datasets", json=dataset, headers=headers)
-    assert response.json().get("id") is not None
-=======
-    print(f"\nAccess Token: {token}\n")
     headers = {"Authorization": f"Bearer {token}"}
-    response = client.post("/datasets", headers=headers, json=dataset_data)
->>>>>>> e8345ccb
+    response = client.post(f"{API_V2_STR}/datasets", headers=headers, json=dataset_data)
     assert response.status_code == 200
     assert response.json().get("id") is not None
     dataset_id = response.json().get("id")
-    response = client.get(f"{API_V2_STR}/datasets/{dataset_id}")
+    response = client.get(f"/datasets/{dataset_id}")
     assert response.status_code == 200
     assert response.json().get("id") is not None
 
 
-<<<<<<< HEAD
-def test_list():
-    response = client.post(f"{API_V2_STR}/login", json=user)
-=======
 def test_delete():
     response = client.post("/login", json=user)
     assert response.status_code == 200
@@ -74,35 +57,11 @@
     assert response.status_code == 200
     assert response.json().get("id") is not None
     dataset_id = response.json().get("id")
-    response = client.delete(f"/datasets/{dataset_id}", headers=headers)
+    response = client.delete(f"{API_V2_STR}/{dataset_id}", headers=headers)
     assert response.status_code == 200
 
 
 def test_edit():
-    response = client.post("/login", json=user)
->>>>>>> e8345ccb
-    assert response.status_code == 200
-    token = response.json().get("token")
-    assert token is not None
-    headers = {"Authorization": "Bearer " + token}
-<<<<<<< HEAD
-    response = client.post(f"{API_V2_STR}/datasets", json=dataset, headers=headers)
-=======
-    response = client.post("/datasets", json=dataset_data, headers=headers)
-    assert response.status_code == 200
->>>>>>> e8345ccb
-    assert response.json().get("id") is not None
-    new_dataset = response.json()
-    new_dataset["name"] = "edited name"
-    response = client.post("/datasets", json=new_dataset, headers=headers)
-    assert response.status_code == 200
-<<<<<<< HEAD
-    response = client.get(f"{API_V2_STR}/datasets", headers=headers)
-=======
-    assert response.json().get("id") is not None
-
-
-def test_list():
     response = client.post("/login", json=user)
     assert response.status_code == 200
     token = response.json().get("token")
@@ -111,7 +70,23 @@
     response = client.post("/datasets", json=dataset_data, headers=headers)
     assert response.status_code == 200
     assert response.json().get("id") is not None
-    response = client.get("/datasets", headers=headers)
->>>>>>> e8345ccb
+    new_dataset = response.json()
+    new_dataset["name"] = "edited name"
+    response = client.post("/datasets", json=new_dataset, headers=headers)
+    assert response.status_code == 200
+    assert response.json().get("id") is not None
+
+
+def test_list():
+    response = client.post(f"{API_V2_STR}/login", json=user)
+    assert response.status_code == 200
+    token = response.json().get("token")
+    assert token is not None
+    headers = {"Authorization": "Bearer " + token}
+    response = client.post(f"{API_V2_STR}/datasets", json=dataset_data, headers=headers)
+    assert response.status_code == 200
+    assert response.json().get("id") is not None
+    assert response.status_code == 200
+    response = client.get(f"{API_V2_STR}/datasets", headers=headers)
     assert response.status_code == 200
     assert len(response.json()) > 0