--- conflicted
+++ resolved
@@ -8,11 +8,6 @@
 from app.models.users import UserOut
 
 
-<<<<<<< HEAD
-=======
-
-# MiniUser - id, name, email, gravatar (comes with email)
->>>>>>> 159aeb8c
 class FileVersion(MongoModel):
     version_id: str = "N/A"
     file_id: PyObjectId
@@ -32,14 +27,11 @@
     creator: UserOut
     created: datetime = Field(default_factory=datetime.utcnow)
     version: str = "N/A"  # Minio version ID (if more than one version)
+    dataset_id: PyObjectId
+    folder_id: Optional[PyObjectId]
     views: int = 0
     downloads: int = 0
-<<<<<<< HEAD
 
 
 class FileOut(FileDB):
-    pass
-=======
-    dataset_id: PyObjectId
-    folder_id: Optional[PyObjectId]
->>>>>>> 159aeb8c
+    pass