import json
from typing import List

from bson import ObjectId
from fastapi import APIRouter, HTTPException, Depends
from pymongo import MongoClient
from starlette import status

from app import dependencies
<<<<<<< HEAD
from app.config import settings
from app.keycloak import create_user
from keycloak.exceptions import KeycloakGetError
from app.models.users import UserDB, UserIn, UserOut
from passlib.hash import bcrypt
=======
from app.models.users import UserDB, UserOut
>>>>>>> 6efd5327

router = APIRouter()


<<<<<<< HEAD
@router.post("", response_model=UserOut)
async def save_user(userIn: UserIn, db: MongoClient = Depends(dependencies.get_db)):

    # create keycloak user
    if settings.keycloak_enabled:
        firstName, lastName = userIn.full_name.split()
        try:
            keycloak_user = await create_user(
                userIn.email, userIn.password, firstName, lastName
            )
        except KeycloakGetError as e:
            raise HTTPException(
                status_code=status.HTTP_401_UNAUTHORIZED,
                detail=json.loads(e.error_message),
                headers={"WWW-Authenticate": "Bearer"},
            )
    else:
        keycloak_user = None

    # create local user
    hashed_password = bcrypt.hash(userIn.password)
    userDB = UserDB(
        **userIn.dict(),
        hashed_password=hashed_password,
        keycloak_id=keycloak_user,
    )
    res = await db["users"].insert_one(userDB.to_mongo())
    found = await db["users"].find_one({"_id": res.inserted_id})
    return UserDB.from_mongo(found).dict(exclude={"create_at"})


=======
>>>>>>> 6efd5327
@router.get("", response_model=List[UserOut])
async def get_users(
    db: MongoClient = Depends(dependencies.get_db), skip: int = 0, limit: int = 2
):
    users = []
    for doc in await db["users"].find().skip(skip).limit(limit).to_list(length=limit):
        users.append(UserOut(**doc))
    return users


@router.get("/{user_id}", response_model=UserOut)
async def get_user(user_id: str, db: MongoClient = Depends(dependencies.get_db)):
    if (user := await db["users"].find_one({"_id": ObjectId(user_id)})) is not None:
        return UserOut.from_mongo(user)
    raise HTTPException(status_code=404, detail=f"User {user_id} not found")


<<<<<<< HEAD
@router.get("/username/{name}", response_model=UserOut)
async def get_user_by_name(name: str, db: MongoClient = Depends(dependencies.get_db)):
    if (user := await db["users"].find_one({"name": name})) is not None:
        return UserDB.from_mongo(user)
    raise HTTPException(status_code=404, detail=f"User {name} not found")
=======
@router.get("/username/{username}", response_model=UserOut)
async def get_user_by_name(
    username: str, db: MongoClient = Depends(dependencies.get_db)
):
    if (user := await db["users"].find_one({"email": username})) is not None:
        return UserOut.from_mongo(user)
    raise HTTPException(status_code=404, detail=f"User {username} not found")
>>>>>>> 6efd5327
<|MERGE_RESOLUTION|>--- conflicted
+++ resolved
@@ -7,20 +7,16 @@
 from starlette import status
 
 from app import dependencies
-<<<<<<< HEAD
 from app.config import settings
 from app.keycloak import create_user
 from keycloak.exceptions import KeycloakGetError
 from app.models.users import UserDB, UserIn, UserOut
 from passlib.hash import bcrypt
-=======
 from app.models.users import UserDB, UserOut
->>>>>>> 6efd5327
 
 router = APIRouter()
 
 
-<<<<<<< HEAD
 @router.post("", response_model=UserOut)
 async def save_user(userIn: UserIn, db: MongoClient = Depends(dependencies.get_db)):
 
@@ -52,8 +48,6 @@
     return UserDB.from_mongo(found).dict(exclude={"create_at"})
 
 
-=======
->>>>>>> 6efd5327
 @router.get("", response_model=List[UserOut])
 async def get_users(
     db: MongoClient = Depends(dependencies.get_db), skip: int = 0, limit: int = 2
@@ -71,18 +65,10 @@
     raise HTTPException(status_code=404, detail=f"User {user_id} not found")
 
 
-<<<<<<< HEAD
-@router.get("/username/{name}", response_model=UserOut)
-async def get_user_by_name(name: str, db: MongoClient = Depends(dependencies.get_db)):
-    if (user := await db["users"].find_one({"name": name})) is not None:
-        return UserDB.from_mongo(user)
-    raise HTTPException(status_code=404, detail=f"User {name} not found")
-=======
 @router.get("/username/{username}", response_model=UserOut)
 async def get_user_by_name(
     username: str, db: MongoClient = Depends(dependencies.get_db)
 ):
     if (user := await db["users"].find_one({"email": username})) is not None:
         return UserOut.from_mongo(user)
-    raise HTTPException(status_code=404, detail=f"User {username} not found")
->>>>>>> 6efd5327
+    raise HTTPException(status_code=404, detail=f"User {username} not found")