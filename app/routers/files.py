import io
from datetime import datetime
from typing import Optional, List

from bson import ObjectId
from fastapi import (
    APIRouter,
    HTTPException,
    Depends,
    File,
    Form,
    UploadFile,
)
from fastapi.responses import StreamingResponse
from minio import Minio
from pydantic import Json
from pymongo import MongoClient

from app import dependencies
from app.config import settings
<<<<<<< HEAD
from app.models.files import FileIn, FileDB, FileOut, FileVersion
from app.models.users import UserOut
from app.models.extractors import ExtractorIn
from app.models.metadata import (
    MongoDBRef,
    MetadataAgent,
    MetadataIn,
    MetadataDB,
    MetadataOut,
)
=======
from app.models.files import FileIn, FileOut, FileVersion, FileDB
from app.models.users import UserOut
from app.keycloak_auth import get_user, get_current_user, get_token
>>>>>>> a7cb83a3

router = APIRouter()


@router.put("/{file_id}", response_model=FileOut)
async def update_file(
    file_id: str,
    token=Depends(get_token),
    user=Depends(get_current_user),
    db: MongoClient = Depends(dependencies.get_db),
    fs: Minio = Depends(dependencies.get_fs),
    file: UploadFile = File(...),
):
<<<<<<< HEAD
    if (file_q := await db["files"].find_one({"_id": ObjectId(file_id)})) is not None:
        # First, add to database and get unique ID
        user_q = await db["users"].find_one({"_id": ObjectId(user_id)})
        user = UserOut(**user_q)
        existing_file = FileOut.from_mongo(file_q)

        # Update file in Minio and get the new version IDs
        version_id = None
        while content := file.file.read(
            settings.MINIO_UPLOAD_CHUNK_SIZE
        ):  # async read chunk
            response = fs.put_object(
                settings.MINIO_BUCKET_NAME,
                str(existing_file.id),
                io.BytesIO(content),
                length=-1,
                part_size=settings.MINIO_UPLOAD_CHUNK_SIZE,
            )  # async write chunk to minio
            version_id = response.version_id

        # Update version/creator/created flags
        updated_file = FileDB(**existing_file)
        updated_file.name = file.filename
        updated_file.creator = UserOut(**user)
        updated_file.created = datetime.utcnow()
        updated_file.version_id = version_id
        updated_file.version_num = existing_file.version_num + 1
        await db["files"].replace_one({"_id": ObjectId(file_id)}, updated_file)

        # Put entry in FileVersion collection
        new_version = FileVersion(
            version_id=updated_file.version_id,
            version_num=updated_file.version_num,
            file_id=updated_file.id,
            creator=UserOut(**user),
        )
        await db["file_versions"].insert_one(dict(new_version))
        return FileOut.from_mongo(updated_file)
    else:
        raise HTTPException(status_code=404, detail=f"File {file_id} not found")
=======
    # TODO: Harden this piece for when data is missing
    existing_q = await db["files"].find_one({"_id": ObjectId(file_id)})
    existing_file = FileOut.from_mongo(existing_q)

    # Update file in Minio and get the new version IDs
    version_id = None
    while content := file.file.read(
        settings.MINIO_UPLOAD_CHUNK_SIZE
    ):  # async read chunk
        response = fs.put_object(
            settings.MINIO_BUCKET_NAME,
            str(existing_file.id),
            io.BytesIO(content),
            length=-1,
            part_size=settings.MINIO_UPLOAD_CHUNK_SIZE,
        )  # async write chunk to minio
        version_id = response.version_id

    # Update version/creator/created flags

    # Add to db and update dataset

    updated_file = FileDB(
        name=file.filename,
        creator=user,
        created=datetime.utcnow(),
        version=version_id,
        _id=existing_file.id,
        dataset_id=existing_file.dataset_id,
    )
    await db["files"].replace_one({"_id": ObjectId(file_id)}, updated_file.to_mongo())

    # Put entry in FileVersion collection
    new_version = FileVersion(
        version_id=updated_file.version,
        file_id=existing_file.id,
        creator=user,
    )
    await db["file_versions"].insert_one(new_version.to_mongo())
    return updated_file
>>>>>>> a7cb83a3


@router.get("/{file_id}")
async def download_file(
    file_id: str,
    db: MongoClient = Depends(dependencies.get_db),
    fs: Minio = Depends(dependencies.get_fs),
):
    # If file exists in MongoDB, download from Minio
    if (file := await db["files"].find_one({"_id": ObjectId(file_id)})) is not None:
        # Get content type & open file stream
        content = fs.get_object(settings.MINIO_BUCKET_NAME, file_id)
        response = StreamingResponse(content.stream(settings.MINIO_UPLOAD_CHUNK_SIZE))
        response.headers["Content-Disposition"] = (
            "attachment; filename=%s" % file["name"]
        )
        # Increment download count
        await db["files"].update_one(
            {"_id": ObjectId(file_id)}, {"$inc": {"downloads": 1}}
        )
        return response
    else:
        raise HTTPException(status_code=404, detail=f"File {file_id} not found")


@router.delete("/{file_id}")
async def delete_file(
    file_id: str,
    db: MongoClient = Depends(dependencies.get_db),
    fs: Minio = Depends(dependencies.get_fs),
):
    if (file := await db["files"].find_one({"_id": ObjectId(file_id)})) is not None:
        if (
            dataset := await db["datasets"].find_one({"files": ObjectId(file_id)})
        ) is not None:
            updated_dataset = await db["datasets"].update_one(
                {"_id": ObjectId(dataset["id"])},
                {"$pull": {"files": ObjectId(file_id)}},
            )

        # TODO: Deleting individual versions may require updating version_id in mongo, or deleting entire document
        fs.remove_object(settings.MINIO_BUCKET_NAME, str(file_id))
        removed_file = await db["files"].delete_one({"_id": ObjectId(file_id)})
        removed_vers = await db["file_versions"].delete({"file_id": ObjectId(file_id)})
        return {"deleted": file_id}
    else:
        raise HTTPException(status_code=404, detail=f"File {file_id} not found")


@router.get("/{file_id}/summary")
async def get_file_summary(
    file_id: str,
    db: MongoClient = Depends(dependencies.get_db),
):
    if (file := await db["files"].find_one({"_id": ObjectId(file_id)})) is not None:
        # TODO: Incrementing too often (3x per page view)
        # file["views"] += 1
        # db["files"].replace_one({"_id": ObjectId(file_id)}, file)
        return FileOut.from_mongo(file)

    raise HTTPException(status_code=404, detail=f"File {file_id} not found")


@router.get("/{file_id}/versions", response_model=List[FileVersion])
async def get_file_versions(
    file_id: str,
    db: MongoClient = Depends(dependencies.get_db),
    skip: int = 0,
    limit: int = 20,
):
    if (file := await db["files"].find_one({"_id": ObjectId(file_id)})) is not None:
        """
        # DEPRECATED: Gett version information from Minio directly (no creator field)
        file_versions = []
        minio_versions = fs.list_objects(
            settings.MINIO_BUCKET_NAME,
            prefix=file_id,
            include_version=True,
        )
        for version in minio_versions:
            file_versions.append(
                {
                    "version_id": version._version_id,
                    "latest": version._is_latest,
                    "modified": version._last_modified,
                }
            )
        return file_versions
        """

        mongo_versions = []
        for ver in (
            await db["file_versions"]
            .find({"file_id": ObjectId(file_id)})
            .skip(skip)
            .limit(limit)
            .to_list(length=limit)
        ):
            mongo_versions.append(FileVersion.from_mongo(ver))
        return mongo_versions

    raise HTTPException(status_code=404, detail=f"File {file_id} not found")


@router.post("/{file_id}/metadata", response_model=MetadataOut)
async def add_metadata(
    file_id: str,
    in_metadata: MetadataIn,
    file_version: Optional[int] = Form(None),
    extractor_info: Optional[ExtractorIn] = Form(None),
    user_id=Depends(auth_handler.auth_wrapper),
    db: MongoClient = Depends(dependencies.get_db),
):
    if (file := await db["files"].find_one({"_id": ObjectId(file_id)})) is not None:
        target_version = file.version
        if file_version is not None:
            if (
                version_q := await db["file_versions"].find_one(
                    {"file_id": ObjectId(file_id), "version_num": file_version}
                )
            ) is None:
                raise HTTPException(
                    status_code=404,
                    detail=f"File version {file_version} does not exist",
                )
            target_version = file_version

        user = await db["users"].find_one({"_id": ObjectId(user_id)})
        user = UserOut(**user)
        file_ref = MongoDBRef(collection="files", id=file.id, version=target_version)

        # Build MetadataAgent depending on whether extractor info is present
        if extractor_info is not None:
            if (
                extractor := await db["extractors"].find_one(
                    {"_id": extractor_info.id, "version": extractor_info.version}
                )
            ) is not None:
                agent = MetadataAgent(creator=user, extractor=extractor)
            else:
                raise HTTPException(status_code=404, detail=f"Extractor not found")
        else:
            agent = MetadataAgent(creator=user)

        metadata = MetadataDB(
            **in_metadata.dict(),
            resource=file_ref,
            agent=agent,
        )
        new_metadata = await db["metadata"].insert_one(metadata.to_mongo())
        found = await db["metadata"].find_one({"_id": new_metadata.inserted_id})
        metadata_out = MetadataOut.from_mongo(found)
        return metadata_out


@router.get("/{file_id}/metadata", response_model=MetadataOut)
async def get_metadata(
    file_id: str,
    file_version: Optional[int] = Form(None),
    all_versions: Optional[bool] = False,
    extractor_name: Optional[str] = Form(None),
    extractor_version: Optional[float] = Form(None),
    user_id=Depends(auth_handler.auth_wrapper),
    db: MongoClient = Depends(dependencies.get_db),
):
    if (file := await db["files"].find_one({"_id": ObjectId(file_id)})) is not None:
        user = await db["users"].find_one({"_id": ObjectId(user_id)})
        user = UserOut(**user)

        query = {"resource.id": file_id}

        if not all_versions:
            # Default to latest version
            target_version = file.version
            if file_version is not None:
                if (
                    version_q := await db["file_versions"].find_one(
                        {"file_id": ObjectId(file_id), "version_num": file_version}
                    )
                ) is None:
                    raise HTTPException(
                        status_code=404,
                        detail=f"File version {file_version} does not exist",
                    )
                target_version = file_version
            query["resource.version"] = target_version
        if extractor_name is not None:
            query["agent.extractor.name"] = extractor_name
        if extractor_version is not None:
            query["agent.extractor.version"] = extractor_version

        metadata = []
        async for md in db["metadata"].find(query):
            metadata.append(MetadataOut.from_mongo(md))
        return metadata
    else:
        raise HTTPException(status_code=404, detail=f"File {file_id} not found")<|MERGE_RESOLUTION|>--- conflicted
+++ resolved
@@ -18,8 +18,7 @@
 
 from app import dependencies
 from app.config import settings
-<<<<<<< HEAD
-from app.models.files import FileIn, FileDB, FileOut, FileVersion
+from app.models.files import FileIn, FileOut, FileVersion, FileDB
 from app.models.users import UserOut
 from app.models.extractors import ExtractorIn
 from app.models.metadata import (
@@ -29,11 +28,7 @@
     MetadataDB,
     MetadataOut,
 )
-=======
-from app.models.files import FileIn, FileOut, FileVersion, FileDB
-from app.models.users import UserOut
 from app.keycloak_auth import get_user, get_current_user, get_token
->>>>>>> a7cb83a3
 
 router = APIRouter()
 
@@ -47,11 +42,8 @@
     fs: Minio = Depends(dependencies.get_fs),
     file: UploadFile = File(...),
 ):
-<<<<<<< HEAD
     if (file_q := await db["files"].find_one({"_id": ObjectId(file_id)})) is not None:
         # First, add to database and get unique ID
-        user_q = await db["users"].find_one({"_id": ObjectId(user_id)})
-        user = UserOut(**user_q)
         existing_file = FileOut.from_mongo(file_q)
 
         # Update file in Minio and get the new version IDs
@@ -82,54 +74,12 @@
             version_id=updated_file.version_id,
             version_num=updated_file.version_num,
             file_id=updated_file.id,
-            creator=UserOut(**user),
+            creator=user,
         )
         await db["file_versions"].insert_one(dict(new_version))
         return FileOut.from_mongo(updated_file)
     else:
         raise HTTPException(status_code=404, detail=f"File {file_id} not found")
-=======
-    # TODO: Harden this piece for when data is missing
-    existing_q = await db["files"].find_one({"_id": ObjectId(file_id)})
-    existing_file = FileOut.from_mongo(existing_q)
-
-    # Update file in Minio and get the new version IDs
-    version_id = None
-    while content := file.file.read(
-        settings.MINIO_UPLOAD_CHUNK_SIZE
-    ):  # async read chunk
-        response = fs.put_object(
-            settings.MINIO_BUCKET_NAME,
-            str(existing_file.id),
-            io.BytesIO(content),
-            length=-1,
-            part_size=settings.MINIO_UPLOAD_CHUNK_SIZE,
-        )  # async write chunk to minio
-        version_id = response.version_id
-
-    # Update version/creator/created flags
-
-    # Add to db and update dataset
-
-    updated_file = FileDB(
-        name=file.filename,
-        creator=user,
-        created=datetime.utcnow(),
-        version=version_id,
-        _id=existing_file.id,
-        dataset_id=existing_file.dataset_id,
-    )
-    await db["files"].replace_one({"_id": ObjectId(file_id)}, updated_file.to_mongo())
-
-    # Put entry in FileVersion collection
-    new_version = FileVersion(
-        version_id=updated_file.version,
-        file_id=existing_file.id,
-        creator=user,
-    )
-    await db["file_versions"].insert_one(new_version.to_mongo())
-    return updated_file
->>>>>>> a7cb83a3
 
 
 @router.get("/{file_id}")
