--- conflicted
+++ resolved
@@ -138,11 +138,8 @@
                 {"_id": ObjectId(dataset["id"])},
                 {"$pull": {"files": ObjectId(file_id)}},
             )
-<<<<<<< HEAD
-=======
-        # TODO: Error catching
+
         removed_file = await db["files"].delete_one({"_id": ObjectId(file_id)})
->>>>>>> 695755ce
         fs.remove_object(settings.MINIO_BUCKET_NAME, str(file_id))
         return {"deleted": file_id}
     else:
