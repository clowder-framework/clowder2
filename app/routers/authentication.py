--- conflicted
+++ resolved
@@ -1,12 +1,9 @@
 import json
 
 from bson import ObjectId
-<<<<<<< HEAD
+from fastapi import APIRouter, Depends, HTTPException
 from fastapi import APIRouter, HTTPException, Depends
 from keycloak.exceptions import KeycloakAuthenticationError, KeycloakGetError
-=======
-from fastapi import APIRouter, Depends, HTTPException
->>>>>>> f09e2642
 from pymongo import MongoClient
 from starlette import status
 
@@ -23,7 +20,6 @@
 
 @router.post("/login")
 async def login(userIn: UserIn, db: MongoClient = Depends(dependencies.get_db)):
-<<<<<<< HEAD
     if settings.keycloak_enabled:
         try:
             token = keycloak_openid.token(userIn.email, userIn.password)
@@ -44,20 +40,13 @@
             )
     else:  # local authentication
         authenticated_user = await authenticate_user(userIn.email, userIn.password, db)
-        if authenticated_user is not None:
+        if authenticated_user is None:
+            raise HTTPException(
+                status_code=401, detail=f"Could not authenticate user credentials"
+            )
+        else:
             token = auth_handler.encode_token(str(authenticated_user.id))
             return {"token": token}
-        return {"token": "none"}
-=======
-    authenticated_user = await authenticate_user(userIn.email, userIn.password, db)
-    if authenticated_user is None:
-        raise HTTPException(
-            status_code=401, detail=f"Could not authenticate user credentials"
-        )
-    else:
-        token = auth_handler.encode_token(str(authenticated_user.id))
-        return {"token": token}
->>>>>>> f09e2642
 
 
 @router.get("/unprotected")
