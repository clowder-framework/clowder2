from bson import ObjectId
from fastapi import APIRouter, Depends, HTTPException
from pymongo import MongoClient

from app import dependencies
from app.models.users import UserDB, UserIn
from app.auth import AuthHandler

auth_handler = AuthHandler()

router = APIRouter()


@router.post("/login")
<<<<<<< HEAD
async def login(auth: AuthDetails, db: MongoClient = Depends(dependencies.get_db)):
    authenticated_user = await authenticate_user(auth.name, auth.password, db)
    if authenticated_user is None:
        raise HTTPException(
            status_code=401, detail=f"Could not authenticate user credentials"
        )
    else:
=======
async def login(userIn: UserIn, db: MongoClient = Depends(dependencies.get_db)):
    authenticated_user = await authenticate_user(userIn.email, userIn.password, db)
    if authenticated_user is not None:
>>>>>>> f793b31e
        token = auth_handler.encode_token(str(authenticated_user.id))
        return {"token": token}


@router.get("/unprotected")
def unprotected():
    return {"hello": "world"}


@router.get("/protected")
async def protected(
    userid=Depends(auth_handler.auth_wrapper),
    db: MongoClient = Depends(dependencies.get_db),
):
    result = await db["users"].find_one({"_id": ObjectId(userid)})
    user = UserDB.from_mongo(result)
    name = user.email
    return {"name": name, "id": userid}


async def authenticate_user(email: str, password: str, db: MongoClient):
    user = await db["users"].find_one({"email": email})
    current_user = UserDB.from_mongo(user)
    if not user:
        return None
    if not current_user.verify_password(password):
        return None
    return current_user<|MERGE_RESOLUTION|>--- conflicted
+++ resolved
@@ -12,19 +12,13 @@
 
 
 @router.post("/login")
-<<<<<<< HEAD
-async def login(auth: AuthDetails, db: MongoClient = Depends(dependencies.get_db)):
-    authenticated_user = await authenticate_user(auth.name, auth.password, db)
+async def login(userIn: UserIn, db: MongoClient = Depends(dependencies.get_db)):
+    authenticated_user = await authenticate_user(userIn.email, userIn.password, db)
     if authenticated_user is None:
         raise HTTPException(
             status_code=401, detail=f"Could not authenticate user credentials"
         )
     else:
-=======
-async def login(userIn: UserIn, db: MongoClient = Depends(dependencies.get_db)):
-    authenticated_user = await authenticate_user(userIn.email, userIn.password, db)
-    if authenticated_user is not None:
->>>>>>> f793b31e
         token = auth_handler.encode_token(str(authenticated_user.id))
         return {"token": token}
 
