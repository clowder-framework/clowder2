--- conflicted
+++ resolved
@@ -90,17 +90,10 @@
 @router.put("/{dataset_id}", response_model=Dataset)
 async def edit_dataset(
     dataset_id: str,
-<<<<<<< HEAD
-    dataset_info: Json[Dataset],
+    dataset_info: Dataset,
     user_id=Depends(auth_handler.auth_wrapper),
     db: MongoClient = Depends(dependencies.get_db),
 ):
-=======
-    dataset_info: Dataset,
-    db: MongoClient = Depends(dependencies.get_db),
-):
-    ds = dict(dataset_info) if dataset_info is not None else {}
->>>>>>> 695755ce
     if (
         dataset := await db["datasets"].find_one({"_id": ObjectId(dataset_id)})
     ) is not None:
@@ -110,14 +103,10 @@
         ds["author"] = user["_id"]
         ds["modified"] = datetime.datetime.utcnow()
         try:
-<<<<<<< HEAD
-            db["datasets"].replace_one({"_id": ObjectId(dataset_id)}, ds)
-=======
             dataset.update(ds)
             dataset["_id"] = dataset_id
             dataset["modified"] = datetime.datetime.utcnow()
             db["datasets"].replace_one({"_id": ObjectId(dataset_id)}, dataset)
->>>>>>> 695755ce
         except Exception as e:
             print(e)
         return Dataset.from_mongo(dataset)
