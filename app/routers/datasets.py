--- conflicted
+++ resolved
@@ -11,15 +11,9 @@
 
 from app import keycloak_auth
 from app import dependencies
-<<<<<<< HEAD
 from app.keycloak_auth import get_user, get_current_user
+from app.config import settings
 from app.models.datasets import DatasetBase, DatasetIn, DatasetDB, DatasetOut
-from app.config import settings
-=======
-from app.auth import AuthHandler
-from app.config import settings
-from app.models.datasets import DatasetBase, DatasetIn, DatasetDB, DatasetOut, DatasetPatch
->>>>>>> 0d2ebd28
 from app.models.files import FileIn, FileOut, FileVersion, FileDB
 from app.models.folders import FolderOut, FolderIn, FolderDB
 from app.models.pyobjectid import PyObjectId
