import datetime
import io
import os
from typing import List, Optional

from bson import ObjectId
from fastapi import APIRouter, HTTPException, Depends, File, UploadFile
from fastapi import Form
from minio import Minio
from pymongo import MongoClient

from app import keycloak_auth
from app import dependencies
from app.keycloak_auth import get_user, get_current_user
from app.config import settings
from app.models.datasets import (
    DatasetBase,
    DatasetIn,
    DatasetDB,
    DatasetOut,
    DatasetPatch,
)
from app.models.files import FileIn, FileOut, FileVersion, FileDB
from app.models.folders import FolderOut, FolderIn, FolderDB
from app.models.pyobjectid import PyObjectId
from app.models.users import UserOut
from app.models.extractors import ExtractorIn
from app.models.metadata import (
    MongoDBRef,
    MetadataAgent,
    MetadataIn,
    MetadataDB,
    MetadataOut,
)

router = APIRouter()

clowder_bucket = os.getenv("MINIO_BUCKET_NAME", "clowder")


@router.post("", response_model=DatasetOut)
async def save_dataset(
    dataset_in: DatasetIn,
    user=Depends(keycloak_auth.get_current_user),
    db: MongoClient = Depends(dependencies.get_db),
):
    dataset_db = DatasetDB(**dataset_in.dict(), author=user)
    new_dataset = await db["datasets"].insert_one(dataset_db.to_mongo())
    found = await db["datasets"].find_one({"_id": new_dataset.inserted_id})
    dataset_out = DatasetOut.from_mongo(found)
    return dataset_out


@router.get("", response_model=List[DatasetOut])
async def get_datasets(
    user_id=Depends(get_user),
    db: MongoClient = Depends(dependencies.get_db),
    skip: int = 0,
    limit: int = 2,
    mine: bool = False,
):
    datasets = []
    if mine:
        for doc in (
            await db["datasets"]
            .find({"author.email": user_id})
            .skip(skip)
            .limit(limit)
            .to_list(length=limit)
        ):
            datasets.append(DatasetOut.from_mongo(doc))
    else:
        for doc in (
            await db["datasets"].find().skip(skip).limit(limit).to_list(length=limit)
        ):
            datasets.append(DatasetOut.from_mongo(doc))
    return datasets


@router.get("/{dataset_id}", response_model=DatasetOut)
async def get_dataset(dataset_id: str, db: MongoClient = Depends(dependencies.get_db)):
    if (
        dataset := await db["datasets"].find_one({"_id": ObjectId(dataset_id)})
    ) is not None:
        return DatasetOut.from_mongo(dataset)
    raise HTTPException(status_code=404, detail=f"Dataset {dataset_id} not found")


@router.get("/{dataset_id}/files")
async def get_dataset_files(
    dataset_id: str,
    folder_id: Optional[str] = None,
    db: MongoClient = Depends(dependencies.get_db),
):
    files = []
    if folder_id is None:
        async for f in db["files"].find(
            {"dataset_id": ObjectId(dataset_id), "folder_id": None}
        ):
            files.append(FileOut.from_mongo(f))
    else:
        async for f in db["files"].find(
            {
                "dataset_id": ObjectId(dataset_id),
                "folder_id": ObjectId(folder_id),
            }
        ):
            files.append(FileOut.from_mongo(f))
    return files


@router.put("/{dataset_id}", response_model=DatasetOut)
async def edit_dataset(
    dataset_id: str,
    dataset_info: DatasetBase,
    db: MongoClient = Depends(dependencies.get_db),
    user_id=Depends(get_user),
):
    if (
        dataset := await db["datasets"].find_one({"_id": ObjectId(dataset_id)})
    ) is not None:
        # TODO: Refactor this with permissions checks etc.
        ds = dict(dataset_info) if dataset_info is not None else {}
        user = await db["users"].find_one({"_id": ObjectId(user_id)})
        ds["author"] = UserOut(**user)
        ds["modified"] = datetime.datetime.utcnow()
        try:
            dataset.update(ds)
            await db["datasets"].replace_one(
                {"_id": ObjectId(dataset_id)}, DatasetDB(**dataset).to_mongo()
            )
        except Exception as e:
            raise HTTPException(status_code=500, detail=e.args[0])
        return DatasetOut.from_mongo(dataset)
    raise HTTPException(status_code=404, detail=f"Dataset {dataset_id} not found")


@router.patch("/{dataset_id}", response_model=DatasetOut)
async def patch_dataset(
    dataset_id: str,
    dataset_info: DatasetPatch,
    user_id=Depends(get_user),
    db: MongoClient = Depends(dependencies.get_db),
):
    if (
        dataset := await db["datasets"].find_one({"_id": ObjectId(dataset_id)})
    ) is not None:
        # TODO: Refactor this with permissions checks etc.
        ds = dict(dataset_info) if dataset_info is not None else {}
        user = await db["users"].find_one({"_id": ObjectId(user_id)})
        ds["author"] = UserOut(**user)
        ds["modified"] = datetime.datetime.utcnow()
        try:
            dataset.update((k, v) for k, v in ds.items() if v is not None)
            await db["datasets"].replace_one(
                {"_id": ObjectId(dataset_id)}, DatasetDB(**dataset).to_mongo()
            )
        except Exception as e:
            raise HTTPException(status_code=500, detail=e.args[0])
        return DatasetOut.from_mongo(dataset)


@router.delete("/{dataset_id}")
async def delete_dataset(
    dataset_id: str,
    db: MongoClient = Depends(dependencies.get_db),
    fs: Minio = Depends(dependencies.get_fs),
):
    if (await db["datasets"].find_one({"_id": ObjectId(dataset_id)})) is not None:
        # delete dataset first to minimize files/folder being uploaded to a delete dataset
        await db["datasets"].delete_one({"_id": ObjectId(dataset_id)})
        async for file in db["files"].find({"dataset_id": ObjectId(dataset_id)}):
            fs.remove_object(clowder_bucket, str(file))
        files_deleted = await db.files.delete_many({"dataset_id": ObjectId(dataset_id)})
        folders_delete = await db["folders"].delete_many(
            {"dataset_id": ObjectId(dataset_id)}
        )
        return {"deleted": dataset_id}
    else:
        raise HTTPException(status_code=404, detail=f"Dataset {dataset_id} not found")


@router.post("/{dataset_id}/folders", response_model=FolderOut)
async def add_folder(
    dataset_id: str,
    folder_in: FolderIn,
    user=Depends(get_current_user),
    db: MongoClient = Depends(dependencies.get_db),
):
    folder_db = FolderDB(
        **folder_in.dict(), author=user, dataset_id=PyObjectId(dataset_id)
    )
    parent_folder = folder_in.parent_folder
    if parent_folder is not None:
        folder = await db["folders"].find_one({"_id": ObjectId(parent_folder)})
        if folder is None:
            raise HTTPException(
                status_code=400, detail=f"Parent folder {parent_folder} not found"
            )
    new_folder = await db["folders"].insert_one(folder_db.to_mongo())
    found = await db["folders"].find_one({"_id": new_folder.inserted_id})
    folder_out = FolderOut.from_mongo(found)
    return folder_out


@router.get("/{dataset_id}/folders")
async def get_dataset_folders(
    dataset_id: str,
    parent_folder: Optional[str] = None,
    db: MongoClient = Depends(dependencies.get_db),
):
    folders = []
    if parent_folder is None:
        async for f in db["folders"].find(
            {"dataset_id": ObjectId(dataset_id), "parent_folder": None}
        ):
            folders.append(FolderDB.from_mongo(f))
    else:
        async for f in db["folders"].find(
            {
                "dataset_id": ObjectId(dataset_id),
                "parent_folder": ObjectId(parent_folder),
            }
        ):
            folders.append(FolderDB.from_mongo(f))
    return folders


@router.delete("/{dataset_id}/folder/{folder_id}")
async def delete_folder(
    dataset_id: str,
    folder_id: str,
    db: MongoClient = Depends(dependencies.get_db),
    fs: Minio = Depends(dependencies.get_fs),
):
    if (await db["folder"].find_one({"_id": ObjectId(dataset_id)})) is not None:
        async for f in db["files"].find({"dataset_id": ObjectId(dataset_id)}):
            fs.remove_object(clowder_bucket, str(f))
        await db["datasets"].delete_one({"_id": ObjectId(dataset_id)})
        return {"deleted": dataset_id}
    else:
        raise HTTPException(status_code=404, detail=f"Dataset {dataset_id} not found")


@router.post("/{dataset_id}/files", response_model=FileOut)
async def save_file(
    dataset_id: str,
    folder_id: Optional[str] = Form(None),
    user=Depends(get_current_user),
    db: MongoClient = Depends(dependencies.get_db),
    fs: Minio = Depends(dependencies.get_fs),
    file: UploadFile = File(...),
):
    if (
        dataset := await db["datasets"].find_one({"_id": ObjectId(dataset_id)})
    ) is not None:
<<<<<<< HEAD
        user = await db["users"].find_one({"_id": ObjectId(user_id)})
        user_out = UserOut(**user)
=======
>>>>>>> a7cb83a3
        if user is None:
            raise HTTPException(
                status_code=401, detail=f"User not found. Session might have expired."
            )
<<<<<<< HEAD
        fileDB = FileDB(name=file.filename, creator=user_out, dataset_id=dataset["_id"])
=======
        dataset = await db["datasets"].find_one({"_id": ObjectId(dataset_id)})
        if dataset is None:
            raise HTTPException(
                status_code=404, detail=f"Dataset {dataset_id} not found"
            )
        fileDB = FileDB(name=file.filename, creator=user, dataset_id=dataset["_id"])
>>>>>>> a7cb83a3
        if folder_id is not None:
            if (
                folder := await db["folders"].find_one({"_id": ObjectId(folder_id)})
            ) is not None:
                fileDB.folder_id = folder.id
            else:
                raise HTTPException(
                    status_code=404, detail=f"Folder {folder_id} not found"
                )

        new_file = await db["files"].insert_one(fileDB.to_mongo())
        new_file_id = new_file.inserted_id

        # Use unique ID as key for Minio and get initial version ID
        version_id = None
        while content := file.file.read(
            settings.MINIO_UPLOAD_CHUNK_SIZE
        ):  # async read chunk
            response = fs.put_object(
                settings.MINIO_BUCKET_NAME,
                str(new_file_id),
                io.BytesIO(content),
                length=-1,
                part_size=settings.MINIO_UPLOAD_CHUNK_SIZE,
            )  # async write chunk to minio
            version_id = response.version_id
        fileDB.version_id = version_id
        fileDB.version_num = 1
        await db["files"].replace_one({"_id": ObjectId(new_file_id)}, fileDB.to_mongo())

        # Add FileVersion entry and update file
        new_version = FileVersion(
            version_id=version_id,
            file_id=new_file_id,
<<<<<<< HEAD
            creator=user_out,
=======
            creator=user,
>>>>>>> a7cb83a3
        )
        await db["file_versions"].insert_one(new_version.to_mongo())
        return fileDB
    else:
        raise HTTPException(status_code=404, detail=f"Dataset {dataset_id} not found")


@router.post("/{dataset_id}/metadata", response_model=MetadataOut)
async def add_metadata(
    dataset_id: str,
    in_metadata: MetadataIn,
    extractor_info: dict = {},
    user_id=Depends(auth_handler.auth_wrapper),
    db: MongoClient = Depends(dependencies.get_db),
):
    if (
        dataset := await db["datasets"].find_one({"_id": ObjectId(dataset_id)})
    ) is not None:
        user = await db["users"].find_one({"_id": ObjectId(user_id)})
        user = UserOut(**user)
        dataset_ref = MongoDBRef(collection="datasets", id=dataset.id)

        # Build MetadataAgent depending on whether extractor info is present
        if len(extractor_info) > 0:
            extractor_in = ExtractorIn(**extractor_info.dict())
            if (
                extractor := await db["extractors"].find_one(
                    {"_id": extractor_in.id, "version": extractor_in.version}
                )
            ) is not None:
                agent = MetadataAgent(creator=user, extractor=extractor)
            else:
                raise HTTPException(status_code=404, detail=f"Extractor not found")
        else:
            agent = MetadataAgent(creator=user)

    metadata = MetadataDB(
        **in_metadata.dict(),
        resource=dataset_ref,
        agent=agent,
    )
    new_metadata = await db["metadata"].insert_one(metadata.to_mongo())
    found = await db["metadata"].find_one({"_id": new_metadata.inserted_id})
    metadata_out = MetadataOut.from_mongo(found)
    return metadata_out<|MERGE_RESOLUTION|>--- conflicted
+++ resolved
@@ -254,25 +254,18 @@
     if (
         dataset := await db["datasets"].find_one({"_id": ObjectId(dataset_id)})
     ) is not None:
-<<<<<<< HEAD
-        user = await db["users"].find_one({"_id": ObjectId(user_id)})
-        user_out = UserOut(**user)
-=======
->>>>>>> a7cb83a3
         if user is None:
             raise HTTPException(
                 status_code=401, detail=f"User not found. Session might have expired."
             )
-<<<<<<< HEAD
-        fileDB = FileDB(name=file.filename, creator=user_out, dataset_id=dataset["_id"])
-=======
+
         dataset = await db["datasets"].find_one({"_id": ObjectId(dataset_id)})
         if dataset is None:
             raise HTTPException(
                 status_code=404, detail=f"Dataset {dataset_id} not found"
             )
         fileDB = FileDB(name=file.filename, creator=user, dataset_id=dataset["_id"])
->>>>>>> a7cb83a3
+
         if folder_id is not None:
             if (
                 folder := await db["folders"].find_one({"_id": ObjectId(folder_id)})
@@ -307,11 +300,7 @@
         new_version = FileVersion(
             version_id=version_id,
             file_id=new_file_id,
-<<<<<<< HEAD
-            creator=user_out,
-=======
             creator=user,
->>>>>>> a7cb83a3
         )
         await db["file_versions"].insert_one(new_version.to_mongo())
         return fileDB
