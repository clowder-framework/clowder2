--- conflicted
+++ resolved
@@ -1,4 +1,3 @@
-import datetime
 import datetime
 import io
 import os
@@ -14,13 +13,9 @@
 from app.auth import AuthHandler
 from app.config import settings
 from app.models.datasets import DatasetBase, DatasetIn, DatasetDB, DatasetOut
-<<<<<<< HEAD
 from app.models.files import FileIn, FileOut, FileVersion
-=======
-from app.models.files import ClowderFile, FileVersion
 from app.models.folders import FolderOut, FolderIn, FolderDB
 from app.models.pyobjectid import PyObjectId
->>>>>>> 159aeb8c
 from app.models.users import UserOut
 
 router = APIRouter()
@@ -93,26 +88,12 @@
     folder_id: Optional[str] = None,
     db: MongoClient = Depends(dependencies.get_db),
 ):
-<<<<<<< HEAD
-    if (
-        dataset := await db["datasets"].find_one({"_id": ObjectId(dataset_id)})
-    ) is not None:
-        file_ids = dataset["files"]
-        files = []
-        for file_id in file_ids:
-            if (
-                file := await db["files"].find_one({"_id": ObjectId(file_id)})
-            ) is not None:
-                files.append(FileOut.from_mongo(file))
-        return files
-    raise HTTPException(status_code=404, detail=f"Dataset {dataset_id} not found")
-=======
     files = []
     if folder_id is None:
         async for f in db["files"].find(
             {"dataset_id": ObjectId(dataset_id), "folder_id": None}
         ):
-            files.append(ClowderFile.from_mongo(f))
+            files.append(FileOut.from_mongo(f))
     else:
         async for f in db["files"].find(
             {
@@ -120,9 +101,8 @@
                 "folder_id": ObjectId(folder_id),
             }
         ):
-            files.append(ClowderFile.from_mongo(f))
+            files.append(FileOut.from_mongo(f))
     return files
->>>>>>> 159aeb8c
 
 
 @router.put("/{dataset_id}", response_model=DatasetBase)
