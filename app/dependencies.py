--- conflicted
+++ resolved
@@ -3,12 +3,9 @@
 import motor.motor_asyncio
 from minio import Minio
 from fastapi import Header, HTTPException
-<<<<<<< HEAD
+from app.config import settings
 from minio.commonconfig import ENABLED
 from minio.versioningconfig import VersioningConfig
-=======
-from app.config import settings
->>>>>>> edfb2856
 
 
 async def get_token_header(x_token: str = Header(...)):
