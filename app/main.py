import uvicorn
from fastapi import Depends, FastAPI

from app.dependencies import get_query_token
from app.routers import users, datasets, collections, authentication, items

<<<<<<< HEAD
# app = FastAPI(dependencies=[Depends(get_query_token)])
=======
from fastapi.middleware.cors import CORSMiddleware

auth_handler = AuthHandler()

app = FastAPI(dependencies=[Depends(get_query_token)])
>>>>>>> ae8d2ce7

app = FastAPI()

origins = [
    "http://localhost:3000",
    "http://localhost:3001",
    "http://localhost:3002",
]

app.add_middleware(
    CORSMiddleware,
    allow_origins=origins,
    allow_credentials=True,
    allow_methods=["*"],
    allow_headers=["*"],
)


app.include_router(users.router)
app.include_router(datasets.router)
app.include_router(collections.router)
app.include_router(authentication.router)
app.include_router(items.router)


@app.on_event("startup")
async def startup_db_client():
    pass


@app.on_event("shutdown")
async def shutdown_db_client():
    pass


<<<<<<< HEAD
=======
@app.post('/token')
async def get_token(auth_details: AuthDetails):
    try:
        name = auth_details.name
        password = auth_details.password
        authenticated_user = await authenticate_user(name, password)
        if authenticated_user is not None:
            print(authenticated_user.name)
            print(authenticated_user.id)
            token = auth_handler.encode_token(str(authenticated_user.id))
            return {'token': token}
    except Exception as e:
        print(e)
    return {'token': "none"}


@app.get('/unprotected')
def unprotected():
    return { 'hello': 'world' }

@app.get('/protected')
async def protected(userid=Depends(auth_handler.auth_wrapper)):
    result = await app.db["users"].find_one({"_id": ObjectId(userid)})
    user = User.from_mongo(result)
    name = user.name
    return { 'name': name, 'id':userid}

@app.post('/protected')
async def protected(userid=Depends(auth_handler.auth_wrapper)):
    result = await app.db["users"].find_one({"_id": ObjectId(userid)})
    user = User.from_mongo(result)
    return { 'name': user.name, 'id':userid, 'type':'post'}


>>>>>>> ae8d2ce7
@app.get("/")
async def root():
    return {"message": "Hello World!"}


if __name__ == "__main__":
    uvicorn.run(app, host="127.0.0.1", port=8000)<|MERGE_RESOLUTION|>--- conflicted
+++ resolved
@@ -4,15 +4,9 @@
 from app.dependencies import get_query_token
 from app.routers import users, datasets, collections, authentication, items
 
-<<<<<<< HEAD
+
 # app = FastAPI(dependencies=[Depends(get_query_token)])
-=======
-from fastapi.middleware.cors import CORSMiddleware
 
-auth_handler = AuthHandler()
-
-app = FastAPI(dependencies=[Depends(get_query_token)])
->>>>>>> ae8d2ce7
 
 app = FastAPI()
 
@@ -48,43 +42,6 @@
     pass
 
 
-<<<<<<< HEAD
-=======
-@app.post('/token')
-async def get_token(auth_details: AuthDetails):
-    try:
-        name = auth_details.name
-        password = auth_details.password
-        authenticated_user = await authenticate_user(name, password)
-        if authenticated_user is not None:
-            print(authenticated_user.name)
-            print(authenticated_user.id)
-            token = auth_handler.encode_token(str(authenticated_user.id))
-            return {'token': token}
-    except Exception as e:
-        print(e)
-    return {'token': "none"}
-
-
-@app.get('/unprotected')
-def unprotected():
-    return { 'hello': 'world' }
-
-@app.get('/protected')
-async def protected(userid=Depends(auth_handler.auth_wrapper)):
-    result = await app.db["users"].find_one({"_id": ObjectId(userid)})
-    user = User.from_mongo(result)
-    name = user.name
-    return { 'name': name, 'id':userid}
-
-@app.post('/protected')
-async def protected(userid=Depends(auth_handler.auth_wrapper)):
-    result = await app.db["users"].find_one({"_id": ObjectId(userid)})
-    user = User.from_mongo(result)
-    return { 'name': user.name, 'id':userid, 'type':'post'}
-
-
->>>>>>> ae8d2ce7
 @app.get("/")
 async def root():
     return {"message": "Hello World!"}
