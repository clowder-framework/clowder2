# ----------------------------------------------------------------------
# First stage, compile application
# ----------------------------------------------------------------------

<<<<<<< HEAD
FROM node:16.15.1 AS builder
#ENV NODE_ENV=production
=======
FROM node:14 AS clowder-build

>>>>>>> 5038445b
WORKDIR /usr/src/app

# development or production
#ARG DEPLOY_ENV=""
#ENV DEPLOY_ENV="${DEPLOY_ENV:-}"

# copy only package for caching purposes
COPY ["package.json", "package-lock.json*", "./"]
COPY tools/ /usr/src/app/tools/
RUN npm install

# copy rest of application
COPY .babelrc .eslintrc .istanbul.yml *.js /usr/src/app/
COPY src /usr/src/app/src/

# build application
RUN npm run build

# ----------------------------------------------------------------------
# Second stage, final image
# ----------------------------------------------------------------------

FROM nginx:alpine as clowder-runtime

RUN apk add --no-cache jq
RUN rm -rf /usr/share/nginx/html/ && \
  mkdir /usr/share/nginx/html && \
  mkdir /usr/share/nginx/html/public \
  mkdir /usr/share/nginx/html/styles

COPY --from=clowder-build /usr/src/app/dist/ /usr/share/nginx/html/
COPY src/public /usr/share/nginx/html/public/
COPY src/styles /usr/share/nginx/html/styles/
COPY clowder.conf /etc/nginx/conf.d/default.conf<|MERGE_RESOLUTION|>--- conflicted
+++ resolved
@@ -2,13 +2,8 @@
 # First stage, compile application
 # ----------------------------------------------------------------------
 
-<<<<<<< HEAD
 FROM node:16.15.1 AS builder
 #ENV NODE_ENV=production
-=======
-FROM node:14 AS clowder-build
-
->>>>>>> 5038445b
 WORKDIR /usr/src/app
 
 # development or production
