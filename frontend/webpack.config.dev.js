--- conflicted
+++ resolved
@@ -9,13 +9,9 @@
 	`the current CLOWDER_REMOTE_HOSTNAME environment variable is ${process.env.CLOWDER_REMOTE_HOSTNAME}`
 );
 console.log(
-<<<<<<< HEAD
-	`the current BASE_URL_ROUTE  environment variable is ${process.env.BASE_URL_ROUTE}`
+	`The current BASE_URL_ROUTE environment variable is ${process.env.BASE_URL_ROUTE}.
+	 The JupyterHub URL is set to ${process.env.JUPYTERHUB_URL}.`
 );
-=======
-	`the JupyterHub URL is set to ${process.env.JUPYTERHUB_URL}`
-)
->>>>>>> 377177eb
 
 export default {
 	mode: "development",
@@ -48,11 +44,8 @@
 				CLOWDER_REMOTE_HOSTNAME: JSON.stringify(
 					process.env.CLOWDER_REMOTE_HOSTNAME
 				),
-<<<<<<< HEAD
 				BASE_URL_ROUTE: JSON.stringify(process.env.BASE_URL_ROUTE),
-=======
 				JUPYTERHUB_URL: JSON.stringify(process.env.JUPYTERHUB_URL),
->>>>>>> 377177eb
 				APIKEY: JSON.stringify(process.env.APIKEY),
 				KeycloakBaseURL: JSON.stringify(process.env.KeycloakBaseURL),
 			},
