import { V2 } from "../openapi";
import { handleErrors } from "./common";
import config from "../app.config";
import { getHeader } from "../utils/common";

export const GET_VIS_CONFIG = "GET_VIS_CONFIG";

export function getVisConfig(resourceId) {
	return (dispatch) => {
		return V2.VisualizationsService.getResourceVisconfigApiV2VisualizationsResourceIdConfigGet(
			resourceId
		)
			.then((json) => {
				dispatch({
					type: GET_VIS_CONFIG,
					receivedAt: Date.now(),
					visConfig: json,
				});
			})
			.catch((reason) => {
				dispatch(handleErrors(reason, getVisConfig(resourceId)));
			});
	};
}

export const GET_VIS_DATA = "GET_VIS_DATA";

export function getVisData(visualizationId) {
	return (dispatch) => {
		return V2.VisualizationsService.getVisualizationApiV2VisualizationsVisualizationIdGet(
			visualizationId
		)
			.then((json) => {
				dispatch({
					type: GET_VIS_DATA,
					receivedAt: Date.now(),
					visData: json,
				});
			})
			.catch((reason) => {
				dispatch(handleErrors(reason, getVisData(visualizationId)));
			});
	};
}

export const DOWNLOAD_VIS_DATA = "DOWNLOAD_VIS_DATA";

export function downloadVisData(
	visualizationId,
	filename = "",
	autoSave = true
) {
	return async (dispatch) => {
		if (filename === "") {
			// TODO guess extension
			filename = `${visualizationId}.tmp`;
		}
		let endpoint = `${config.hostname}/api/v2/visualizations/${visualizationId}/bytes`;
		const response = await fetch(endpoint, {
			method: "GET",
			mode: "cors",
			headers: await getHeader(),
		});

		if (response.status === 200) {
			const blob = await response.blob();
			if (autoSave) {
				if (window.navigator.msSaveOrOpenBlob) {
					window.navigator.msSaveBlob(blob, filename);
				} else {
					const anchor = window.document.createElement("a");
					anchor.href = window.URL.createObjectURL(blob);
					anchor.download = filename;
					document.body.appendChild(anchor);
					anchor.click();
					document.body.removeChild(anchor);
				}
			}

			dispatch({
				type: DOWNLOAD_VIS_DATA,
				blob: blob,
				receivedAt: Date.now(),
			});
		} else {
			dispatch(
				handleErrors(
					response,
					downloadVisData(visualizationId, filename, autoSave)
				)
			);
		}
<<<<<<< HEAD
	};
=======
	};
}

export const GENERATE_VIS_URL = "GENERATE_VIS_URL";

export function generateVisDataDownloadUrl(visualizationId) {
	return async (dispatch) => {
		let endpoint = `${config.hostname}/api/v2/visualizations/${visualizationId}/bytes`;
		const response = await fetch(endpoint, {
			method: "GET",
			mode: "cors",
			headers: await getHeader(),
		});

		if (response.status === 200) {
			const blob = await response.blob();
			dispatch({
				type: GENERATE_VIS_URL,
				url: window.URL.createObjectURL(blob),
				receivedAt: Date.now(),
			});
		} else {
			dispatch(
				handleErrors(response, generateVisDataDownloadUrl(visualizationId))
			);
		}
	};
}

export const GET_VIS_DATA_PRESIGNED_URL = "GET_VIS_DATA_PRESIGNED_URL";

export function generateVisPresignedUrl(visualizationId) {
	return async (dispatch) => {
		return V2.VisualizationsService.downloadVisualizationUrlApiV2VisualizationsVisualizationIdUrlGet(
			visualizationId
		)
			.then((json) => {
				dispatch({
					type: GET_VIS_DATA_PRESIGNED_URL,
					receivedAt: Date.now(),
					presigned_url: json["presigned_url"],
				});
			})
			.catch((reason) => {
				dispatch(
					handleErrors(reason, generateVisPresignedUrl(visualizationId))
				);
			});
	};
}
>>>>>>> 6c554426
<|MERGE_RESOLUTION|>--- conflicted
+++ resolved
@@ -90,35 +90,6 @@
 				)
 			);
 		}
-<<<<<<< HEAD
-	};
-=======
-	};
-}
-
-export const GENERATE_VIS_URL = "GENERATE_VIS_URL";
-
-export function generateVisDataDownloadUrl(visualizationId) {
-	return async (dispatch) => {
-		let endpoint = `${config.hostname}/api/v2/visualizations/${visualizationId}/bytes`;
-		const response = await fetch(endpoint, {
-			method: "GET",
-			mode: "cors",
-			headers: await getHeader(),
-		});
-
-		if (response.status === 200) {
-			const blob = await response.blob();
-			dispatch({
-				type: GENERATE_VIS_URL,
-				url: window.URL.createObjectURL(blob),
-				receivedAt: Date.now(),
-			});
-		} else {
-			dispatch(
-				handleErrors(response, generateVisDataDownloadUrl(visualizationId))
-			);
-		}
 	};
 }
 
@@ -142,5 +113,4 @@
 				);
 			});
 	};
-}
->>>>>>> 6c554426
+}