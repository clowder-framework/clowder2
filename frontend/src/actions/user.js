import { V2 } from "../openapi";
import Cookies from "universal-cookie";
import config from "../app.config";
import { handleErrors } from "./common";

const cookies = new Cookies();

export async function loginHelper(
	email,
	password,
	first_name = null,
	last_name = null,
	register = false,
) {
	const data = { email: email, password: password };
	if (register) {
		return V2.LoginService.saveUserApiV2UsersPost({
			...data,
			first_name: first_name,
			last_name: last_name,
		})
			.then((user) => {
				return user;
			})
			.catch((reason) => {
				// logout();
				return { errorMsg: `Failed to register a user! ${reason}` };
			});
	} else {
		return V2.LoginService.loginApiV2LoginPost(data)
			.then((user) => {
				return user;
			})
			.catch((reason) => {
				// logout();
				return { errorMsg: `Failed to login a user! ${reason}` };
			});
	}
}

export async function logoutHelper() {
	const headers = { Authorization: cookies.get("Authorization") };
	V2.OpenAPI.TOKEN = undefined;
	cookies.remove("Authorization", { path: "/" });
	return await fetch(config.KeycloakLogout, {
		method: "GET",
		headers: headers,
	});
}

export const LOGIN_ERROR = "LOGIN_ERROR";
export const SET_USER = "SET_USER";
export const REGISTER_USER = "REGISTER_USER";
export const REGISTER_ERROR = "REGISTER_ERROR";
export const LOGOUT = "LOGOUT";

export function _legacy_login(email, password) {
	return async (dispatch) => {
		const json = await loginHelper(email, password, false);
		V2.OpenAPI.TOKEN = undefined;
		cookies.remove("Authorization", { path: "/" });

		if (json["token"] !== undefined && json["token"] !== "none") {
			cookies.set("Authorization", `Bearer ${json["token"]}`, {
				path: "/",
			});
			V2.OpenAPI.TOKEN = json["token"];
			return dispatch({
				type: SET_USER,
				Authorization: `Bearer ${json["token"]}`,
			});
		} else {
			return dispatch({
				type: LOGIN_ERROR,
				errorMsg:
					json["errorMsg"] !== undefined && json["errorMsg"] !== ""
						? json["errorMsg"]
						: "Email/Password incorrect!",
			});
		}
	};
}

export function _legacy_register(email, password, firstname, lastname) {
	return async (dispatch) => {
		const json = await loginHelper(email, password, firstname, lastname, true);
		if (json["email"] !== undefined && json["hashed_password"] !== undefined) {
			return dispatch({
				type: REGISTER_USER,
			});
		} else {
			return dispatch({
				type: REGISTER_ERROR,
				errorMsg:
					json["errorMsg"] !== undefined && json["errorMsg"] !== ""
						? json["errorMsg"]
						: "Fail to register!",
			});
		}
	};
}

export function logout() {
	return (dispatch) => {
		logoutHelper();
		return dispatch({
			type: LOGOUT,
		});
	};
}

export const LIST_USERS = "LIST_USERS";

export function fetchAllUsers(skip = 0, limit = 101) {
	return (dispatch) => {
		return V2.UsersService.getUsersApiV2UsersGet(skip, limit)
			.then((json) => {
				dispatch({
					type: LIST_USERS,
					users: json,
					receivedAt: Date.now(),
				});
			})
			.catch((reason) => {
				dispatch(fetchAllUsers(skip, limit));
			});
	};
}

export const TOGGLE_ADMIN_MODE = "TOGGLE_ADMIN_MODE";

export function toggleAdminMode(adminModeOn) {
	return (dispatch) => {
		return V2.LoginService.setAdminModeApiV2UsersMeAdminModePost(adminModeOn)
			.then((json) => {
				dispatch({
					type: TOGGLE_ADMIN_MODE,
					adminMode: json,
					receivedAt: Date.now(),
				});
			})
			.catch((reason) => {
				dispatch(toggleAdminMode(adminModeOn));
			});
	};
}

export const GET_ADMIN_MODE_STATUS = "GET_ADMIN_MODE_STATUS";

export function getAdminModeStatus() {
	return (dispatch) => {
		return V2.LoginService.getAdminModeApiV2UsersMeAdminModeGet()
			.then((json) => {
				dispatch({
					type: GET_ADMIN_MODE_STATUS,
					adminMode: json,
					receivedAt: Date.now(),
				});
			})
			.catch((reason) => {
				dispatch(getAdminModeStatus());
			});
	};
}

export const PREFIX_SEARCH_USERS = "PREFIX_SEARCH_USERS";

export function prefixSearchAllUsers(text = "", skip = 0, limit = 101) {
	return (dispatch) => {
		return V2.UsersService.searchUsersPrefixApiV2UsersPrefixSearchGet(
			text,
			skip,
			limit,
		)
			.then((json) => {
				dispatch({
					type: PREFIX_SEARCH_USERS,
					users: json,
					receivedAt: Date.now(),
				});
			})
			.catch((reason) => {
				dispatch(prefixSearchAllUsers(text, skip, limit));
			});
	};
}

export const LIST_API_KEYS = "LIST_API_KEYS";

export function listApiKeys(skip = 0, limit = 10) {
	return (dispatch) => {
		return V2.UsersService.getUserApiKeysApiV2UsersKeysGet(skip, limit)
			.then((json) => {
				dispatch({
					type: LIST_API_KEYS,
					apiKeys: json,
					receivedAt: Date.now(),
				});
			})
			.catch((reason) => {
				dispatch(handleErrors(reason, listApiKeys(skip, limit)));
			});
	};
}

export const GENERATE_API_KEY = "GENERATE_API_KEY";

export function generateApiKey(name = "", minutes = 30) {
	return (dispatch) => {
		return V2.UsersService.generateUserApiKeyApiV2UsersKeysPost(name, minutes)
			.then((json) => {
				dispatch({
					type: GENERATE_API_KEY,
					hashedKey: json,
					receivedAt: Date.now(),
				});
			})
			.catch((reason) => {
				dispatch(handleErrors(reason, generateApiKey(name, minutes)));
			});
	};
}

export const DELETE_API_KEY = "DELETE_API_KEY";

export function deleteApiKey(keyId) {
	return (dispatch) => {
		return V2.UsersService.deleteUserApiKeyApiV2UsersKeysKeyIdDelete(keyId)
			.then((json) => {
				dispatch({
					type: DELETE_API_KEY,
					apiKey: json,
					receivedAt: Date.now(),
				});
			})
			.catch((reason) => {
				dispatch(handleErrors(reason, deleteApiKey(keyId)));
			});
	};
}

export const RESET_API_KEY = "RESET_API_KEY";

export function resetApiKey() {
	return (dispatch) => {
		dispatch({
			type: RESET_API_KEY,
			receivedAt: Date.now(),
		});
	};
}

export const RECEIVE_USER_PROFILE = "RECEIVE_USER_PROFILE";

export function fetchUserProfile() {
	return (dispatch) => {
		return V2.UsersService.getProfileApiV2UsersProfileGet()
			.then((json) => {
				dispatch({
					type: RECEIVE_USER_PROFILE,
					profile: json,
					receivedAt: Date.now(),
				});
			})
			.catch((reason) => {
				dispatch(handleErrors(reason, fetchUserProfile()));
			});
	};
}

export const SET_ADMIN = "SET_ADMIN";

export function setAdmin(email) {
	return (dispatch) => {
		return V2.LoginService.setAdminApiV2UsersSetAdminUseremailPost(email)
			.then((json) => {
				dispatch({
					type: SET_ADMIN,
					profile: json,
					receivedAt: Date.now(),
				});
			})
			.catch((reason) => {
				dispatch(handleErrors(reason, setAdmin(email)));
			});
	};
}

export const REVOKE_ADMIN = "REVOKE_ADMIN";

export function revokeAdmin(email) {
	return (dispatch) => {
		return V2.LoginService.revokeAdminApiV2UsersRevokeAdminUseremailPost(email)
			.then((json) => {
				dispatch({
					type: REVOKE_ADMIN,
					profile: json,
					receivedAt: Date.now(),
				});
			})
			.catch((reason) => {
				dispatch(handleErrors(reason, revokeAdmin(email)));
			});
	};
}

export const ENABLE_READONLY = "ENABLE_READONLY";

export function enableReadOnly(email) {
	return (dispatch) => {
		return V2.LoginService.enableReadonlyUserApiV2UsersEnableReadonlyUseremailPost(
<<<<<<< HEAD
			email,
=======
			email
>>>>>>> 2c2d76f4
		)
			.then((json) => {
				dispatch({
					type: ENABLE_READONLY,
					profile: json,
					receivedAt: Date.now(),
				});
			})
			.catch((reason) => {
				dispatch(handleErrors(reason, enableReadOnly(email)));
			});
	};
}

export const DISABLE_READONLY = "DISABLE_READONLY";

export function disableReadOnly(email) {
	return (dispatch) => {
		return V2.LoginService.disableReadonlyUserApiV2UsersDisableReadonlyUseremailPost(
<<<<<<< HEAD
			email,
=======
			email
>>>>>>> 2c2d76f4
		)
			.then((json) => {
				dispatch({
					type: DISABLE_READONLY,
					profile: json,
					receivedAt: Date.now(),
				});
			})
			.catch((reason) => {
				dispatch(handleErrors(reason, disableReadOnly(email)));
			});
	};
}<|MERGE_RESOLUTION|>--- conflicted
+++ resolved
@@ -309,11 +309,7 @@
 export function enableReadOnly(email) {
 	return (dispatch) => {
 		return V2.LoginService.enableReadonlyUserApiV2UsersEnableReadonlyUseremailPost(
-<<<<<<< HEAD
-			email,
-=======
 			email
->>>>>>> 2c2d76f4
 		)
 			.then((json) => {
 				dispatch({
@@ -333,11 +329,7 @@
 export function disableReadOnly(email) {
 	return (dispatch) => {
 		return V2.LoginService.disableReadonlyUserApiV2UsersDisableReadonlyUseremailPost(
-<<<<<<< HEAD
-			email,
-=======
 			email
->>>>>>> 2c2d76f4
 		)
 			.then((json) => {
 				dispatch({
