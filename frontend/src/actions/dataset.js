--- conflicted
+++ resolved
@@ -295,20 +295,17 @@
 	};
 }
 
-<<<<<<< HEAD
-export const RECEIVE_DATASET_USERS_AND_ROLES =
-	"RECEIVE_DATASET_USERS_AND_ROLES";
-
-export function fetchDatasetUsersAndRoles(datasetId) {
-	return (dispatch) => {
-		return V2.AuthorizationService.getDatasetUsersAndRolesApiV2AuthorizationsDatasetsDatasetIdUsersAndRolesGet(
+export const RECEIVE_DATASET_ROLES = "RECEIVE_DATASET_ROLES";
+
+export function fetchDatasetRoles(datasetId) {
+	return (dispatch) => {
+		return V2.AuthorizationService.getDatasetRolesApiV2AuthorizationsDatasetsDatasetIdRolesGet(
 			datasetId
 		)
 			.then((json) => {
-				console.log("json", json);
-				dispatch({
-					type: RECEIVE_DATASET_USERS_AND_ROLES,
-					usersAndRoles: json,
+				dispatch({
+					type: RECEIVE_DATASET_ROLES,
+					roles: json,
 					receivedAt: Date.now(),
 				});
 			})
@@ -317,54 +314,7 @@
 			})
 			.catch((reason) => {
 				dispatch(
-					handleErrorsAuthorization(
-						reason,
-						fetchDatasetUsersAndRoles(datasetId)
-					)
-				);
-			});
-	};
-}
-
-export const RECEIVE_DATASET_GROUPS_AND_ROLES =
-	"RECEIVE_DATASET_GROUPS_AND_ROLES";
-
-export function fetchDatasetGroupsAndRoles(datasetId) {
-	return (dispatch) => {
-		return V2.AuthorizationService.getDatasetGroupsAndRolesApiV2AuthorizationsDatasetsDatasetIdGroupsAndRolesGet(
-			datasetId
-		)
-			.then((json) => {
-				console.log("json", json);
-=======
-export const RECEIVE_DATASET_ROLES = "RECEIVE_DATASET_ROLES";
-
-export function fetchDatasetRoles(datasetId) {
-	return (dispatch) => {
-		return V2.AuthorizationService.getDatasetRolesApiV2AuthorizationsDatasetsDatasetIdRolesGet(
-			datasetId
-		)
-			.then((json) => {
->>>>>>> 35621375
-				dispatch({
-					type: RECEIVE_DATASET_ROLES,
-					roles: json,
-					receivedAt: Date.now(),
-				});
-			})
-			.then(() => {
-				dispatch(resetFailedReason());
-			})
-			.catch((reason) => {
-				dispatch(
-<<<<<<< HEAD
-					handleErrorsAuthorization(
-						reason,
-						fetchDatasetGroupsAndRoles(datasetId)
-					)
-=======
 					handleErrorsAuthorization(reason, fetchDatasetRoles(datasetId))
->>>>>>> 35621375
 				);
 			});
 	};
