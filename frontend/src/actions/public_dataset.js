--- conflicted
+++ resolved
@@ -197,7 +197,6 @@
 	};
 }
 
-<<<<<<< HEAD
 export const GET_PUBLIC_FREEZE_DATASETS = "GET_PUBLIC_FREEZE_DATASETS";
 
 export function getPublicFreezeDatasets(datasetId, skip, limit) {
@@ -227,7 +226,6 @@
 			});
 	};
 }
-=======
+
 export const INCREMENT_PUBLIC_DATASET_DOWNLOADS =
-	"INCREMENT_PUBLIC_DATASET_DOWNLOADS";
->>>>>>> b000b8c2
+	"INCREMENT_PUBLIC_DATASET_DOWNLOADS";