import { V2 } from "../openapi";
import { handleErrors } from "./common";

<<<<<<< HEAD
export const FOLDER_ADDED = "FOLDER_ADDED";
export function folderAdded(datasetId, folderName, parentFolder = null) {
	return (dispatch) => {
		const folder = { name: folderName, parent_folder: parentFolder };
		return V2.DatasetsService.addFolderApiV2DatasetsDatasetIdFoldersPost(
			datasetId,
			folder
		)
			.then((json) => {
				dispatch({
					type: FOLDER_ADDED,
					folder: json,
					receivedAt: Date.now(),
				});
			})
			.catch((reason) => {
				dispatch(
					handleErrors(reason, folderAdded(datasetId, folderName, parentFolder))
				);
			});
	};
}

export const GET_FOLDER_PATH = "GET_FOLDER_PATH";
export function fetchFolderPath(folderId) {
	return (dispatch) => {
		if (folderId != null) {
			return V2.FoldersService.downloadFolderApiV2FoldersFolderIdPathGet(
=======
export const GET_FOLDER_PATH = "GET_FOLDER_PATH";

export function fetchFolderPath(folderId) {
	return (dispatch) => {
		if (folderId != null) {
			return V2.FoldersService.downloadFolderApiV2FoldersFolderIdPathGet(
				folderId
			)
				.then((json) => {
					dispatch({
						type: GET_FOLDER_PATH,
						folderPath: json,
						receivedAt: Date.now(),
					});
				})
				.catch((reason) => {
					dispatch(handleErrors(reason, fetchFolderPath(folderId)));
				});
		}
	};
}

export const GET_PUBLIC_FOLDER_PATH = "GET_PUBLIC_FOLDER_PATH";

export function fetchPublicFolderPath(folderId) {
	return (dispatch) => {
		if (folderId != null) {
			return V2.PublicFoldersService.downloadFolderApiV2PublicFoldersFolderIdPathGet(
>>>>>>> 5b0c9031
				folderId
			)
				.then((json) => {
					dispatch({
						type: GET_PUBLIC_FOLDER_PATH,
						publicFolderPath: json,
						receivedAt: Date.now(),
					});
				})
				.catch((reason) => {
<<<<<<< HEAD
					dispatch(handleErrors(reason, fetchFolderPath(folderId)));
=======
					dispatch(handleErrors(reason, fetchPublicFolderPath(folderId)));
>>>>>>> 5b0c9031
				});
		}
	};
}

export const FOLDER_DELETED = "FOLDER_DELETED";
<<<<<<< HEAD
=======

>>>>>>> 5b0c9031
export function folderDeleted(datasetId, folderId) {
	return (dispatch) => {
		return V2.DatasetsService.deleteFolderApiV2DatasetsDatasetIdFoldersFolderIdDelete(
			datasetId,
			folderId
		)
			.then((json) => {
				dispatch({
					type: FOLDER_DELETED,
					folder: { id: folderId },
					receivedAt: Date.now(),
				});
			})
			.catch((reason) => {
				dispatch(handleErrors(reason, folderDeleted(datasetId, folderId)));
			});
	};
}<|MERGE_RESOLUTION|>--- conflicted
+++ resolved
@@ -1,36 +1,6 @@
 import { V2 } from "../openapi";
 import { handleErrors } from "./common";
 
-<<<<<<< HEAD
-export const FOLDER_ADDED = "FOLDER_ADDED";
-export function folderAdded(datasetId, folderName, parentFolder = null) {
-	return (dispatch) => {
-		const folder = { name: folderName, parent_folder: parentFolder };
-		return V2.DatasetsService.addFolderApiV2DatasetsDatasetIdFoldersPost(
-			datasetId,
-			folder
-		)
-			.then((json) => {
-				dispatch({
-					type: FOLDER_ADDED,
-					folder: json,
-					receivedAt: Date.now(),
-				});
-			})
-			.catch((reason) => {
-				dispatch(
-					handleErrors(reason, folderAdded(datasetId, folderName, parentFolder))
-				);
-			});
-	};
-}
-
-export const GET_FOLDER_PATH = "GET_FOLDER_PATH";
-export function fetchFolderPath(folderId) {
-	return (dispatch) => {
-		if (folderId != null) {
-			return V2.FoldersService.downloadFolderApiV2FoldersFolderIdPathGet(
-=======
 export const GET_FOLDER_PATH = "GET_FOLDER_PATH";
 
 export function fetchFolderPath(folderId) {
@@ -59,7 +29,6 @@
 	return (dispatch) => {
 		if (folderId != null) {
 			return V2.PublicFoldersService.downloadFolderApiV2PublicFoldersFolderIdPathGet(
->>>>>>> 5b0c9031
 				folderId
 			)
 				.then((json) => {
@@ -70,21 +39,14 @@
 					});
 				})
 				.catch((reason) => {
-<<<<<<< HEAD
-					dispatch(handleErrors(reason, fetchFolderPath(folderId)));
-=======
 					dispatch(handleErrors(reason, fetchPublicFolderPath(folderId)));
->>>>>>> 5b0c9031
 				});
 		}
 	};
 }
 
 export const FOLDER_DELETED = "FOLDER_DELETED";
-<<<<<<< HEAD
-=======
 
->>>>>>> 5b0c9031
 export function folderDeleted(datasetId, folderId) {
 	return (dispatch) => {
 		return V2.DatasetsService.deleteFolderApiV2DatasetsDatasetIdFoldersFolderIdDelete(
