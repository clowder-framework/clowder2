--- conflicted
+++ resolved
@@ -94,15 +94,9 @@
 			dispatch({
 				type: FAILED,
 				reason:
-<<<<<<< HEAD
 					reason.body !== undefined && reason.body.detail !== undefined
 						? reason.body.detail
-						: "Backend" + " Failure." + " Couldn't fetch!",
-=======
-					reason.body.detail !== undefined
-						? reason.body.detail
 						: "Backend Failure. Couldn't fetch!",
->>>>>>> 4f867dc1
 				stack: reason.stack ? reason.stack : "",
 				receivedAt: Date.now(),
 			});
