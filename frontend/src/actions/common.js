--- conflicted
+++ resolved
@@ -80,11 +80,7 @@
 	// Authorization error we need to automatically logout user
 	if (reason.status === 401) {
 		return (dispatch) => {
-<<<<<<< HEAD
-			refreshToken(dispatch, originalFunc);
-=======
 			return refreshToken(dispatch, originalFunc);
->>>>>>> 63268763
 		};
 	} else if (reason.status === 403) {
 		return (dispatch) => {
