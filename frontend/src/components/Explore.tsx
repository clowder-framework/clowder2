import React, { ChangeEvent, useEffect, useState } from "react";
import { Box, Button, Grid, Pagination, Tab, Tabs } from "@mui/material";

import { RootState } from "../types/data";
import { useDispatch, useSelector } from "react-redux";
import {fetchDatasets} from "../actions/dataset";

import { a11yProps, TabPanel } from "./tabs/TabComponent";
import DatasetCard from "./datasets/DatasetCard";
import Layout from "./Layout";
import { Link as RouterLink } from "react-router-dom";
import { ErrorModal } from "./errors/ErrorModal";
import { DatasetOut } from "../openapi/v2";
import config from "../app.config";

const tab = {
	fontStyle: "normal",
	fontWeight: "normal",
	fontSize: "16px",
	textTransform: "capitalize",
};

export const Explore = (): JSX.Element => {
	// Redux connect equivalent
	const dispatch = useDispatch();
	const listDatasets = (
		skip: number | undefined,
		limit: number | undefined,
		mine: boolean | undefined
	) => dispatch(fetchDatasets(skip, limit, mine));
	const datasets = useSelector(
		(state: RootState) => state.dataset.datasets.data
	);
	const deletedDataset = useSelector(
		(state: RootState) => state.dataset.deletedDataset
	);
	const pageMetadata = useSelector(
		(state: RootState) => state.dataset.datasets.metadata
	);
	const pageMyDatasetsMetadata = useSelector(
		(state: RootState) => state.dataset.myDatasets.metadata
	);
	const adminMode = useSelector((state: RootState) => state.user.adminMode);

	// TODO add option to determine limit number; default show 12 datasets each time
	const [currPageNum, setCurrPageNum] = useState<number>(1);
	const [limit] = useState<number>(config.defaultDatasetPerPage);
	// TODO add switch to turn on and off "mine" dataset
	const [mine, setMine] = useState<boolean>(false);
	const [selectedTabIndex, setSelectedTabIndex] = useState(0);
	const [errorOpen, setErrorOpen] = useState(false);

<<<<<<< HEAD
	// component did mount
	useEffect(() => {
		listDatasets(0, limit, mine);
	}, []);

	useEffect(() => {
		listDatasets(0, limit, mine);
	}, [mine]);

=======
>>>>>>> 12e54f11
	// Admin mode will fetch all datasets
	useEffect(() => {
		listDatasets((currPageNum - 1) * limit, limit, mine);
	}, [adminMode, deletedDataset]);

	// Admin mode will fetch my datasets
	useEffect(() => {
		listDatasets(0, limit, true);
	}, [adminMode, mine]);


	// switch tabs
	const handleTabChange = (
		_event: React.ChangeEvent<{}>,
		newTabIndex: number
	) => {
		if (newTabIndex === 1) {
			setMine(true);
			listDatasets(0, limit, true);
		} else {
			setMine(false);
			listDatasets(0, limit, false);
		}
		setSelectedTabIndex(newTabIndex);
	};

	// pagination
	const handlePageChange = (_: ChangeEvent<unknown>, value: number) => {
		const newSkip = (value - 1) * limit;
		setCurrPageNum(value);
		listDatasets(newSkip, limit, mine);
	};

	return (
		<Layout>
			{/*Error Message dialogue*/}
			<ErrorModal errorOpen={errorOpen} setErrorOpen={setErrorOpen} />
			<Grid container spacing={4}>
				<Grid item xs>
					<Box sx={{ borderBottom: 1, borderColor: "divider" }}>
						<Tabs
							value={selectedTabIndex}
							onChange={handleTabChange}
							aria-label="dashboard tabs"
						>
							<Tab sx={tab} label="Datasets" {...a11yProps(0)} />
							<Tab sx={tab} label="My Datasets" {...a11yProps(1)} />

						</Tabs>
					</Box>
					<TabPanel value={selectedTabIndex} index={0}>
						<Grid container spacing={2}>
							{datasets !== undefined ? (
								datasets.map((dataset: DatasetOut) => {
									return (
										<Grid item key={dataset.id} xs={12} sm={6} md={4} lg={3}>
											<DatasetCard
												id={dataset.id}
												name={dataset.name}
												author={`${dataset.creator.first_name} ${dataset.creator.last_name}`}
												created={dataset.created}
												description={dataset.description}
												thumbnailId={dataset.thumbnail_id}
											/>
										</Grid>
									);
								})
							) : (
								<></>
							)}
							{datasets.length === 0 ? (
								<Grid container justifyContent="center">
									<Box textAlign="center">
										<p>
											Nobody has created any datasets on this instance. Click
											below to create a dataset!
										</p>
										<Button
											component={RouterLink}
											to="/create-dataset"
											variant="contained"
											sx={{ m: 2 }}
										>
											Create Dataset
										</Button>
									</Box>
								</Grid>
							) : (
								<></>
							)}
						</Grid>
						{datasets.length !== 0 ? (
							<Box display="flex" justifyContent="center" sx={{ m: 1 }}>
								<Pagination
									count={Math.ceil(pageMetadata.total_count / limit)}
									page={currPageNum}
									onChange={handlePageChange}
									shape="rounded"
									variant="outlined"
								/>
							</Box>
						) : (
							<></>
						)}
					</TabPanel>
					<TabPanel value={selectedTabIndex} index={1}>
						<Grid container spacing={2}>
							{datasets !== undefined ? (
								datasets.map((dataset: DatasetOut) => {
									return (
										<Grid item key={dataset.id} xs={12} sm={6} md={4} lg={3}>
											<DatasetCard
												id={dataset.id}
												name={dataset.name}
												author={`${dataset.creator.first_name} ${dataset.creator.last_name}`}
												created={dataset.created}
												description={dataset.description}
												thumbnailId={dataset.thumbnail_id}
											/>
										</Grid>
									);
								})
							) : (
								<></>
							)}
							{datasets.length === 0 ? (
								<Grid container justifyContent="center">
									<Box textAlign="center">
										<p>
											Nobody has created any datasets on this instance. Click
											below to create a dataset!
										</p>
										<Button
											component={RouterLink}
											to="/create-dataset"
											variant="contained"
											sx={{ m: 2 }}
										>
											Create Dataset
										</Button>
									</Box>
								</Grid>
							) : (
								<></>
							)}
						</Grid>
						{datasets.length !== 0 ? (
							<Box display="flex" justifyContent="center" sx={{ m: 1 }}>
								<Pagination
									count={Math.ceil(pageMetadata.total_count / limit)}
									page={currPageNum}
									onChange={handlePageChange}
									shape="rounded"
									variant="outlined"
								/>
							</Box>
						) : (
							<></>
						)}
					</TabPanel>
					<TabPanel value={selectedTabIndex} index={4} />
					<TabPanel value={selectedTabIndex} index={2} />
					<TabPanel value={selectedTabIndex} index={3} />
				</Grid>
			</Grid>
		</Layout>
	);
};<|MERGE_RESOLUTION|>--- conflicted
+++ resolved
@@ -50,7 +50,6 @@
 	const [selectedTabIndex, setSelectedTabIndex] = useState(0);
 	const [errorOpen, setErrorOpen] = useState(false);
 
-<<<<<<< HEAD
 	// component did mount
 	useEffect(() => {
 		listDatasets(0, limit, mine);
@@ -60,8 +59,7 @@
 		listDatasets(0, limit, mine);
 	}, [mine]);
 
-=======
->>>>>>> 12e54f11
+
 	// Admin mode will fetch all datasets
 	useEffect(() => {
 		listDatasets((currPageNum - 1) * limit, limit, mine);
