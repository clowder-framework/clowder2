--- conflicted
+++ resolved
@@ -10,12 +10,9 @@
 import TableRow from "@mui/material/TableRow";
 import TableCell from "@mui/material/TableCell";
 import TableBody from "@mui/material/TableBody";
-<<<<<<< HEAD
-//import GroupAndRoleTableEntry from "./GroupAndRoleTableEntry"
-=======
 import ChangeGroupDatasetRoleModal from "../datasets/ChangeGroupDatasetRoleModal";
 import ChangeDatasetRoleModal from "../datasets/ChangeDatasetRoleModal";
->>>>>>> 72572dbe
+//import GroupAndRoleTableEntry from "./GroupAndRoleTableEntry"
 
 
 export const GroupAndRoleTable = (): JSX.Element => {
@@ -32,19 +29,8 @@
         setSharePaneOpen(false);
     }
 
-<<<<<<< HEAD
-	const clickButton = () => {
-=======
-	useEffect(() => {
-		getGroupsAndRoles(datasetId);
-		console.log('groups and roles', datasetGroupsAndRolesList);
-	}, []);
-
-
 	function clickButton(currentGroupId, currentRole) {
->>>>>>> 72572dbe
 		// reset error message and close the error window
-		console.log('change role now');
 		setSharePaneOpen(true);
 	}
 
@@ -70,24 +56,12 @@
 								sx={{'&:last-child td, &:last-child th': {border: 0}}}
 							>
 								<TableCell>{group_role.group.name}</TableCell>
+								<TableCell align="right">{group_role.role}</TableCell>
 								<TableCell
-<<<<<<< HEAD
-									align="right">{group_role.role}</TableCell>
-								<TableCell align="right"></TableCell>
+									align="right"><button value={group_role.group.id} onClick={() => clickButton(group_role.group.id, group_role.role)}>click to change role</button>
+								</TableCell>
+								<ChangeGroupDatasetRoleModal open={sharePaneOpen} handleClose={handleShareClose} datasetName={"name"} currentRole={group_role.role} currentGroupName={group_role.group.name} currentGroupId={group_role.group.id}/>
 							</TableRow>))) : <></>
-=======
-									align="right">{group_role.group_id}</TableCell>
-								<TableCell
-									align="right">{group_role.group_name}</TableCell>
-								<TableCell
-									align="right">{group_role.roleType}</TableCell>
-								<TableCell
-									align="right"><button value={group_role.group_id} onClick={() => clickButton(group_role.group_id, group_role.roleType)}>click to change role</button>
-								</TableCell>
-								<ChangeGroupDatasetRoleModal open={sharePaneOpen} handleClose={handleShareClose} datasetName={"name"} currentRole={group_role.roleType} currentGroupName={group_role.group_name} currentGroupId={group_role.group_id}/>
-
-							</TableRow>))
->>>>>>> 72572dbe
 					}
 				</TableBody>
 			</Table>
