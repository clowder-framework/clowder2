--- conflicted
+++ resolved
@@ -1,8 +1,5 @@
 import * as React from "react";
-<<<<<<< HEAD
-=======
 import { useState } from "react";
->>>>>>> 5b0c9031
 import Table from "@mui/material/Table";
 import TableBody from "@mui/material/TableBody";
 import TableCell from "@mui/material/TableCell";
@@ -14,10 +11,6 @@
 import { RootState } from "../../types/data";
 import { MembersTableUserEntry } from "./MembersTableUserEntry";
 import { ActionModal } from "../dialog/ActionModal";
-<<<<<<< HEAD
-import { useState } from "react";
-=======
->>>>>>> 5b0c9031
 import { deleteGroupMember } from "../../actions/group";
 
 type MembersTableProps = {
@@ -34,10 +27,7 @@
 	);
 	// dispatch
 	const dispatch = useDispatch();
-<<<<<<< HEAD
-=======
 
->>>>>>> 5b0c9031
 	const groupMemberDeleted = (
 		groupId: string | undefined,
 		username: string | undefined
