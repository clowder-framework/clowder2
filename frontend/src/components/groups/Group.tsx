import React, { useEffect, useState } from "react";
import { Box, Button, Grid, Link, Stack } from "@mui/material";
import Layout from "../Layout";
import { RootState } from "../../types/data";
import { useDispatch, useSelector } from "react-redux";
import { fetchGroupAbout } from "../../actions/group";
import { fetchGroupRole } from "../../actions/authorization";
import Typography from "@mui/material/Typography";
import { useParams } from "react-router-dom";
import { AuthWrapper } from "../auth/AuthWrapper";
import PersonAddAlt1Icon from "@mui/icons-material/PersonAddAlt1";
import MembersTable from "./MembersTable";
import { EditMenu } from "./EditMenu";
import AddMemberModal from "./AddMemberModal";
import RoleChip from "../auth/RoleChip";
import { MainBreadcrumbs } from "../navigation/BreadCrumb";
import { ErrorModal } from "../errors/ErrorModal";
import DeleteGroupModal from "./DeleteGroupModal";

export function Group() {
	// path parameter
	const { groupId } = useParams<{ groupId?: string }>();

	// Redux connect equivalent
	const dispatch = useDispatch();
	const fetchGroupInfo = (groupId: string | undefined) =>
		dispatch(fetchGroupAbout(groupId));
	const fetchCurrentGroupRole = (groupId: string | undefined) =>
		dispatch(fetchGroupRole(groupId));

	const groupAbout = useSelector((state: RootState) => state.group.about);

	const role = useSelector((state: RootState) => state.group.role);

	const groupCreatorEmail = useSelector(
		(state: RootState) => state.group.about.creator
	);
	const groupCreatorEmailLink = `mailto:${groupCreatorEmail}`;
	const [addMemberModalOpen, setAddMemberModalOpen] = useState(false);
<<<<<<< HEAD
=======
	const [deleteGroupConfirmOpen, setDeleteGroupConfirmOpen] = useState(false);
>>>>>>> b61d8d57

	// component did mount
	useEffect(() => {
		fetchGroupInfo(groupId);
		fetchCurrentGroupRole(groupId);
	}, []);

	// Error msg dialog
	const [errorOpen, setErrorOpen] = useState(false);

	// for breadcrumb
	const paths = [
		{
			name: "Groups",
			url: "/groups",
		},
		{
			name: groupAbout.name,
			url: `/groups/${groupAbout.name}`,
		},
	];

	return (
		<Layout>
			{/*Error Message dialogue*/}
			<ErrorModal errorOpen={errorOpen} setErrorOpen={setErrorOpen} />
			{/*breadcrumb*/}
			<Grid container>
				<Grid item xs={10} sx={{ display: "flex", alignItems: "center" }}>
					<MainBreadcrumbs paths={paths} />
				</Grid>
			</Grid>
			<AddMemberModal
				open={addMemberModalOpen}
				handleClose={() => {
					setAddMemberModalOpen(false);
				}}
				groupOwner={groupCreatorEmail}
				groupName={groupAbout.name}
				groupId={groupAbout.id}
			/>
<<<<<<< HEAD

=======
			<DeleteGroupModal
				deleteGroupConfirmOpen={deleteGroupConfirmOpen}
				setDeleteGroupConfirmOpen={setDeleteGroupConfirmOpen}
				groupId={groupAbout.id}
			/>
>>>>>>> b61d8d57
			{/*Header & menus*/}
			<Grid container>
				<Grid
					item
					xs={12}
					sm={12}
					md={8}
					lg={9}
					sx={{
						display: "flex",
						justifyContent: "flex-start",
						alignItems: "baseline",
					}}
				>
					<Box sx={{ display: "flex", flexDirection: "column" }}>
						<Box
							sx={{
								display: "flex",
								flexDirection: "flex-start",
								alignItems: "baseline",
							}}
						>
							<Typography variant="h3" paragraph>
								{groupAbout !== undefined ? groupAbout.name : "Not found"}
							</Typography>
							<RoleChip role={role} />
						</Box>
						<Typography variant="body1" paragraph>
							{groupAbout.description}
						</Typography>
						<Typography variant="body1" paragraph>
							<strong>Creator: </strong>
							<Link href={groupCreatorEmailLink}>{groupCreatorEmail}</Link>
						</Typography>
					</Box>
				</Grid>

				{/*Buttons*/}
<<<<<<< HEAD
				<Stack
					direction="row"
					justifyContent="flex-end"
					alignItems="center"
					spacing={0.5}
=======
				<Grid
					item
					xs={12}
					sm={12}
					md={4}
					lg={3}
					sx={{
						display: "flex",
						justifyContent: "flex-start",
						alignItems: "baseline",
						flexDirection: "row",
					}}
>>>>>>> b61d8d57
				>
					{/*only owner or editor are allowed to edit*/}
					<AuthWrapper currRole={role} allowedRoles={["owner", "editor"]}>
						<Button
							variant="contained"
							onClick={() => {
								setAddMemberModalOpen(true);
							}}
							endIcon={<PersonAddAlt1Icon />}
							sx={{ marginRight: "0.5em", width: "auto" }}
						>
							Add Member
						</Button>
					</AuthWrapper>
					<AuthWrapper currRole={role} allowedRoles={["owner", "editor"]}>
						<EditMenu />
					</AuthWrapper>
<<<<<<< HEAD
				</Stack>
			</Box>
=======
					<AuthWrapper currRole={role} allowedRoles={["owner"]}>
						<Button
							variant="outlined"
							onClick={() => {
								setDeleteGroupConfirmOpen(true);
							}}
							endIcon={<DeleteIcon />}
							sx={{ marginLeft: "0.5em", width: "auto" }}
						>
							Delete Group
						</Button>
					</AuthWrapper>
				</Grid>
			</Grid>
>>>>>>> b61d8d57
			<MembersTable groupId={groupId} />
		</Layout>
	);
}<|MERGE_RESOLUTION|>--- conflicted
+++ resolved
@@ -1,5 +1,5 @@
 import React, { useEffect, useState } from "react";
-import { Box, Button, Grid, Link, Stack } from "@mui/material";
+import { Box, Button, Grid, Link } from "@mui/material";
 import Layout from "../Layout";
 import { RootState } from "../../types/data";
 import { useDispatch, useSelector } from "react-redux";
@@ -13,6 +13,7 @@
 import { EditMenu } from "./EditMenu";
 import AddMemberModal from "./AddMemberModal";
 import RoleChip from "../auth/RoleChip";
+import DeleteIcon from "@mui/icons-material/Delete";
 import { MainBreadcrumbs } from "../navigation/BreadCrumb";
 import { ErrorModal } from "../errors/ErrorModal";
 import DeleteGroupModal from "./DeleteGroupModal";
@@ -35,12 +36,9 @@
 	const groupCreatorEmail = useSelector(
 		(state: RootState) => state.group.about.creator
 	);
-	const groupCreatorEmailLink = `mailto:${groupCreatorEmail}`;
+	const groupCreatorEmailLink = "mailto:" + groupCreatorEmail;
 	const [addMemberModalOpen, setAddMemberModalOpen] = useState(false);
-<<<<<<< HEAD
-=======
 	const [deleteGroupConfirmOpen, setDeleteGroupConfirmOpen] = useState(false);
->>>>>>> b61d8d57
 
 	// component did mount
 	useEffect(() => {
@@ -82,15 +80,11 @@
 				groupName={groupAbout.name}
 				groupId={groupAbout.id}
 			/>
-<<<<<<< HEAD
-
-=======
 			<DeleteGroupModal
 				deleteGroupConfirmOpen={deleteGroupConfirmOpen}
 				setDeleteGroupConfirmOpen={setDeleteGroupConfirmOpen}
 				groupId={groupAbout.id}
 			/>
->>>>>>> b61d8d57
 			{/*Header & menus*/}
 			<Grid container>
 				<Grid
@@ -129,13 +123,6 @@
 				</Grid>
 
 				{/*Buttons*/}
-<<<<<<< HEAD
-				<Stack
-					direction="row"
-					justifyContent="flex-end"
-					alignItems="center"
-					spacing={0.5}
-=======
 				<Grid
 					item
 					xs={12}
@@ -148,7 +135,6 @@
 						alignItems: "baseline",
 						flexDirection: "row",
 					}}
->>>>>>> b61d8d57
 				>
 					{/*only owner or editor are allowed to edit*/}
 					<AuthWrapper currRole={role} allowedRoles={["owner", "editor"]}>
@@ -166,10 +152,6 @@
 					<AuthWrapper currRole={role} allowedRoles={["owner", "editor"]}>
 						<EditMenu />
 					</AuthWrapper>
-<<<<<<< HEAD
-				</Stack>
-			</Box>
-=======
 					<AuthWrapper currRole={role} allowedRoles={["owner"]}>
 						<Button
 							variant="outlined"
@@ -184,7 +166,6 @@
 					</AuthWrapper>
 				</Grid>
 			</Grid>
->>>>>>> b61d8d57
 			<MembersTable groupId={groupId} />
 		</Layout>
 	);
