import React, { useEffect, useState } from "react";
import { Box, Button, Grid } from "@mui/material";
import Layout from "../Layout";
<<<<<<< HEAD
import {RootState} from "../../types/data";
import { ListItem } from '@mui/material';
import {useDispatch, useSelector} from "react-redux";
import {deleteGroup, fetchGroupAbout} from "../../actions/group";
import {fetchGroupRole} from "../../actions/authorization";
=======
import { RootState } from "../../types/data";
import { useDispatch, useSelector } from "react-redux";
import { deleteGroup, fetchGroupAbout } from "../../actions/group";
import { fetchGroupRole } from "../../actions/authorization";
>>>>>>> 5ac23fef
import Typography from "@mui/material/Typography";
import { useNavigate, useParams } from "react-router-dom";
import { AuthWrapper } from "../auth/AuthWrapper";
import PersonAddAlt1Icon from "@mui/icons-material/PersonAddAlt1";
import MembersTable from "./MembersTable";
import AddMemberModal from "./AddMemberModal";
import RoleChip from "../auth/RoleChip";
import DeleteIcon from "@mui/icons-material/Delete";
import { ActionModal } from "../dialog/ActionModal";
import { MainBreadcrumbs } from "../navigation/BreadCrumb";

export function Group() {
	// path parameter
	const { groupId } = useParams<{ groupId?: string }>();

	// use history hook to redirect/navigate between routes
	const history = useNavigate();

	// Redux connect equivalent
	const dispatch = useDispatch();
	const fetchGroupInfo = (groupId: string | undefined) =>
		dispatch(fetchGroupAbout(groupId));
	const fetchCurrentGroupRole = (groupId: string | undefined) =>
		dispatch(fetchGroupRole(groupId));
	const groupDeleted = (groupId: string | undefined) =>
		dispatch(deleteGroup(groupId));

	const groupAbout = useSelector((state: RootState) => state.group.about);

	const role = useSelector((state: RootState) => state.group.role);

	const groupCreatorEmail =  useSelector((state: RootState) => state.group.about.creator);
	const groupCreatorEmailLink = "mailto:"+groupCreatorEmail;
	const [addMemberModalOpen, setAddMemberModalOpen] = useState(false);
	const [deleteGroupConfirmOpen, setDeleteGroupConfirmOpen] = useState(false);

	// component did mount
	useEffect(() => {
		fetchGroupInfo(groupId);
		fetchCurrentGroupRole(groupId);
	}, []);

	// for breadcrumb
	const paths = [
		{
			name: "Explore",
			url: "/",
		},
		{
			name: "Groups",
			url: "/groups",
		},
		{
			name: groupAbout.name,
			url: `/groups/${groupAbout.name}`,
		},
	];

	return (
		<Layout>
			{/*breadcrumb*/}
			<Grid container>
				<Grid item xs={10} sx={{ display: "flex", alignItems: "center" }}>
					<MainBreadcrumbs paths={paths} />
				</Grid>
			</Grid>
			{/*Delete group modal*/}
			<ActionModal
				actionOpen={deleteGroupConfirmOpen}
				actionTitle="Are you sure?"
				actionText="Do you really want to delete this group? This process cannot be undone."
				actionBtnName="Delete"
				handleActionBtnClick={() => {
					groupDeleted(groupId);
					setDeleteGroupConfirmOpen(false);
					// Go to Explore page
					history("/");
				}}
				handleActionCancel={() => {
					setDeleteGroupConfirmOpen(false);
				}}
			/>
			<AddMemberModal
				open={addMemberModalOpen}
				handleClose={() => {
					setAddMemberModalOpen(false);
				}}
				groupName={groupAbout.name}
				groupId={groupAbout.id}
			/>

			{/*Header & menus*/}
			<Box
				sx={{
					display: "flex",
					justifyContent: "space-between",
					alignItems: "center",
				}}
			>
				<Box
					sx={{
						display: "flex",
						justifyContent: "flex-start",
						alignItems: "baseline",
					}}
				>
					<Box sx={{ display: "flex", flexDirection: "column" }}>
						<Box
							sx={{
								display: "flex",
								flexDirection: "flex-start",
								alignItems: "baseline",
							}}
						>
							<Typography variant="h3" paragraph>
								{groupAbout !== undefined ? groupAbout.name : "Not found"}
							</Typography>
							<RoleChip role={role} />
						</Box>
<<<<<<< HEAD
						<Typography variant="body1" paragraph>{groupAbout.description}</Typography>
						<Typography variant="body1" paragraph><strong>Creator: </strong>
   							<Button >{groupCreatorEmail}</Button>
=======
						<Typography variant="body1" paragraph>
							{groupAbout.description}
>>>>>>> 5ac23fef
						</Typography>
					</Box>
				</Box>

				{/*Buttons*/}
				<Box
					sx={{
						display: "flex",
						justifyContent: "flex-start",
						alignItems: "baseline",
					}}
				>
					{/*only owner or editor are allowed to edit*/}
					<AuthWrapper currRole={role} allowedRoles={["owner", "editor"]}>
						<Button
							variant="contained"
							onClick={() => {
								setAddMemberModalOpen(true);
							}}
							endIcon={<PersonAddAlt1Icon />}
						>
							Add Member
						</Button>
					</AuthWrapper>
					{/*only owner are allowed to delete*/}
					<AuthWrapper currRole={role} allowedRoles={["owner"]}>
						<Button
							variant="outlined"
							onClick={() => {
								setDeleteGroupConfirmOpen(true);
							}}
							endIcon={<DeleteIcon />}
							sx={{ marginLeft: "0.5em" }}
						>
							Delete Group
						</Button>
					</AuthWrapper>
				</Box>
			</Box>
			<MembersTable groupId={groupId} />
		</Layout>
	);
}<|MERGE_RESOLUTION|>--- conflicted
+++ resolved
@@ -1,18 +1,10 @@
 import React, { useEffect, useState } from "react";
-import { Box, Button, Grid } from "@mui/material";
+import { Box, Button, Grid, Link } from "@mui/material";
 import Layout from "../Layout";
-<<<<<<< HEAD
-import {RootState} from "../../types/data";
-import { ListItem } from '@mui/material';
-import {useDispatch, useSelector} from "react-redux";
-import {deleteGroup, fetchGroupAbout} from "../../actions/group";
-import {fetchGroupRole} from "../../actions/authorization";
-=======
 import { RootState } from "../../types/data";
 import { useDispatch, useSelector } from "react-redux";
 import { deleteGroup, fetchGroupAbout } from "../../actions/group";
 import { fetchGroupRole } from "../../actions/authorization";
->>>>>>> 5ac23fef
 import Typography from "@mui/material/Typography";
 import { useNavigate, useParams } from "react-router-dom";
 import { AuthWrapper } from "../auth/AuthWrapper";
@@ -44,8 +36,10 @@
 
 	const role = useSelector((state: RootState) => state.group.role);
 
-	const groupCreatorEmail =  useSelector((state: RootState) => state.group.about.creator);
-	const groupCreatorEmailLink = "mailto:"+groupCreatorEmail;
+	const groupCreatorEmail = useSelector(
+		(state: RootState) => state.group.about.creator
+	);
+	const groupCreatorEmailLink = "mailto:" + groupCreatorEmail;
 	const [addMemberModalOpen, setAddMemberModalOpen] = useState(false);
 	const [deleteGroupConfirmOpen, setDeleteGroupConfirmOpen] = useState(false);
 
@@ -132,14 +126,12 @@
 							</Typography>
 							<RoleChip role={role} />
 						</Box>
-<<<<<<< HEAD
-						<Typography variant="body1" paragraph>{groupAbout.description}</Typography>
-						<Typography variant="body1" paragraph><strong>Creator: </strong>
-   							<Button >{groupCreatorEmail}</Button>
-=======
 						<Typography variant="body1" paragraph>
 							{groupAbout.description}
->>>>>>> 5ac23fef
+						</Typography>
+						<Typography variant="body1" paragraph>
+							<strong>Creator: </strong>
+							<Link href={groupCreatorEmailLink}>{groupCreatorEmail}</Link>
 						</Typography>
 					</Box>
 				</Box>
