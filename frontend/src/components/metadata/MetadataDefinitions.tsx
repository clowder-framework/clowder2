--- conflicted
+++ resolved
@@ -8,10 +8,7 @@
 	DialogTitle,
 	Grid,
 	IconButton,
-<<<<<<< HEAD
 	InputBase, Snackbar,
-=======
->>>>>>> 881ec0f4
 } from "@mui/material";
 import { RootState } from "../../types/data";
 import { useDispatch, useSelector } from "react-redux";
@@ -69,7 +66,6 @@
 	const [selectedMetadataDefinition, setSelectedMetadataDefinition] =
 		useState();
 
-<<<<<<< HEAD
 		// snack bar
 	const [snackBarOpen, setSnackBarOpen] = useState(false);
 	const [snackBarMessage, setSnackBarMessage] = useState("");
@@ -82,8 +78,6 @@
 		},
 	];
 
-=======
->>>>>>> 881ec0f4
 	// component did mount
 	useEffect(() => {
 		listMetadataDefinitions(null, skip, limit);
