--- conflicted
+++ resolved
@@ -13,12 +13,9 @@
 import { Agent } from "./Agent";
 import { MetadataDeleteButton } from "./widgets/MetadataDeleteButton";
 import { fetchPublicDatasetMetadata } from "../../actions/public_dataset";
-<<<<<<< HEAD
 import { Link as RouterLink } from "react-router-dom";
-=======
 import { AuthWrapper } from "../auth/AuthWrapper";
 import { FrozenWrapper } from "../auth/FrozenWrapper";
->>>>>>> 001c6861
 
 type MetadataType = {
 	updateMetadata?: any;
@@ -125,48 +122,6 @@
 				if (publicView) currentMetadataDefList = publicMetadataDefinitionList;
 				else currentMetadataDefList = metadataDefinitionList;
 
-<<<<<<< HEAD
-				if (metadataList.length > 0) {
-					return currentMetadataDefList.map((metadataDef) => {
-						return metadataList.map((metadata, idx) => {
-							if (metadataDef.name === metadata.definition) {
-								return (
-									<Box className="inputGroup" key={idx}>
-										<Typography variant="h6">{metadata.definition}</Typography>
-										<Typography variant="subtitle2">
-											{metadata.description}
-										</Typography>
-										{
-											// construct metadata using its definition
-											metadataDef.fields.map((field, idxx) => {
-												return React.cloneElement(
-													metadataConfig[field.widgetType ?? "NA"] ??
-														metadataConfig["NA"],
-													{
-														widgetName: metadataDef.name,
-														fieldName: field.name,
-														options: field.config.options ?? [],
-														updateMetadata: updateMetadata,
-														initialReadOnly: true,
-														resourceId: resourceId,
-														content: metadata.content ?? null,
-														metadataId: metadata.id ?? null,
-														isRequired: field.required,
-														key: idxx,
-														datasetRole: datasetRole,
-													}
-												);
-											})
-										}
-										<Grid container spacing={2}>
-											<Grid item xs={11} sm={11} md={11} lg={11} xl={11}>
-												<Agent
-													created={metadata.created}
-													agent={metadata.agent}
-												/>
-												{datasetRole.role !== undefined &&
-												datasetRole.role !== "viewer" ? (
-=======
 				return currentMetadataDefList.map((metadataDef) => {
 					return metadataList.map((metadata, idx) => {
 						if (metadataDef.name === metadata.definition) {
@@ -214,42 +169,21 @@
 													currRole={datasetRole.role}
 													allowedRoles={["owner", "editor", "uploader"]}
 												>
->>>>>>> 001c6861
 													<MetadataDeleteButton
 														metadataId={metadata.id ?? null}
 														deleteMetadata={deleteMetadata}
 														resourceId={resourceId}
 														widgetName={metadataDef.name}
 													/>
-<<<<<<< HEAD
-												) : (
-													<></>
-												)}
-											</Grid>
-=======
 												</AuthWrapper>
 											</FrozenWrapper>
->>>>>>> 001c6861
 										</Grid>
-									</Box>
-								);
-							}
-						});
+									</Grid>
+								</Box>
+							);
+						}
 					});
-				} else {
-					return (
-						<Box textAlign="center">
-							<p>
-								Currently there is no user metadata provided for this dataset.
-								To start adding some click on the Add metadata button. User
-								metadata is metadata about the dataset added by any user who has
-								write permission to the dataset. The list of available field is
-								defined by the administrators of the system. If you would like
-								to add a new entry please contact one of the administrators.
-							</p>
-						</Box>
-					);
-				}
+				});
 			})()}
 		</>
 	);
