--- conflicted
+++ resolved
@@ -1,4 +1,3 @@
-<<<<<<< HEAD
 import React, {useEffect} from "react";
 import {Box, Grid, Typography} from "@mui/material";
 import {metadataConfig} from "../../metadata.config";
@@ -9,15 +8,6 @@
 import {fetchPublicDatasetMetadata} from "../../actions/public_dataset";
 import {Agent} from "./Agent";
 import {MetadataDeleteButton} from "./widgets/MetadataDeleteButton";
-
-type MetadataType = {
-	updateMetadata: any,
-	deleteMetadata: any,
-	resourceType:string|undefined,
-	resourceId:string|undefined,
-	publicView:boolean|false,
-}
-=======
 import React, { useEffect } from "react";
 import { Box, Grid, Typography } from "@mui/material";
 import { metadataConfig } from "../../metadata.config";
@@ -32,38 +22,20 @@
 import { MetadataDeleteButton } from "./widgets/MetadataDeleteButton";
 
 type MetadataType = {
-	updateMetadata: any;
-	deleteMetadata: any;
-	resourceType: string | undefined;
-	resourceId: string | undefined;
-};
->>>>>>> 4fdb2bf1
+	updateMetadata: any,
+	deleteMetadata: any,
+	resourceType:string|undefined,
+	resourceId:string|undefined,
+	publicView:boolean|false,
+}
 
 /*
 This is the interface displayed already created metadata and allow eidts
 Uses only the list of metadata
 */
 export const DisplayMetadata = (props: MetadataType) => {
-<<<<<<< HEAD
 
 	const {updateMetadata, deleteMetadata, resourceType, resourceId, publicView} = props;
-
-	const dispatch = useDispatch();
-
-	const getMetadatDefinitions = (name:string|null, skip:number, limit:number) => dispatch(fetchMetadataDefinitions(name, skip,limit));
-	const metadataDefinitionList = useSelector((state: RootState) => state.metadata.metadataDefinitionList);
-	const listDatasetMetadata = (datasetId: string | undefined) => dispatch(fetchDatasetMetadata(datasetId));
-	const listFileMetadata = (fileId: string | undefined) => dispatch(fetchFileMetadata(fileId));
-	const listPublicDatasetMetadata = (datasetId: string | undefined) => dispatch(fetchPublicDatasetMetadata(datasetId));
-	const listPublicFileMetadata = (fileId: string | undefined) => dispatch(fetchPublicFileMetadata(fileId));
-	const datasetMetadataList = useSelector((state: RootState) => state.metadata.datasetMetadataList);
-	const fileMetadataList = useSelector((state: RootState) => state.metadata.fileMetadataList);
-	const publicDatasetMetadataList = useSelector((state: RootState) => state.metadata.publicDatasetMetadataList);
-	const publicFileMetadataList = useSelector((state: RootState) => state.metadata.publicFileMetadataList);
-
-
-=======
-	const { updateMetadata, deleteMetadata, resourceType, resourceId } = props;
 
 	const dispatch = useDispatch();
 
@@ -85,7 +57,18 @@
 	const fileMetadataList = useSelector(
 		(state: RootState) => state.metadata.fileMetadataList
 	);
->>>>>>> 4fdb2bf1
+	const getMetadatDefinitions = (name:string|null, skip:number, limit:number) => dispatch(fetchMetadataDefinitions(name, skip,limit));
+	const metadataDefinitionList = useSelector((state: RootState) => state.metadata.metadataDefinitionList);
+	const listDatasetMetadata = (datasetId: string | undefined) => dispatch(fetchDatasetMetadata(datasetId));
+	const listFileMetadata = (fileId: string | undefined) => dispatch(fetchFileMetadata(fileId));
+	const listPublicDatasetMetadata = (datasetId: string | undefined) => dispatch(fetchPublicDatasetMetadata(datasetId));
+	const listPublicFileMetadata = (fileId: string | undefined) => dispatch(fetchPublicFileMetadata(fileId));
+	const datasetMetadataList = useSelector((state: RootState) => state.metadata.datasetMetadataList);
+	const fileMetadataList = useSelector((state: RootState) => state.metadata.fileMetadataList);
+	const publicDatasetMetadataList = useSelector((state: RootState) => state.metadata.publicDatasetMetadataList);
+	const publicFileMetadataList = useSelector((state: RootState) => state.metadata.publicFileMetadataList);
+
+
 	const datasetRole = useSelector(
 		(state: RootState) => state.dataset.datasetRole
 	);
@@ -96,7 +79,6 @@
 
 	// complete metadata list with both definition and values
 	useEffect(() => {
-<<<<<<< HEAD
 		if (resourceType === "dataset"){
 			if (publicView){
 				listPublicDatasetMetadata(resourceId);
@@ -110,67 +92,11 @@
 			} else {
 				listFileMetadata(resourceId);
 			}
-=======
-		if (resourceType === "dataset") {
-			listDatasetMetadata(resourceId);
-		} else if (resourceType === "file") {
-			listFileMetadata(resourceId);
->>>>>>> 4fdb2bf1
 		}
 	}, [resourceType, resourceId]);
 
 	return (
 		<>
-<<<<<<< HEAD
-			{
-				(() => {
-					let metadataList = [];
-					if (resourceType === "dataset" && !publicView) metadataList = datasetMetadataList;
-					else if (resourceType === "file" && !publicView) metadataList = fileMetadataList;
-					else if (resourceType === "file" && publicView) metadataList = publicFileMetadataList;
-					else if (resourceType === "dataset" && publicView) metadataList = publicDatasetMetadataList;
-					return metadataDefinitionList.map((metadataDef) => {
-						return metadataList.map((metadata,idx) => {
-							if (metadataDef.name === metadata.definition) {
-								return (
-									<Box className="inputGroup" key={idx}>
-										<Typography variant="h6">{metadata.definition}</Typography>
-										<Typography variant="subtitle2">{metadata.description}</Typography>
-										{
-											// construct metadata using its definition
-											metadataDef.fields.map((field,idxx) => {
-												return React.cloneElement(
-													metadataConfig[field.widgetType ?? "NA"] ?? metadataConfig["NA"],
-													{
-														widgetName: metadataDef.name,
-														fieldName: field.name,
-														options: field.config.options ?? [],
-														updateMetadata: updateMetadata,
-														initialReadOnly: true,
-														resourceId: resourceId,
-														content: metadata.content ?? null,
-														metadataId: metadata.id ?? null,
-														isRequired: field.required,
-														key:idxx
-													}
-												);
-											})
-										}
-										<Grid container spacing={2}>
-											{publicView?
-												(
-													<></>
-												) :
-												<Grid item xs={11} sm={11} md={11} lg={11} xl={11}>
-													<Agent created={metadata.created} agent={metadata.agent} />
-													<MetadataDeleteButton metadataId={metadata.id ?? null}
-																	  deleteMetadata={deleteMetadata}
-																	  resourceId={resourceId}
-																	  widgetName={metadataDef.name}
-													/>
-												</Grid>
-											}
-=======
 			{(() => {
 				let metadataList = [];
 				if (resourceType === "dataset") metadataList = datasetMetadataList;
@@ -224,7 +150,6 @@
 											) : (
 												<></>
 											)}
->>>>>>> 4fdb2bf1
 										</Grid>
 									</Grid>
 								</Box>
