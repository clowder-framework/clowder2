import React, { useEffect } from "react";
import { Box, Grid, Typography } from "@mui/material";
import { metadataConfig } from "../../metadata.config";
<<<<<<< HEAD
import { useSelector, useDispatch } from "react-redux";
=======
import { useDispatch, useSelector } from "react-redux";
>>>>>>> 5b0c9031
import { RootState } from "../../types/data";
import {
	fetchDatasetMetadata,
	fetchFileMetadata,
	fetchMetadataDefinitions,
<<<<<<< HEAD
} from "../../actions/metadata";
import { Agent } from "./Agent";
import { MetadataDeleteButton } from "./widgets/MetadataDeleteButton";
=======
	fetchPublicFileMetadata,
	fetchPublicMetadataDefinitions,
} from "../../actions/metadata";
import { Agent } from "./Agent";
import { MetadataDeleteButton } from "./widgets/MetadataDeleteButton";
import { fetchPublicDatasetMetadata } from "../../actions/public_dataset";
>>>>>>> 5b0c9031

type MetadataType = {
	updateMetadata: any;
	deleteMetadata: any;
	resourceType: string | undefined;
	resourceId: string | undefined;
<<<<<<< HEAD
=======
	publicView: boolean | false;
>>>>>>> 5b0c9031
};

/*
This is the interface displayed already created metadata and allow eidts
Uses only the list of metadata
*/
export const DisplayMetadata = (props: MetadataType) => {
<<<<<<< HEAD
	const { updateMetadata, deleteMetadata, resourceType, resourceId } = props;
=======
	const {
		updateMetadata,
		deleteMetadata,
		resourceType,
		resourceId,
		publicView,
	} = props;
>>>>>>> 5b0c9031

	const dispatch = useDispatch();

	const getMetadatDefinitions = (
		name: string | null,
		skip: number,
		limit: number
	) => dispatch(fetchMetadataDefinitions(name, skip, limit));
<<<<<<< HEAD
	const metadataDefinitionList = useSelector(
		(state: RootState) => state.metadata.metadataDefinitionList
=======
	const getPublicMetadatDefinitions = (
		name: string | null,
		skip: number,
		limit: number
	) => dispatch(fetchPublicMetadataDefinitions(name, skip, limit));
	const metadataDefinitionList = useSelector(
		(state: RootState) => state.metadata.metadataDefinitionList.data
	);
	const publicMetadataDefinitionList = useSelector(
		(state: RootState) => state.metadata.publicMetadataDefinitionList
>>>>>>> 5b0c9031
	);
	const listDatasetMetadata = (datasetId: string | undefined) =>
		dispatch(fetchDatasetMetadata(datasetId));
	const listFileMetadata = (fileId: string | undefined) =>
		dispatch(fetchFileMetadata(fileId));
<<<<<<< HEAD
=======
	const listPublicDatasetMetadata = (datasetId: string | undefined) =>
		dispatch(fetchPublicDatasetMetadata(datasetId));
	const listPublicFileMetadata = (fileId: string | undefined) =>
		dispatch(fetchPublicFileMetadata(fileId));
>>>>>>> 5b0c9031
	const datasetMetadataList = useSelector(
		(state: RootState) => state.metadata.datasetMetadataList
	);
	const fileMetadataList = useSelector(
		(state: RootState) => state.metadata.fileMetadataList
	);
	const datasetRole = useSelector(
		(state: RootState) => state.dataset.datasetRole
	);
<<<<<<< HEAD
	console.log(updateMetadata, "updateMetadataDisplay");
=======
	const publicDatasetMetadataList = useSelector(
		(state: RootState) => state.metadata.publicDatasetMetadataList
	);
	const publicFileMetadataList = useSelector(
		(state: RootState) => state.metadata.publicFileMetadataList
	);
>>>>>>> 5b0c9031
	useEffect(() => {
		if (publicView){
			getPublicMetadatDefinitions(null, 0, 100);
		} else {
			getMetadatDefinitions(null, 0, 100);
		}
	}, []);

	// complete metadata list with both definition and values
	useEffect(() => {
		if (resourceType === "dataset") {
<<<<<<< HEAD
			listDatasetMetadata(resourceId);
		} else if (resourceType === "file") {
			listFileMetadata(resourceId);
=======
			if (publicView) {
				listPublicDatasetMetadata(resourceId);
			} else {
				listDatasetMetadata(resourceId);
			}
		} else if (resourceType === "file") {
			if (publicView) {
				listPublicFileMetadata(resourceId);
			} else {
				listFileMetadata(resourceId);
			}
>>>>>>> 5b0c9031
		}
	}, [resourceType, resourceId]);

	return (
		<>
			{(() => {
				let metadataList = [];
<<<<<<< HEAD
				if (resourceType === "dataset") metadataList = datasetMetadataList;
				else if (resourceType === "file") metadataList = fileMetadataList;

				return metadataDefinitionList.map((metadataDef) => {
=======
				let currentMetadataDefList = [];
				if (resourceType === "dataset" && !publicView)
					metadataList = datasetMetadataList;
				else if (resourceType === "file" && !publicView)
					metadataList = fileMetadataList;
				else if (resourceType === "file" && publicView)
					metadataList = publicFileMetadataList;
				else if (resourceType === "dataset" && publicView)
					metadataList = publicDatasetMetadataList;
				if (publicView) currentMetadataDefList = publicMetadataDefinitionList;
				else currentMetadataDefList = metadataDefinitionList;

				return currentMetadataDefList.map((metadataDef) => {
>>>>>>> 5b0c9031
					return metadataList.map((metadata, idx) => {
						if (metadataDef.name === metadata.definition) {
							return (
								<Box className="inputGroup" key={idx}>
									<Typography variant="h6">{metadata.definition}</Typography>
									<Typography variant="subtitle2">
										{metadata.description}
									</Typography>
									{
										// construct metadata using its definition
										metadataDef.fields.map((field, idxx) => {
											return React.cloneElement(
												metadataConfig[field.widgetType ?? "NA"] ??
													metadataConfig["NA"],
												{
													widgetName: metadataDef.name,
													fieldName: field.name,
													options: field.config.options ?? [],
													updateMetadata: updateMetadata,
													initialReadOnly: true,
													resourceId: resourceId,
													content: metadata.content ?? null,
													metadataId: metadata.id ?? null,
													isRequired: field.required,
													key: idxx,
													datasetRole: datasetRole,
												}
											);
										})
									}
									<Grid container spacing={2}>
										<Grid item xs={11} sm={11} md={11} lg={11} xl={11}>
											<Agent
												created={metadata.created}
												agent={metadata.agent}
											/>
											{datasetRole.role !== undefined &&
											datasetRole.role !== "viewer" ? (
												<MetadataDeleteButton
													metadataId={metadata.id ?? null}
													deleteMetadata={deleteMetadata}
													resourceId={resourceId}
													widgetName={metadataDef.name}
												/>
											) : (
												<></>
											)}
										</Grid>
									</Grid>
								</Box>
							);
						}
					});
				});
			})()}
		</>
	);
};<|MERGE_RESOLUTION|>--- conflicted
+++ resolved
@@ -1,38 +1,25 @@
 import React, { useEffect } from "react";
 import { Box, Grid, Typography } from "@mui/material";
 import { metadataConfig } from "../../metadata.config";
-<<<<<<< HEAD
-import { useSelector, useDispatch } from "react-redux";
-=======
 import { useDispatch, useSelector } from "react-redux";
->>>>>>> 5b0c9031
 import { RootState } from "../../types/data";
 import {
 	fetchDatasetMetadata,
 	fetchFileMetadata,
 	fetchMetadataDefinitions,
-<<<<<<< HEAD
-} from "../../actions/metadata";
-import { Agent } from "./Agent";
-import { MetadataDeleteButton } from "./widgets/MetadataDeleteButton";
-=======
 	fetchPublicFileMetadata,
 	fetchPublicMetadataDefinitions,
 } from "../../actions/metadata";
 import { Agent } from "./Agent";
 import { MetadataDeleteButton } from "./widgets/MetadataDeleteButton";
 import { fetchPublicDatasetMetadata } from "../../actions/public_dataset";
->>>>>>> 5b0c9031
 
 type MetadataType = {
 	updateMetadata: any;
 	deleteMetadata: any;
 	resourceType: string | undefined;
 	resourceId: string | undefined;
-<<<<<<< HEAD
-=======
 	publicView: boolean | false;
->>>>>>> 5b0c9031
 };
 
 /*
@@ -40,9 +27,6 @@
 Uses only the list of metadata
 */
 export const DisplayMetadata = (props: MetadataType) => {
-<<<<<<< HEAD
-	const { updateMetadata, deleteMetadata, resourceType, resourceId } = props;
-=======
 	const {
 		updateMetadata,
 		deleteMetadata,
@@ -50,7 +34,6 @@
 		resourceId,
 		publicView,
 	} = props;
->>>>>>> 5b0c9031
 
 	const dispatch = useDispatch();
 
@@ -59,10 +42,6 @@
 		skip: number,
 		limit: number
 	) => dispatch(fetchMetadataDefinitions(name, skip, limit));
-<<<<<<< HEAD
-	const metadataDefinitionList = useSelector(
-		(state: RootState) => state.metadata.metadataDefinitionList
-=======
 	const getPublicMetadatDefinitions = (
 		name: string | null,
 		skip: number,
@@ -73,19 +52,15 @@
 	);
 	const publicMetadataDefinitionList = useSelector(
 		(state: RootState) => state.metadata.publicMetadataDefinitionList
->>>>>>> 5b0c9031
 	);
 	const listDatasetMetadata = (datasetId: string | undefined) =>
 		dispatch(fetchDatasetMetadata(datasetId));
 	const listFileMetadata = (fileId: string | undefined) =>
 		dispatch(fetchFileMetadata(fileId));
-<<<<<<< HEAD
-=======
 	const listPublicDatasetMetadata = (datasetId: string | undefined) =>
 		dispatch(fetchPublicDatasetMetadata(datasetId));
 	const listPublicFileMetadata = (fileId: string | undefined) =>
 		dispatch(fetchPublicFileMetadata(fileId));
->>>>>>> 5b0c9031
 	const datasetMetadataList = useSelector(
 		(state: RootState) => state.metadata.datasetMetadataList
 	);
@@ -95,18 +70,14 @@
 	const datasetRole = useSelector(
 		(state: RootState) => state.dataset.datasetRole
 	);
-<<<<<<< HEAD
-	console.log(updateMetadata, "updateMetadataDisplay");
-=======
 	const publicDatasetMetadataList = useSelector(
 		(state: RootState) => state.metadata.publicDatasetMetadataList
 	);
 	const publicFileMetadataList = useSelector(
 		(state: RootState) => state.metadata.publicFileMetadataList
 	);
->>>>>>> 5b0c9031
 	useEffect(() => {
-		if (publicView){
+		if (publicView) {
 			getPublicMetadatDefinitions(null, 0, 100);
 		} else {
 			getMetadatDefinitions(null, 0, 100);
@@ -116,11 +87,6 @@
 	// complete metadata list with both definition and values
 	useEffect(() => {
 		if (resourceType === "dataset") {
-<<<<<<< HEAD
-			listDatasetMetadata(resourceId);
-		} else if (resourceType === "file") {
-			listFileMetadata(resourceId);
-=======
 			if (publicView) {
 				listPublicDatasetMetadata(resourceId);
 			} else {
@@ -132,7 +98,6 @@
 			} else {
 				listFileMetadata(resourceId);
 			}
->>>>>>> 5b0c9031
 		}
 	}, [resourceType, resourceId]);
 
@@ -140,12 +105,6 @@
 		<>
 			{(() => {
 				let metadataList = [];
-<<<<<<< HEAD
-				if (resourceType === "dataset") metadataList = datasetMetadataList;
-				else if (resourceType === "file") metadataList = fileMetadataList;
-
-				return metadataDefinitionList.map((metadataDef) => {
-=======
 				let currentMetadataDefList = [];
 				if (resourceType === "dataset" && !publicView)
 					metadataList = datasetMetadataList;
@@ -159,7 +118,6 @@
 				else currentMetadataDefList = metadataDefinitionList;
 
 				return currentMetadataDefList.map((metadataDef) => {
->>>>>>> 5b0c9031
 					return metadataList.map((metadata, idx) => {
 						if (metadataDef.name === metadata.definition) {
 							return (
