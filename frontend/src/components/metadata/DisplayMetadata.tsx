--- conflicted
+++ resolved
@@ -35,17 +35,14 @@
 	const listPublicFileMetadata = (fileId: string | undefined) => dispatch(fetchPublicFileMetadata(fileId));
 	const datasetMetadataList = useSelector((state: RootState) => state.metadata.datasetMetadataList);
 	const fileMetadataList = useSelector((state: RootState) => state.metadata.fileMetadataList);
-<<<<<<< HEAD
 	const publicDatasetMetadataList = useSelector((state: RootState) => state.metadata.publicDatasetMetadataList);
 	const publicFileMetadataList = useSelector((state: RootState) => state.metadata.publicFileMetadataList);
 
 
-=======
 	const datasetRole = useSelector(
 		(state: RootState) => state.dataset.datasetRole
 	);
 	console.log(updateMetadata, 'updateMetadataDisplay');
->>>>>>> 708f89a1
 	useEffect(() => {
 		getMetadatDefinitions(null, 0, 100);
 	}, []);
@@ -99,39 +96,25 @@
 														content: metadata.content ?? null,
 														metadataId: metadata.id ?? null,
 														isRequired: field.required,
-														key:idxx,
-														datasetRole: datasetRole
+														key:idxx
 													}
 												);
 											})
 										}
 										<Grid container spacing={2}>
-<<<<<<< HEAD
 											{publicView?
 												(
 													<></>
 												) :
 												<Grid item xs={11} sm={11} md={11} lg={11} xl={11}>
 													<Agent created={metadata.created} agent={metadata.agent} />
-=======
-											<Grid item xs={11} sm={11} md={11} lg={11} xl={11}>
-												<Agent created={metadata.created} agent={metadata.agent} />
-												{datasetRole.role !== undefined  && datasetRole.role !== "viewer" ?
->>>>>>> 708f89a1
 													<MetadataDeleteButton metadataId={metadata.id ?? null}
 																	  deleteMetadata={deleteMetadata}
 																	  resourceId={resourceId}
 																	  widgetName={metadataDef.name}
-<<<<<<< HEAD
 													/>
 												</Grid>
 											}
-=======
-													/> :
-													<></>
-												}
-											</Grid>
->>>>>>> 708f89a1
 										</Grid>
 									</Box>
 								);
