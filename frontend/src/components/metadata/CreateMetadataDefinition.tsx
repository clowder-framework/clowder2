import React, { useEffect } from "react";

import {
	Autocomplete,
	Button,
	Checkbox,
	FormControlLabel,
	FormGroup,
	Grid,
	IconButton,
	MenuItem,
	Step,
	StepButton,
	StepContent,
	StepLabel,
	Stepper,
<<<<<<< HEAD
=======
	Snackbar, Tooltip,
>>>>>>> d76b2c48
} from "@mui/material";
import { useDispatch, useSelector } from "react-redux";
import AddBoxIcon from "@mui/icons-material/AddBox";
import DeleteOutlineIcon from "@mui/icons-material/DeleteOutline";
import { ClowderInput } from "../styledComponents/ClowderInput";
import {
	postMetadataDefinition,
	resetPostMetadataDefinitions,
} from "../../actions/metadata";

import { contextUrlMap, InputType, widgetTypes } from "../../metadata.config";
<<<<<<< HEAD
import { useNavigate } from "react-router-dom";
import { RootState } from "../../types/data";
=======
import Typography from "@mui/material/Typography";
>>>>>>> d76b2c48

interface SupportedInputs {
	[key: number]: Array<InputType>; // Define the type for SupportedInputs
}

type CreateMetadataDefinitionProps = {
	setCreateMetadataDefinitionOpen: any;
	setSnackBarOpen: any;
	setSnackBarMessage: any;
};

export const CreateMetadataDefinition = (
	props: CreateMetadataDefinitionProps
) => {
	const {
		setCreateMetadataDefinitionOpen,
		setSnackBarOpen,
		setSnackBarMessage,
	} = props;

	const dispatch = useDispatch();
	const history = useNavigate();

	// @ts-ignore
	const saveMetadataDefinitions = (metadata: object) =>
		dispatch(postMetadataDefinition(metadata));
	const newMetadataDefintion = useSelector(
		(state: RootState) => state.metadata.newMetadataDefinition
	);

	const [activeStep, setActiveStep] = React.useState(0);
	const [parsedInput, setParsedInput] = React.useState("");
	const [contextMap, setContextMap] = React.useState([{ term: "", iri: "" }]);

	const [formInput, setFormInput] = React.useState({
		name: "",
		description: "",
		context: "",
		required_for_items: {
			datasets: false,
			files: false
		},
		fields: [
			{
				name: "",
				list: false,
				widgetType: "",
				config: {
					type: "",
					options: "",
				},
				required: false,
			},
		],
	});
	const [supportedInputs, setSupportedInputs] = React.useState<SupportedInputs>(
		{ 0: [] }
	);

	useEffect(() => {
		if (newMetadataDefintion.id) {
			//reset new metadata so next creation can be done
			dispatch(resetPostMetadataDefinitions());
			// zoom into that newly created dataset
			history(`/metadata-definitions/${newMetadataDefintion.id}`);
		}
	}, [newMetadataDefintion]);

	const handleInputChange = (idx: number, key: string, value: string) => {
		let data = { ...formInput };

		// Handle input change of name, description, context high level fields
		if (idx == -1) {
			data[key] = value;
		} else {
			if (key == "list" || key == "required") {
				data["fields"][idx][key] = !data["fields"][idx][key];
			} else if (key == "type" || key == "options") {
				data["fields"][idx].config[key] = value;
			} else if (key == "name") {
				data["fields"][idx][key] = value;
			} else if (key == "widgetType") {
				data["fields"][idx][key] = value;
				// need reset type and list options
				data["fields"][idx].config["type"] = "";
				data["fields"][idx].config["options"] = "";
			}
		}

		setFormInput(data);
	};

	const handleMetadataRequiredInputChange = (key: string) => {
		let data = { ...formInput };

		if (key == "datasets")
			data.required_for_items.datasets = !data.required_for_items.datasets;
		else if (key == "files")
			data.required_for_items.files = !data.required_for_items.files;
		setFormInput(data);
	};

	const addNewContext = (idx: number) => {
		let newContextMap = [...contextMap];
		newContextMap.splice(idx + 1, 0, { term: "", iri: "" });

		setContextMap(newContextMap);
		constructContextJson(newContextMap);
	};

	const removeContext = (idx: number) => {
		let newContextMap = [...contextMap];
		newContextMap.splice(idx, 1);

		setContextMap(newContextMap);
		constructContextJson(newContextMap);
	};

	const updateContext = (idx: number, key: string, value: string | null) => {
		let currItem = contextMap[idx];
		let newContextMap = [...contextMap];

		if (key == "term") {
			newContextMap.splice(idx, 1, { term: value, iri: currItem.iri }); // Replaces item with new value inserted
		} else if (key == "iri") {
			newContextMap.splice(idx, 1, { term: currItem.term, iri: value });
		}

		setContextMap(newContextMap);
		constructContextJson(newContextMap);
	};

	const constructContextJson = (newContextMap: any) => {
		let contextJson = {};

		newContextMap.forEach((item, idx) => {
			contextJson[item["term"]] = item["iri"];
		});

		setFormInput({
			name: formInput.name,
			description: formInput.description,
			required_for_items: formInput.required_for_items,
			context: [JSON.stringify(contextJson)],
			fields: formInput.fields,
		});
	};

	const addNewField = (idx: number) => {
		let newitem = {
			name: "",
			list: false,
			widgetType: "",
			config: {
				type: "",
				options: "",
			},
			required: false,
		};

		let newfield = formInput["fields"];

		// Add newfield to ith idx of list
		newfield.splice(idx + 1, 0, newitem);

		setFormInput({
			name: formInput.name,
			description: formInput.description,
			required_for_items: formInput.required_for_items,
			context: [formInput.context],
			fields: newfield,
		});

		// Update the preview text
		parseInput();
	};

	const removeField = (idx: number) => {
		let data = formInput["fields"];
		data.splice(idx, 1);

		setFormInput({
			name: formInput.name,
			description: formInput.description,
			required_for_items: formInput.required_for_items,
			context: [formInput.context],
			fields: data,
		});

		// Update the preview text
		parseInput();

		// Render the stepper correctly after deleting a field
		handleBack();
	};

	const postMetadata = () => {
		// Parse the context
		let context = [JSON.parse(formInput.context)];
		formInput.context = context;

		// Remove the options field if widgetType != enum
		for (let i = 0; i < formInput.fields.length; i++) {
			if (formInput.fields[i].config.type != "enum") {
				delete formInput.fields[i].config.options;
			}
		}

		// Invoke post request
		saveMetadataDefinitions(formInput);

		// Reset form
		clearForm();

		// Close modal
		setCreateMetadataDefinitionOpen(false);
	};

	const parseInput = () => {
		let data = { ...formInput };

		// Parse the context JSON
		data.context = [JSON.parse(data.context)];

		// Remove the options field if widgetType != enum
		for (let i = 0; i < data.fields.length; i++) {
			if (data.fields[i].config.type != "enum") {
				delete data.fields[i].config.options;
			} else {
				let listOfOptions = data.fields[i].config.options.split(",");
				// Remove any trailing whitespace from each list entry
				listOfOptions.forEach(
					(value, index, arr) => (arr[index] = value.trim())
				);

				data.fields[i].config.options = listOfOptions;
			}
		}

		setParsedInput(JSON.stringify(data, null, 4));
	};

	const validateFormData = (stepNumber: number) => {
		let isFormValid = false;

		if (stepNumber == 0) {
			if (formInput.name !== "" && formInput.description != "") {
				// Validate context inputs are not empty
				isFormValid = true;

				contextMap.forEach((item) => {
					if (item.term == "" || item.iri == "") {
						isFormValid = false;
					}
				});
			}
		} else {
			let idx = stepNumber - 1;

			if (
				formInput.fields[idx].name !== "" &&
				formInput.fields[idx].widgetType != "" &&
				formInput.fields[idx].config.type != ""
			) {
				if (
					(formInput.fields[idx].config.type == "enum" &&
						formInput.fields[idx].config.options != "") ||
					formInput.fields[idx].config.type != "enum"
				) {
					isFormValid = true;
				}
			}
		}

		if (isFormValid) {
			handleNext();
			parseInput();
		}
	};

	const clearForm = () => {
		// Reset stepper
		setActiveStep(0);

		// Reset state
		setFormInput({
			name: "",
			description: "",
			required_for_items: formInput.required_for_items,
			context: "",
			fields: [
				{
					name: "",
					list: false,
					widgetType: "",
					config: {
						type: "",
						options: "",
					},
					required: false,
				},
			],
		});

		setContextMap([{ term: "", iri: "" }]);
		// TODO add snackbar here
		setSnackBarMessage("Successfully added metadata definition");
		setSnackBarOpen(true);
	};

	const handleNext = () => {
		setActiveStep((prevActiveStep) => prevActiveStep + 1);
	};

	const handleBack = () => {
		setActiveStep((prevActiveStep) => prevActiveStep - 1);
	};

	return (
		<div className="outer-container">
			<div className="inner-container">
				<Stepper activeStep={activeStep} orientation="vertical">
					<Step key="create-metadata">
						<StepButton
							color="inherit"
							onClick={() => {
								setActiveStep(0);
							}}
						>
							Create metadata definition*
						</StepButton>
						<StepContent>
							<form onSubmit={handleNext}>
								<ClowderInput
									margin="normal"
									required
									fullWidth
									id="name"
									label="Metadata Name"
									placeholder="Please enter metadata name"
									value={formInput["name"]}
									onChange={(event) => {
										handleInputChange(-1, "name", event.target.value);
									}}
								/>
								<ClowderInput
									margin="normal"
									required
									fullWidth
									id="metadata-description"
									label="Metadata Description"
									placeholder="Please enter metadata description"
									value={formInput.description}
									onChange={(event) => {
										handleInputChange(-1, "description", event.target.value);
									}}
								/>
								<FormGroup row>
								  <Tooltip title="This will make the metadata as required when creating datasets or files" arrow>
									<Grid container alignItems="center">
										<Typography variant="subtitle1" style={{ marginRight: '10px' }}>Required:</Typography>
										<Grid item sm={6} md={4}>
										  <FormControlLabel
											control={
											  <Checkbox
												checked={formInput.required_for_items.datasets}
												onChange={() => handleMetadataRequiredInputChange("datasets")}
											  />
											}
											label="Datasets"
										  />
											<FormControlLabel
											control={
											  <Checkbox
												checked={formInput.required_for_items.files}
												onChange={() => handleMetadataRequiredInputChange("files")}
											  />
											}
											label="Files"
										  />
										</Grid>
									</Grid>
								  </Tooltip>
								</FormGroup>


								{contextMap.map((item, idx) => {
									return (
										<Grid container>
											<Grid item>
												<ClowderInput
													margin="normal"
													fullWidth
													required
													id="metadata-context"
													label="Term"
													placeholder="Please enter context term"
													value={item["term"]}
													sx={{
														mt: 1,
														mr: 1,
														alignItems: "right",
														width: "300px",
													}}
													onChange={(event) => {
														updateContext(idx, "term", event.target.value);
													}}
												/>
											</Grid>
											<Grid item>
												<Autocomplete
													id="metadata-auto-complete"
													freeSolo
													autoHighlight
													inputValue={item["iri"]}
													options={contextUrlMap["frequently_used"].map(
														(option) => option.url
													)}
													onInputChange={(event, value) => {
														updateContext(idx, "iri", value);
													}}
													renderInput={(params) => (
														<ClowderInput
															{...params}
															required
															label="IRI"
															fullWidth
														/>
													)}
													sx={{
														mt: 1,
														ml: 2,
														alignItems: "right",
														minWidth: "20em",
													}}
												/>
											</Grid>
											<IconButton
												color="primary"
												size="small"
												onClick={() => addNewContext(idx)}
											>
												<AddBoxIcon />
											</IconButton>
											{idx == 0 ? (
												<></>
											) : (
												<IconButton
													color="primary"
													size="small"
													onClick={() => removeContext(idx)}
												>
													<DeleteOutlineIcon />
												</IconButton>
											)}
										</Grid>
									);
								})}

								<Button
									variant="contained"
									onClick={() => validateFormData(activeStep)}
								>
									Next
								</Button>
							</form>
						</StepContent>
					</Step>

					{formInput.fields.map((input, idx) => {
						return (
							<Step key={idx}>
								{idx == 0 ? (
									<StepButton
										color="inherit"
										onClick={() => {
											setActiveStep(idx + 1);
										}}
									>
										<StepLabel>
											Add metadata entry*
											{idx == activeStep - 1 ? (
												<IconButton
													color="primary"
													size="small"
													onClick={() => addNewField(idx)}
												>
													<AddBoxIcon />
												</IconButton>
											) : (
												<></>
											)}
										</StepLabel>
									</StepButton>
								) : (
									<StepButton
										color="inherit"
										onClick={() => {
											setActiveStep(idx + 1);
										}}
									>
										<StepLabel>
											Add additional entry
											{idx == activeStep - 1 ? (
												<>
													<IconButton
														color="primary"
														size="small"
														onClick={() => addNewField(idx)}
													>
														<AddBoxIcon />
													</IconButton>
													<IconButton
														color="primary"
														size="small"
														onClick={() => removeField(idx)}
													>
														<DeleteOutlineIcon />
													</IconButton>
												</>
											) : (
												<IconButton
													size="small"
													onClick={() => removeField(idx)}
												>
													<DeleteOutlineIcon />
												</IconButton>
											)}
										</StepLabel>
									</StepButton>
								)}
								<StepContent>
									<Grid container>
										<Grid xs={4} md={4}>
											<FormGroup row>
												<FormControlLabel
													control={
														<Checkbox
															checked={input.list}
															onChange={(event) => {
																handleInputChange(
																	idx,
																	"list",
																	event.target.value
																);
															}}
														/>
													}
													label="Allow Many"
												/>
												<FormControlLabel
													control={
														<Checkbox
															checked={input.required}
															onChange={(event) => {
																handleInputChange(
																	idx,
																	"required",
																	event.target.value
																);
															}}
														/>
													}
													label="Required"
												/>
											</FormGroup>
										</Grid>
									</Grid>
									<ClowderInput
										margin="normal"
										required
										fullWidth
										id="field-name"
										label="Field Name"
										placeholder="Please enter field name"
										value={input.name}
										onChange={(event) => {
											handleInputChange(idx, "name", event.target.value);
										}}
									/>
									<ClowderInput
										margin="normal"
										required
										fullWidth
										id="widget-type-select-label"
										label="Widget Type"
										placeholder="Please enter metadata description"
										value={input.widgetType}
										onChange={(event) => {
											handleInputChange(idx, "widgetType", event.target.value);
											setSupportedInputs((prevState) => ({
												...prevState,
												[idx]: widgetTypes[event.target.value]["input_types"],
											}));
										}}
										helperText="Please select metadata widget type"
										select
									>
										{Object.keys(widgetTypes).map((key) => {
											return (
												<MenuItem
													value={widgetTypes[key]["name"]}
													key={widgetTypes[key]["name"]}
												>
													{widgetTypes[key]["description"]}
												</MenuItem>
											);
										})}
									</ClowderInput>
									<ClowderInput
										margin="normal"
										required
										fullWidth
										id="input-type-select-label"
										label="Field Data Type"
										value={input.config.type}
										onChange={(event) => {
											handleInputChange(idx, "type", event.target.value);
										}}
										helperText="Please select metadata field data type"
										select
									>
										{/*read the current selected widget idx and its supported types*/}
										{idx in supportedInputs
											? supportedInputs[idx].map((supportedInput) => {
													return (
														<MenuItem
															value={supportedInput["name"]}
															key={supportedInput["name"]}
														>
															{supportedInput["description"]}
														</MenuItem>
													);
											  })
											: null}
									</ClowderInput>
									{/*
									 * TODO: Expand to support different config data type actions
									 * https://github.com/clowder-framework/clowder2/issues/169
									 */}
									{input.config.type == "enum" ? (
										<>
											<ClowderInput
												margin="normal"
												required
												fullWidth
												id="options"
												label="Supported List Values"
												placeholder="Please enter list options delimited by comma"
												value={input.config.options}
												onChange={(event) => {
													handleInputChange(idx, "options", event.target.value);
												}}
												name="Field Data Options"
												multiline
												maxRows={6}
											/>
										</>
									) : (
										<></>
									)}
									<Button
										variant="contained"
										onClick={() => {
											validateFormData(activeStep);
										}}
									>
										Next
									</Button>
									<Button onClick={handleBack}>Back</Button>
								</StepContent>
							</Step>
						);
					})}
					<Step key="submit">
						<StepLabel>Submit</StepLabel>
						<StepContent>
							<ClowderInput disabled value={parsedInput} multiline fullWidth />
							<br />
							<Button
								variant="contained"
								onClick={postMetadata}
								sx={{ mt: 1, mr: 1, alignItems: "right" }}
							>
								Submit
							</Button>
							<Button
								onClick={clearForm}
								sx={{ mt: 1, mr: 1, alignItems: "right" }}
							>
								Clear
							</Button>
						</StepContent>
					</Step>
				</Stepper>
			</div>
		</div>
	);
};<|MERGE_RESOLUTION|>--- conflicted
+++ resolved
@@ -14,10 +14,7 @@
 	StepContent,
 	StepLabel,
 	Stepper,
-<<<<<<< HEAD
-=======
-	Snackbar, Tooltip,
->>>>>>> d76b2c48
+	Tooltip,
 } from "@mui/material";
 import { useDispatch, useSelector } from "react-redux";
 import AddBoxIcon from "@mui/icons-material/AddBox";
@@ -29,12 +26,9 @@
 } from "../../actions/metadata";
 
 import { contextUrlMap, InputType, widgetTypes } from "../../metadata.config";
-<<<<<<< HEAD
 import { useNavigate } from "react-router-dom";
 import { RootState } from "../../types/data";
-=======
 import Typography from "@mui/material/Typography";
->>>>>>> d76b2c48
 
 interface SupportedInputs {
 	[key: number]: Array<InputType>; // Define the type for SupportedInputs
@@ -75,7 +69,7 @@
 		context: "",
 		required_for_items: {
 			datasets: false,
-			files: false
+			files: false,
 		},
 		fields: [
 			{
@@ -393,33 +387,44 @@
 									}}
 								/>
 								<FormGroup row>
-								  <Tooltip title="This will make the metadata as required when creating datasets or files" arrow>
-									<Grid container alignItems="center">
-										<Typography variant="subtitle1" style={{ marginRight: '10px' }}>Required:</Typography>
-										<Grid item sm={6} md={4}>
-										  <FormControlLabel
-											control={
-											  <Checkbox
-												checked={formInput.required_for_items.datasets}
-												onChange={() => handleMetadataRequiredInputChange("datasets")}
-											  />
-											}
-											label="Datasets"
-										  />
-											<FormControlLabel
-											control={
-											  <Checkbox
-												checked={formInput.required_for_items.files}
-												onChange={() => handleMetadataRequiredInputChange("files")}
-											  />
-											}
-											label="Files"
-										  />
+									<Tooltip
+										title="This will make the metadata as required when creating datasets or files"
+										arrow
+									>
+										<Grid container alignItems="center">
+											<Typography
+												variant="subtitle1"
+												style={{ marginRight: "10px" }}
+											>
+												Required:
+											</Typography>
+											<Grid item sm={6} md={4}>
+												<FormControlLabel
+													control={
+														<Checkbox
+															checked={formInput.required_for_items.datasets}
+															onChange={() =>
+																handleMetadataRequiredInputChange("datasets")
+															}
+														/>
+													}
+													label="Datasets"
+												/>
+												<FormControlLabel
+													control={
+														<Checkbox
+															checked={formInput.required_for_items.files}
+															onChange={() =>
+																handleMetadataRequiredInputChange("files")
+															}
+														/>
+													}
+													label="Files"
+												/>
+											</Grid>
 										</Grid>
-									</Grid>
-								  </Tooltip>
+									</Tooltip>
 								</FormGroup>
-
 
 								{contextMap.map((item, idx) => {
 									return (
