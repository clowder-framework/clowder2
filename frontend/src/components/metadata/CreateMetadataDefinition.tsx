--- conflicted
+++ resolved
@@ -14,19 +14,18 @@
 	StepContent,
 	StepLabel,
 	Stepper,
-<<<<<<< HEAD
-	TextField,
-=======
->>>>>>> 27740341
 } from "@mui/material";
 import { useDispatch } from "react-redux";
 import AddBoxIcon from "@mui/icons-material/AddBox";
 import DeleteOutlineIcon from "@mui/icons-material/DeleteOutline";
-<<<<<<< HEAD
-
+import { ClowderInput } from "../styledComponents/ClowderInput";
 import { postMetadataDefinitions } from "../../actions/metadata";
 
-import { contextUrlMap, inputTypes, widgetTypes } from "../../metadata.config";
+import { contextUrlMap, InputType, widgetTypes } from "../../metadata.config";
+
+interface SupportedInputs {
+	[key: number]: Array<InputType>; // Define the type for SupportedInputs
+}
 
 type CreateMetadataDefinitionProps = {
 	setCreateMetadataDefinitionOpen: any;
@@ -34,30 +33,9 @@
 
 export const CreateMetadataDefinition = (
 	props: CreateMetadataDefinitionProps
-): JSX.Element => {
+) => {
 	const { setCreateMetadataDefinitionOpen } = props;
 
-=======
-import { ClowderInput } from "../styledComponents/ClowderInput";
-import { postMetadataDefinitions } from "../../actions/metadata";
-import Layout from "../Layout";
-
-import { contextUrlMap, InputType, widgetTypes } from "../../metadata.config";
-
-export const CreateMetadataDefinitionPage = (): JSX.Element => {
-	return (
-		<Layout>
-			<CreateMetadataDefinition />
-		</Layout>
-	);
-};
-
-interface SupportedInputs {
-	[key: number]: Array<InputType>; // Define the type for SupportedInputs
-}
-
-export const CreateMetadataDefinition = (): JSX.Element => {
->>>>>>> 27740341
 	const dispatch = useDispatch();
 	// @ts-ignore
 	const saveMetadataDefinitions = (metadata: object) =>
@@ -83,12 +61,9 @@
 			},
 		],
 	});
-<<<<<<< HEAD
-=======
 	const [supportedInputs, setSupportedInputs] = React.useState<SupportedInputs>(
 		{ 0: [] }
 	);
->>>>>>> 27740341
 
 	const handleInputChange = (idx: number, key: string, value: string) => {
 		let data = { ...formInput };
@@ -101,10 +76,6 @@
 				data["fields"][idx][key] = !data["fields"][idx][key];
 			} else if (key == "type" || key == "options") {
 				data["fields"][idx].config[key] = value;
-<<<<<<< HEAD
-			} else if (key == "name" || key == "widgetType") {
-				data["fields"][idx][key] = value;
-=======
 			} else if (key == "name") {
 				data["fields"][idx][key] = value;
 			} else if (key == "widgetType") {
@@ -112,7 +83,6 @@
 				// need reset type and list options
 				data["fields"][idx].config["type"] = "";
 				data["fields"][idx].config["options"] = "";
->>>>>>> 27740341
 			}
 		}
 
@@ -227,12 +197,9 @@
 
 		// Reset form
 		clearForm();
-<<<<<<< HEAD
-
-		// close modal
+
+		// Close modal
 		setCreateMetadataDefinitionOpen(false);
-=======
->>>>>>> 27740341
 	};
 
 	const parseInput = () => {
@@ -352,10 +319,6 @@
 									fullWidth
 									id="name"
 									label="Metadata Name"
-<<<<<<< HEAD
-									InputLabelProps={{ shrink: true }}
-=======
->>>>>>> 27740341
 									placeholder="Please enter metadata name"
 									value={formInput["name"]}
 									onChange={(event) => {
@@ -368,10 +331,6 @@
 									fullWidth
 									id="metadata-description"
 									label="Metadata Description"
-<<<<<<< HEAD
-									InputLabelProps={{ shrink: true }}
-=======
->>>>>>> 27740341
 									placeholder="Please enter metadata description"
 									value={formInput.description}
 									onChange={(event) => {
@@ -382,21 +341,12 @@
 									return (
 										<Grid container>
 											<Grid item>
-<<<<<<< HEAD
-												<TextField
-													variant="outlined"
-=======
 												<ClowderInput
->>>>>>> 27740341
 													margin="normal"
 													fullWidth
 													required
 													id="metadata-context"
 													label="Term"
-<<<<<<< HEAD
-													InputLabelProps={{ shrink: true }}
-=======
->>>>>>> 27740341
 													placeholder="Please enter context term"
 													value={item["term"]}
 													sx={{
@@ -423,20 +373,6 @@
 														updateContext(idx, "iri", value);
 													}}
 													renderInput={(params) => (
-<<<<<<< HEAD
-														<TextField
-															{...params}
-															sx={{
-																mt: 1,
-																mr: 1,
-																alignItems: "right",
-																width: "450px",
-															}}
-															required
-															label="IRI"
-														/>
-													)}
-=======
 														<ClowderInput
 															{...params}
 															required
@@ -450,7 +386,6 @@
 														alignItems: "right",
 														minWidth: "20em",
 													}}
->>>>>>> 27740341
 												/>
 											</Grid>
 											<IconButton
@@ -591,10 +526,6 @@
 										id="field-name"
 										label="Field Name"
 										placeholder="Please enter field name"
-<<<<<<< HEAD
-										InputLabelProps={{ shrink: true }}
-=======
->>>>>>> 27740341
 										value={input.name}
 										onChange={(event) => {
 											handleInputChange(idx, "name", event.target.value);
@@ -615,25 +546,16 @@
 												[idx]: widgetTypes[event.target.value]["input_types"],
 											}));
 										}}
-<<<<<<< HEAD
-										InputLabelProps={{ shrink: true }}
-=======
->>>>>>> 27740341
 										helperText="Please select metadata widget type"
 										select
 									>
 										{Object.keys(widgetTypes).map((key) => {
 											return (
-<<<<<<< HEAD
-												<MenuItem value={key} key={key}>
-													{widgetTypes[key]}
-=======
 												<MenuItem
 													value={widgetTypes[key]["name"]}
 													key={widgetTypes[key]["name"]}
 												>
 													{widgetTypes[key]["description"]}
->>>>>>> 27740341
 												</MenuItem>
 											);
 										})}
@@ -648,20 +570,6 @@
 										onChange={(event) => {
 											handleInputChange(idx, "type", event.target.value);
 										}}
-<<<<<<< HEAD
-										InputLabelProps={{ shrink: true }}
-										helperText="Please select metadata field data type"
-										select
-									>
-										{Object.keys(inputTypes).map((key) => {
-											return (
-												<MenuItem value={key} key={key}>
-													{inputTypes[key]}
-												</MenuItem>
-											);
-										})}
-									</TextField>
-=======
 										helperText="Please select metadata field data type"
 										select
 									>
@@ -679,28 +587,18 @@
 											  })
 											: null}
 									</ClowderInput>
->>>>>>> 27740341
 									{/*
 									 * TODO: Expand to support different config data type actions
 									 * https://github.com/clowder-framework/clowder2/issues/169
 									 */}
 									{input.config.type == "enum" ? (
 										<>
-<<<<<<< HEAD
-											<TextField
-												variant="outlined"
-=======
 											<ClowderInput
->>>>>>> 27740341
 												margin="normal"
 												required
 												fullWidth
 												id="options"
 												label="Supported List Values"
-<<<<<<< HEAD
-												InputLabelProps={{ shrink: true }}
-=======
->>>>>>> 27740341
 												placeholder="Please enter list options delimited by comma"
 												value={input.config.options}
 												onChange={(event) => {
@@ -730,11 +628,7 @@
 					<Step key="submit">
 						<StepLabel>Submit</StepLabel>
 						<StepContent>
-<<<<<<< HEAD
-							<TextField disabled value={parsedInput} multiline fullWidth />
-=======
 							<ClowderInput disabled value={parsedInput} multiline fullWidth />
->>>>>>> 27740341
 							<br />
 							<Button
 								variant="contained"
