--- conflicted
+++ resolved
@@ -43,7 +43,6 @@
 		skip: number,
 		limit: number
 	) => dispatch(fetchMetadataDefinitions(name, skip, limit));
-<<<<<<< HEAD
 	const metadataDefinitionList = useSelector(
 		(state: RootState) => state.metadata.metadataDefinitionList
 	);
@@ -55,8 +54,6 @@
 	const publicMetadataDefinitionList = useSelector(
 		(state: RootState) => state.metadata.publicMetadataDefinitionList
 	);
-=======
->>>>>>> 331b9430
 	const listDatasetMetadata = (datasetId: string | undefined) =>
 		dispatch(fetchDatasetMetadata(datasetId));
 	const listFileMetadata = (
