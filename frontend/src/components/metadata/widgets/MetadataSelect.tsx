import * as React from "react";
import { useState } from "react";
import { FormControl, Grid, InputLabel, MenuItem } from "@mui/material";
import { ClowderSelect } from "../../styledComponents/ClowderSelect";
import { ClowderMetadataFormHelperText } from "../../styledComponents/ClowderMetadataFormHelperText";
import { MetadataEditButton } from "./MetadataEditButton";
import { AuthWrapper } from "../../auth/AuthWrapper";

export const MetadataSelect = (props) => {
	const {
		widgetName,
		fieldName,
		metadataId,
		content,
		setMetadata,
		initialReadOnly,
		options,
		resourceId,
		updateMetadata,
		isRequired,
		datasetRole,
		frozen,
		frozenVersionNum,
	} = props;
	const [localContent, setLocalContent] = useState(
		content && content[fieldName] ? content : {}
	);

	const [readOnly, setReadOnly] = useState(initialReadOnly);

	const [inputChanged, setInputChanged] = useState(false);

	const handleChange = (event: React.ChangeEvent<HTMLInputElement>) => {
		setInputChanged(true);
		const tempContents: { [key: string]: string } = {};
		tempContents[fieldName] = event.target.value;
		setMetadata
			? metadataId
				? setMetadata({
						id: metadataId,
						definition: widgetName,
						content: tempContents,
				  })
				: setMetadata({
						definition: widgetName,
						content: tempContents,
				  })
			: null;
		setLocalContent(tempContents);
	};

	return (
		<div style={{ margin: "1em auto" }}>
			<Grid container spacing={2} sx={{ alignItems: "center" }}>
				<Grid item xs={11} sm={11} md={11} lg={11} xl={11}>
					<FormControl fullWidth>
						<InputLabel>{isRequired ? `${fieldName} *` : fieldName}</InputLabel>
						<ClowderSelect
							value={
								readOnly && content
									? content[fieldName]
									: localContent[fieldName]
							}
							label="Unit"
							onChange={handleChange}
							sx={{ background: "#ffffff" }}
							disabled={readOnly}
						>
							{options.map((option) => {
								return <MenuItem value={option}>{option}</MenuItem>;
							})}
						</ClowderSelect>
						<ClowderMetadataFormHelperText>
							{inputChanged
								? "* You have changed this field. Remember to save/ update."
								: ""}
						</ClowderMetadataFormHelperText>
					</FormControl>
				</Grid>
				<Grid item xs={1} sm={1} md={1} lg={1} xl={1}>
<<<<<<< HEAD
					<PublishedWrapper frozen={frozen} frozenVersionNum={frozenVersionNum}>
						<AuthWrapper
							currRole={datasetRole.role}
							allowedRoles={["owner", "editor", "uploader"]}
						>
							<MetadataEditButton
								readOnly={readOnly}
								setReadOnly={setReadOnly}
								updateMetadata={updateMetadata}
								content={localContent}
								metadataId={metadataId}
								resourceId={resourceId}
								widgetName={widgetName}
								setInputChanged={setInputChanged}
								setMetadata={setMetadata}
							/>
						</AuthWrapper>
					</PublishedWrapper>
=======
					{datasetRole.role !== undefined && datasetRole.role !== "viewer" ? (
						<MetadataEditButton
							readOnly={readOnly}
							setReadOnly={setReadOnly}
							updateMetadata={updateMetadata}
							content={localContent}
							metadataId={metadataId}
							resourceId={resourceId}
							widgetName={widgetName}
							setInputChanged={setInputChanged}
							setMetadata={setMetadata}
						/>
					) : (
						<></>
					)}
>>>>>>> 29e72710
				</Grid>
			</Grid>
		</div>
	);
};<|MERGE_RESOLUTION|>--- conflicted
+++ resolved
@@ -5,6 +5,7 @@
 import { ClowderMetadataFormHelperText } from "../../styledComponents/ClowderMetadataFormHelperText";
 import { MetadataEditButton } from "./MetadataEditButton";
 import { AuthWrapper } from "../../auth/AuthWrapper";
+import { PublishedWrapper } from "../../auth/PublishedWrapper";
 
 export const MetadataSelect = (props) => {
 	const {
@@ -78,7 +79,6 @@
 					</FormControl>
 				</Grid>
 				<Grid item xs={1} sm={1} md={1} lg={1} xl={1}>
-<<<<<<< HEAD
 					<PublishedWrapper frozen={frozen} frozenVersionNum={frozenVersionNum}>
 						<AuthWrapper
 							currRole={datasetRole.role}
@@ -97,23 +97,6 @@
 							/>
 						</AuthWrapper>
 					</PublishedWrapper>
-=======
-					{datasetRole.role !== undefined && datasetRole.role !== "viewer" ? (
-						<MetadataEditButton
-							readOnly={readOnly}
-							setReadOnly={setReadOnly}
-							updateMetadata={updateMetadata}
-							content={localContent}
-							metadataId={metadataId}
-							resourceId={resourceId}
-							widgetName={widgetName}
-							setInputChanged={setInputChanged}
-							setMetadata={setMetadata}
-						/>
-					) : (
-						<></>
-					)}
->>>>>>> 29e72710
 				</Grid>
 			</Grid>
 		</div>
