import React, { useState } from "react";
import { AdapterDayjs } from "@mui/x-date-pickers/AdapterDayjs";
import { LocalizationProvider } from "@mui/x-date-pickers/LocalizationProvider";
import { DateTimePicker } from "@mui/x-date-pickers/DateTimePicker";
import { ClowderMetadataTextField } from "../../styledComponents/ClowderMetadataTextField";
import { MetadataEditButton } from "./MetadataEditButton";
import { Grid } from "@mui/material";
<<<<<<< HEAD
import { AuthWrapper } from "../../auth/AuthWrapper";
import { PublishedWrapper } from "../../auth/PublishedWrapper";
=======
>>>>>>> 29e72710

export const MetadataDateTimePicker = (props) => {
	const {
		widgetName,
		fieldName,
		metadataId,
		content,
		setMetadata,
		initialReadOnly,
		resourceId,
		updateMetadata,
		datasetRole,
<<<<<<< HEAD
		frozen,
		frozenVersionNum,
=======
>>>>>>> 29e72710
	} = props;
	const [localContent, setLocalContent] = useState(
		content && content[fieldName] ? content : {}
	);

	const [readOnly, setReadOnly] = useState(initialReadOnly);

	const [inputChanged, setInputChanged] = useState(false);
<<<<<<< HEAD

	const handleChange = (newValue: Date) => {
		setInputChanged(true);

		let tempContents: { [key: string]: Date } = {};
=======
	console.log(updateMetadata, "datetime");
	console.log(datasetRole, "datasetRole");
	const handleChange = (newValue: Date) => {
		setInputChanged(true);

		const tempContents: { [key: string]: Date } = {};
>>>>>>> 29e72710
		tempContents[fieldName] = newValue;
		setMetadata
			? metadataId
				? setMetadata({
						id: metadataId,
						definition: widgetName,
						content: tempContents,
				  })
				: setMetadata({
						definition: widgetName,
						content: tempContents,
				  })
			: null;
		setLocalContent(tempContents);
	};

	return (
		<div style={{ margin: "1.1em auto" }}>
			<Grid container spacing={2} sx={{ alignItems: "center" }}>
				<Grid item xs={11} sm={11} md={11} lg={11} xl={11}>
					<LocalizationProvider dateAdapter={AdapterDayjs}>
						<DateTimePicker
							label={widgetName}
							value={
								readOnly && content
									? content[fieldName]
									: localContent[fieldName]
							}
							onChange={handleChange}
							renderInput={(params) => (
								<ClowderMetadataTextField
									{...params}
									fullWidth
									helperText={
										inputChanged
											? "* You have changed this field. " +
											  "Remember to save/ update."
											: ""
									}
								/>
							)}
							disabled={readOnly}
						/>
					</LocalizationProvider>
				</Grid>
				<Grid item xs={1} sm={1} md={1} lg={1} xl={1}>
<<<<<<< HEAD
					<PublishedWrapper frozen={frozen} frozenVersionNum={frozenVersionNum}>
						<AuthWrapper
							currRole={datasetRole.role}
							allowedRoles={["owner", "editor", "uploader"]}
						>
							<MetadataEditButton
								readOnly={readOnly}
								setReadOnly={setReadOnly}
								updateMetadata={updateMetadata}
								content={localContent}
								metadataId={metadataId}
								resourceId={resourceId}
								widgetName={widgetName}
								setInputChanged={setInputChanged}
								setMetadata={setMetadata}
							/>
						</AuthWrapper>
					</PublishedWrapper>
=======
					{datasetRole.role !== undefined && datasetRole.role !== "viewer" ? (
						<MetadataEditButton
							readOnly={readOnly}
							setReadOnly={setReadOnly}
							updateMetadata={updateMetadata}
							content={localContent}
							metadataId={metadataId}
							resourceId={resourceId}
							widgetName={widgetName}
							setInputChanged={setInputChanged}
							setMetadata={setMetadata}
						/>
					) : (
						<></>
					)}
>>>>>>> 29e72710
				</Grid>
			</Grid>
		</div>
	);
};<|MERGE_RESOLUTION|>--- conflicted
+++ resolved
@@ -5,11 +5,8 @@
 import { ClowderMetadataTextField } from "../../styledComponents/ClowderMetadataTextField";
 import { MetadataEditButton } from "./MetadataEditButton";
 import { Grid } from "@mui/material";
-<<<<<<< HEAD
 import { AuthWrapper } from "../../auth/AuthWrapper";
 import { PublishedWrapper } from "../../auth/PublishedWrapper";
-=======
->>>>>>> 29e72710
 
 export const MetadataDateTimePicker = (props) => {
 	const {
@@ -22,11 +19,8 @@
 		resourceId,
 		updateMetadata,
 		datasetRole,
-<<<<<<< HEAD
 		frozen,
 		frozenVersionNum,
-=======
->>>>>>> 29e72710
 	} = props;
 	const [localContent, setLocalContent] = useState(
 		content && content[fieldName] ? content : {}
@@ -35,20 +29,11 @@
 	const [readOnly, setReadOnly] = useState(initialReadOnly);
 
 	const [inputChanged, setInputChanged] = useState(false);
-<<<<<<< HEAD
 
 	const handleChange = (newValue: Date) => {
 		setInputChanged(true);
 
-		let tempContents: { [key: string]: Date } = {};
-=======
-	console.log(updateMetadata, "datetime");
-	console.log(datasetRole, "datasetRole");
-	const handleChange = (newValue: Date) => {
-		setInputChanged(true);
-
 		const tempContents: { [key: string]: Date } = {};
->>>>>>> 29e72710
 		tempContents[fieldName] = newValue;
 		setMetadata
 			? metadataId
@@ -95,7 +80,6 @@
 					</LocalizationProvider>
 				</Grid>
 				<Grid item xs={1} sm={1} md={1} lg={1} xl={1}>
-<<<<<<< HEAD
 					<PublishedWrapper frozen={frozen} frozenVersionNum={frozenVersionNum}>
 						<AuthWrapper
 							currRole={datasetRole.role}
@@ -114,23 +98,6 @@
 							/>
 						</AuthWrapper>
 					</PublishedWrapper>
-=======
-					{datasetRole.role !== undefined && datasetRole.role !== "viewer" ? (
-						<MetadataEditButton
-							readOnly={readOnly}
-							setReadOnly={setReadOnly}
-							updateMetadata={updateMetadata}
-							content={localContent}
-							metadataId={metadataId}
-							resourceId={resourceId}
-							widgetName={widgetName}
-							setInputChanged={setInputChanged}
-							setMetadata={setMetadata}
-						/>
-					) : (
-						<></>
-					)}
->>>>>>> 29e72710
 				</Grid>
 			</Grid>
 		</div>
