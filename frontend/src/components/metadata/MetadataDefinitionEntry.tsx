import React, { useEffect, useState } from "react";
import {
	Box,
	Button,
	Dialog,
	DialogContent,
	DialogTitle,
	Grid,
	Link,
} from "@mui/material";
import Layout from "../Layout";
import { useDispatch, useSelector } from "react-redux";
import Typography from "@mui/material/Typography";
import { useParams } from "react-router-dom";
import { MainBreadcrumbs } from "../navigation/BreadCrumb";
import { ErrorModal } from "../errors/ErrorModal";
import ReactJson from "react-json-view";
import { fetchMetadataDefinition as fetchMetadataDefinitionAction } from "../../actions/metadata";
import { RootState } from "../../types/data";
import DeleteMetadataDefinitionModal from "./DeleteMetadataDefinitionModal";
import DeleteIcon from "@mui/icons-material/Delete";
<<<<<<< HEAD
=======
import EditIcon from "@mui/icons-material/Edit";
import EditMetadataDefinitionModal from "./EditMetadataDefinitionModal";
>>>>>>> 2c2d76f4
import { fetchUserProfile } from "../../actions/user";

export function MetadataDefinitionEntry() {
	// path parameter
	const { metadataDefinitionId } = useParams<{
		metadataDefinitionId?: string;
	}>();

	// Redux connect equivalent
	const dispatch = useDispatch();
	const currUserProfile = useSelector((state: RootState) => state.user.profile);
	const fetchCurrUserProfile = () => dispatch(fetchUserProfile());
	const fetchMetadataDefinition = (metadataDefinitionId: string | undefined) =>
		dispatch(fetchMetadataDefinitionAction(metadataDefinitionId));
	const metadataDefinition = useSelector(
		(state: RootState) => state.metadata.metadataDefinition
	);
	const [editMetadataDefinitionOpen, setEditMetadataDefinitionOpen] =
		useState<boolean>(false);

	const [
		deleteMetadataDefinitionConfirmOpen,
		setDeleteMetadataDefinitionConfirmOpen,
	] = useState(false);

	// component did mount
	useEffect(() => {
		fetchMetadataDefinition(metadataDefinitionId);
	}, []);

	// Error msg dialog
	const [errorOpen, setErrorOpen] = useState(false);

	// get profile
	useEffect(() => {
		fetchCurrUserProfile();
	}, []);

	// for breadcrumb
	const paths = [
		{
			name: "Metadata Definitions",
			url: "/metadata-definitions",
		},
		{
			name: metadataDefinition.name,
			url: `/metadata-definitions/${metadataDefinition.id}`,
		},
	];

	return (
		<Layout>
			{/*Error Message dialogue*/}
			<ErrorModal errorOpen={errorOpen} setErrorOpen={setErrorOpen} />
			{/*breadcrumb*/}
			<Grid container>
				<Grid item xs={10} sx={{ display: "flex", alignItems: "center" }}>
					<MainBreadcrumbs paths={paths} />
				</Grid>
			</Grid>
			<DeleteMetadataDefinitionModal
				deleteMetadataDefinitionConfirmOpen={
					deleteMetadataDefinitionConfirmOpen
				}
				setDeleteMetadataDefinitionConfirmOpen={
					setDeleteMetadataDefinitionConfirmOpen
				}
				metdataDefinitionId={metadataDefinition.id}
			/>
			{/*Edit metadata definition modal*/}
			<Dialog
				open={editMetadataDefinitionOpen}
				onClose={() => {
					setEditMetadataDefinitionOpen(false);
				}}
				fullWidth={true}
				maxWidth="md"
				aria-labelledby="form-dialog"
			>
				<DialogTitle>Edit Metadata Definition</DialogTitle>
				<DialogContent>
					<EditMetadataDefinitionModal
						setEditMetadataDefinitionOpen={setEditMetadataDefinitionOpen}
						metadataDefinitionId={metadataDefinitionId}
					/>
				</DialogContent>
			</Dialog>
			{/*Header & menus*/}
			<Grid container>
				<Grid
					item
					xs={12}
					sm={12}
					md={8}
					lg={9}
					sx={{
						display: "flex",
						justifyContent: "flex-start",
						alignItems: "baseline",
					}}
				>
					<Box sx={{ display: "flex", flexDirection: "column" }}>
						<Box
							sx={{
								display: "flex",
								flexDirection: "flex-start",
								alignItems: "baseline",
							}}
						>
							<Typography variant="h3" paragraph>
								{metadataDefinition.name !== undefined
									? metadataDefinition.name
									: "Not found"}
							</Typography>
						</Box>
						<Typography variant="body1" paragraph>
							{metadataDefinition.description !== undefined
								? metadataDefinition.description
								: ""}
						</Typography>
						<Typography variant="body1" paragraph>
							<strong>Creator: </strong>
							{metadataDefinition.creator !== undefined &&
							metadataDefinition.creator.email !== undefined ? (
								<Link href={`mailto:${metadataDefinition.creator.email}`}>
									{metadataDefinition.creator.email}
								</Link>
							) : (
								<></>
							)}
						</Typography>
					</Box>
				</Grid>

				{/*Buttons*/}
				{currUserProfile.read_only_user ? (
					<></>
				) : (
					<Grid
						item
						xs={12}
						sm={12}
						md={4}
						lg={3}
						sx={{
							display: "flex",
							justifyContent: "flex-end",
							alignItems: "baseline",
							flexDirection: "row",
						}}
					>
<<<<<<< HEAD
=======
						<Button
							variant="contained"
							aria-label="edit"
							onClick={() => {
								setEditMetadataDefinitionOpen(true);
							}}
							endIcon={<EditIcon />}
							sx={{ float: "right", marginRight: "0.5em" }}
						>
							Edit
						</Button>
>>>>>>> 2c2d76f4
						<Button
							variant="contained"
							aria-label="delete"
							onClick={() => {
								setDeleteMetadataDefinitionConfirmOpen(true);
							}}
							endIcon={<DeleteIcon />}
							sx={{ float: "right" }}
						>
							Delete
						</Button>
					</Grid>
				)}
			</Grid>
			<ReactJson
				src={metadataDefinition}
				theme="summerfruit:inverted"
				displayObjectSize={false}
				displayDataTypes={false}
				name={false}
			/>
		</Layout>
	);
}<|MERGE_RESOLUTION|>--- conflicted
+++ resolved
@@ -19,11 +19,8 @@
 import { RootState } from "../../types/data";
 import DeleteMetadataDefinitionModal from "./DeleteMetadataDefinitionModal";
 import DeleteIcon from "@mui/icons-material/Delete";
-<<<<<<< HEAD
-=======
 import EditIcon from "@mui/icons-material/Edit";
 import EditMetadataDefinitionModal from "./EditMetadataDefinitionModal";
->>>>>>> 2c2d76f4
 import { fetchUserProfile } from "../../actions/user";
 
 export function MetadataDefinitionEntry() {
@@ -175,8 +172,6 @@
 							flexDirection: "row",
 						}}
 					>
-<<<<<<< HEAD
-=======
 						<Button
 							variant="contained"
 							aria-label="edit"
@@ -188,7 +183,6 @@
 						>
 							Edit
 						</Button>
->>>>>>> 2c2d76f4
 						<Button
 							variant="contained"
 							aria-label="delete"
