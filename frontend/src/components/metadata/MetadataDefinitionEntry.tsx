import React, {useEffect, useState} from "react";
import {
	Box,
	Button,
	Dialog,
	DialogContent,
	DialogTitle,
	Grid,
	Link,
} from "@mui/material";
import Layout from "../Layout";
import {useDispatch, useSelector} from "react-redux";
import Typography from "@mui/material/Typography";
import {useParams} from "react-router-dom";
import {MainBreadcrumbs} from "../navigation/BreadCrumb";
import {ErrorModal} from "../errors/ErrorModal";
import ReactJson from "react-json-view";
import {fetchMetadataDefinition as fetchMetadataDefinitionAction} from "../../actions/metadata";
import {RootState} from "../../types/data";
import DeleteMetadataDefinitionModal from "./DeleteMetadataDefinitionModal";
import DeleteIcon from "@mui/icons-material/Delete";
<<<<<<< HEAD
import EditIcon from "@mui/icons-material/Edit";
import EditMetadataDefinitionModal from "./EditMetadataDefinitionModal";
import {fetchUserProfile} from "../../actions/user";
=======
import { fetchUserProfile } from "../../actions/user";
>>>>>>> eaeec688

export function MetadataDefinitionEntry() {
	// path parameter
	const {metadataDefinitionId} = useParams<{
		metadataDefinitionId?: string;
	}>();

	// Redux connect equivalent
	const dispatch = useDispatch();
	const currUserProfile = useSelector((state: RootState) => state.user.profile);
	const fetchCurrUserProfile = () => dispatch(fetchUserProfile());
	const fetchMetadataDefinition = (metadataDefinitionId: string | undefined) =>
		dispatch(fetchMetadataDefinitionAction(metadataDefinitionId));
	const metadataDefinition = useSelector(
		(state: RootState) => state.metadata.metadataDefinition
	);
	const [editMetadataDefinitionOpen, setEditMetadataDefinitionOpen] =
		useState<boolean>(false);

	const [
		deleteMetadataDefinitionConfirmOpen,
		setDeleteMetadataDefinitionConfirmOpen,
	] = useState(false);

	// component did mount
	useEffect(() => {
		fetchMetadataDefinition(metadataDefinitionId);
	}, []);

	// Error msg dialog
	const [errorOpen, setErrorOpen] = useState(false);

	// get profile
	useEffect(() => {
		fetchCurrUserProfile();
	}, []);

	// for breadcrumb
	const paths = [
		{
			name: "Metadata Definitions",
			url: "/metadata-definitions",
		},
		{
			name: metadataDefinition.name,
			url: `/metadata-definitions/${metadataDefinition.id}`,
		},
	];

	return (
		<Layout>
			{/*Error Message dialogue*/}
			<ErrorModal errorOpen={errorOpen} setErrorOpen={setErrorOpen}/>
			{/*breadcrumb*/}
			<Grid container>
				<Grid item xs={10} sx={{display: "flex", alignItems: "center"}}>
					<MainBreadcrumbs paths={paths}/>
				</Grid>
			</Grid>
			<DeleteMetadataDefinitionModal
				deleteMetadataDefinitionConfirmOpen={
					deleteMetadataDefinitionConfirmOpen
				}
				setDeleteMetadataDefinitionConfirmOpen={
					setDeleteMetadataDefinitionConfirmOpen
				}
				metdataDefinitionId={metadataDefinition.id}
			/>
			{/*Edit metadata definition modal*/}
			<Dialog
				open={editMetadataDefinitionOpen}
				onClose={() => {
					setEditMetadataDefinitionOpen(false);
				}}
				fullWidth={true}
				maxWidth="md"
				aria-labelledby="form-dialog"
			>
				<DialogTitle>Edit Metadata Definition</DialogTitle>
				<DialogContent>
					<EditMetadataDefinitionModal
						setEditMetadataDefinitionOpen={setEditMetadataDefinitionOpen}
						metadataDefinitionId={metadataDefinitionId}
					/>
				</DialogContent>
			</Dialog>
			{/*Header & menus*/}
			<Grid container>
				<Grid
					item
					xs={12}
					sm={12}
					md={8}
					lg={9}
					sx={{
						display: "flex",
						justifyContent: "flex-start",
						alignItems: "baseline",
					}}
				>
					<Box sx={{display: "flex", flexDirection: "column"}}>
						<Box
							sx={{
								display: "flex",
								flexDirection: "flex-start",
								alignItems: "baseline",
							}}
						>
							<Typography variant="h3" paragraph>
								{metadataDefinition.name !== undefined
									? metadataDefinition.name
									: "Not found"}
							</Typography>
						</Box>
						<Typography variant="body1" paragraph>
							{metadataDefinition.description !== undefined
								? metadataDefinition.description
								: ""}
						</Typography>
						<Typography variant="body1" paragraph>
							<strong>Creator: </strong>
							{metadataDefinition.creator !== undefined &&
							metadataDefinition.creator.email !== undefined ? (
								<Link href={`mailto:${metadataDefinition.creator.email}`}>
									{metadataDefinition.creator.email}
								</Link>
							) : (
								<></>
							)}
						</Typography>
					</Box>
				</Grid>

				{/*Buttons*/}
				{currUserProfile.read_only_user ? (
<<<<<<< HEAD
						<></>
					) :
=======
					<></>
				) : (
>>>>>>> eaeec688
					<Grid
						item
						xs={12}
						sm={12}
						md={4}
						lg={3}
						sx={{
							display: "flex",
							justifyContent: "flex-end",
							alignItems: "baseline",
							flexDirection: "row",
						}}
					>
<<<<<<< HEAD
						<Button
							variant="contained"
							aria-label="edit"
							onClick={() => {
								setEditMetadataDefinitionOpen(true);
							}}
							endIcon={<EditIcon/>}
							sx={{float: "right", marginRight: "0.5em"}}
						>
							Edit
						</Button>
=======
>>>>>>> eaeec688
						<Button
							variant="contained"
							aria-label="delete"
							onClick={() => {
								setDeleteMetadataDefinitionConfirmOpen(true);
							}}
							endIcon={<DeleteIcon/>}
							sx={{float: "right"}}
						>
							Delete
						</Button>
					</Grid>
				)}
			</Grid>
			<ReactJson
				src={metadataDefinition}
				theme="summerfruit:inverted"
				displayObjectSize={false}
				displayDataTypes={false}
				name={false}
			/>
		</Layout>
	);
}<|MERGE_RESOLUTION|>--- conflicted
+++ resolved
@@ -1,4 +1,4 @@
-import React, {useEffect, useState} from "react";
+import React, { useEffect, useState } from "react";
 import {
 	Box,
 	Button,
@@ -9,27 +9,23 @@
 	Link,
 } from "@mui/material";
 import Layout from "../Layout";
-import {useDispatch, useSelector} from "react-redux";
+import { useDispatch, useSelector } from "react-redux";
 import Typography from "@mui/material/Typography";
-import {useParams} from "react-router-dom";
-import {MainBreadcrumbs} from "../navigation/BreadCrumb";
-import {ErrorModal} from "../errors/ErrorModal";
+import { useParams } from "react-router-dom";
+import { MainBreadcrumbs } from "../navigation/BreadCrumb";
+import { ErrorModal } from "../errors/ErrorModal";
 import ReactJson from "react-json-view";
-import {fetchMetadataDefinition as fetchMetadataDefinitionAction} from "../../actions/metadata";
-import {RootState} from "../../types/data";
+import { fetchMetadataDefinition as fetchMetadataDefinitionAction } from "../../actions/metadata";
+import { RootState } from "../../types/data";
 import DeleteMetadataDefinitionModal from "./DeleteMetadataDefinitionModal";
 import DeleteIcon from "@mui/icons-material/Delete";
-<<<<<<< HEAD
 import EditIcon from "@mui/icons-material/Edit";
 import EditMetadataDefinitionModal from "./EditMetadataDefinitionModal";
-import {fetchUserProfile} from "../../actions/user";
-=======
 import { fetchUserProfile } from "../../actions/user";
->>>>>>> eaeec688
 
 export function MetadataDefinitionEntry() {
 	// path parameter
-	const {metadataDefinitionId} = useParams<{
+	const { metadataDefinitionId } = useParams<{
 		metadataDefinitionId?: string;
 	}>();
 
@@ -78,11 +74,11 @@
 	return (
 		<Layout>
 			{/*Error Message dialogue*/}
-			<ErrorModal errorOpen={errorOpen} setErrorOpen={setErrorOpen}/>
+			<ErrorModal errorOpen={errorOpen} setErrorOpen={setErrorOpen} />
 			{/*breadcrumb*/}
 			<Grid container>
-				<Grid item xs={10} sx={{display: "flex", alignItems: "center"}}>
-					<MainBreadcrumbs paths={paths}/>
+				<Grid item xs={10} sx={{ display: "flex", alignItems: "center" }}>
+					<MainBreadcrumbs paths={paths} />
 				</Grid>
 			</Grid>
 			<DeleteMetadataDefinitionModal
@@ -126,7 +122,7 @@
 						alignItems: "baseline",
 					}}
 				>
-					<Box sx={{display: "flex", flexDirection: "column"}}>
+					<Box sx={{ display: "flex", flexDirection: "column" }}>
 						<Box
 							sx={{
 								display: "flex",
@@ -161,13 +157,8 @@
 
 				{/*Buttons*/}
 				{currUserProfile.read_only_user ? (
-<<<<<<< HEAD
-						<></>
-					) :
-=======
 					<></>
 				) : (
->>>>>>> eaeec688
 					<Grid
 						item
 						xs={12}
@@ -181,28 +172,25 @@
 							flexDirection: "row",
 						}}
 					>
-<<<<<<< HEAD
 						<Button
 							variant="contained"
 							aria-label="edit"
 							onClick={() => {
 								setEditMetadataDefinitionOpen(true);
 							}}
-							endIcon={<EditIcon/>}
-							sx={{float: "right", marginRight: "0.5em"}}
+							endIcon={<EditIcon />}
+							sx={{ float: "right", marginRight: "0.5em" }}
 						>
 							Edit
 						</Button>
-=======
->>>>>>> eaeec688
 						<Button
 							variant="contained"
 							aria-label="delete"
 							onClick={() => {
 								setDeleteMetadataDefinitionConfirmOpen(true);
 							}}
-							endIcon={<DeleteIcon/>}
-							sx={{float: "right"}}
+							endIcon={<DeleteIcon />}
+							sx={{ float: "right" }}
 						>
 							Delete
 						</Button>
