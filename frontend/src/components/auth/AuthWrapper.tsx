import React from "react";
import {useSelector} from "react-redux";
import {RootState} from "../../types/data";



export const AuthWrapper = (props): JSX.Element => {
<<<<<<< HEAD
	const {currRole, allowedRoles, children} = props;
	const adminMode = useSelector((state: RootState) => state.user.adminMode);

	return (
		<>
			{(adminMode || allowedRoles.includes(currRole)) ? children : <></>}
		</>
	);
}

=======
	const { currRole, allowedRoles, children } = props;
	return <>{allowedRoles.includes(currRole) ? children : <></>}</>;
};
>>>>>>> ab578618
<|MERGE_RESOLUTION|>--- conflicted
+++ resolved
@@ -5,7 +5,6 @@
 
 
 export const AuthWrapper = (props): JSX.Element => {
-<<<<<<< HEAD
 	const {currRole, allowedRoles, children} = props;
 	const adminMode = useSelector((state: RootState) => state.user.adminMode);
 
@@ -14,10 +13,4 @@
 			{(adminMode || allowedRoles.includes(currRole)) ? children : <></>}
 		</>
 	);
-}
-
-=======
-	const { currRole, allowedRoles, children } = props;
-	return <>{allowedRoles.includes(currRole) ? children : <></>}</>;
-};
->>>>>>> ab578618
+}