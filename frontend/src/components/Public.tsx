import React, { ChangeEvent, useEffect, useState } from "react";
import { Box, Grid, Pagination, Tab, Tabs } from "@mui/material";

import { RootState } from "../types/data";
import { useDispatch, useSelector } from "react-redux";
import { fetchPublicDatasets } from "../actions/public_dataset";

import { a11yProps, TabPanel } from "./tabs/TabComponent";
import PublicDatasetCard from "./datasets/PublicDatasetCard";
import PublicLayout from "./PublicLayout";
<<<<<<< HEAD
import { Listeners } from "./listeners/Listeners";
import { ErrorModal } from "./errors/ErrorModal";
=======
import { ErrorModal } from "./errors/ErrorModal";
import config from "../app.config";
>>>>>>> 4ea057c9

const tab = {
	fontStyle: "normal",
	fontWeight: "normal",
	fontSize: "16px",
	textTransform: "capitalize",
};

export const Public = (): JSX.Element => {
	// Redux connect equivalent
	const dispatch = useDispatch();

<<<<<<< HEAD
=======
	const [limit] = useState<number>(config.defaultDatasetPerPage);
>>>>>>> 4ea057c9
	const listPublicDatasets = (
		skip: number | undefined,
		limit: number | undefined
	) => dispatch(fetchPublicDatasets(skip, limit));

<<<<<<< HEAD
	const pageMetadata = useSelector(
		(state: RootState) => state.publicDataset.publicDatasets.metadata
	);
	const publicDatasets = useSelector(
		(state: RootState) => state.publicDataset.publicDatasets.data
	);

	const [currPageNum, setCurrPageNum] = useState<number>(1);
	const [limit] = useState<number>(20);
=======
	const public_datasets = useSelector(
		(state: RootState) => state.publicDataset.public_datasets
	);
	const [currPageNum, setCurrPageNum] = useState<number>(0);
	const [prevDisabled, setPrevDisabled] = useState<boolean>(true);
	const [nextDisabled, setNextDisabled] = useState<boolean>(false);
>>>>>>> 4ea057c9
	const [selectedTabIndex, setSelectedTabIndex] = useState(0);
	const [errorOpen, setErrorOpen] = useState(false);

	useEffect(() => {
<<<<<<< HEAD
		listPublicDatasets((currPageNum - 1) * limit, limit);
	}, []);

=======
		listPublicDatasets(0, limit);
	}, []);

	// fetch thumbnails from each individual dataset/id calls
	useEffect(() => {
		// disable flipping if reaches the last page
		if (public_datasets.length < limit) setNextDisabled(true);
		else setNextDisabled(false);
	}, [public_datasets]);

>>>>>>> 4ea057c9
	// switch tabs
	const handleTabChange = (
		_event: React.ChangeEvent<{}>,
		newTabIndex: number
	) => {
		setSelectedTabIndex(newTabIndex);
	};

<<<<<<< HEAD
	const handlePageChange = (_: ChangeEvent<unknown>, value: number) => {
		const newSkip = (value - 1) * limit;
		setCurrPageNum(value);
		listPublicDatasets(newSkip, limit);
	};
=======
	// for pagination keep flipping until the return dataset is less than the limit
	const previous = () => {
		if (currPageNum - 1 >= 0) {
			setSkip((currPageNum - 1) * limit);
			setCurrPageNum(currPageNum - 1);
		}
	};
	const next = () => {
		if (public_datasets.length === limit) {
			setSkip((currPageNum + 1) * limit);
			setCurrPageNum(currPageNum + 1);
		}
	};
	useEffect(() => {
		if (skip !== null && skip !== undefined) {
			listPublicDatasets(skip, limit);
			if (skip === 0) setPrevDisabled(true);
			else setPrevDisabled(false);
		}
	}, [skip]);
>>>>>>> 4ea057c9

	return (
		<PublicLayout>
			{/*Error Message dialogue*/}
			<ErrorModal errorOpen={errorOpen} setErrorOpen={setErrorOpen} />

			<Grid container spacing={4}>
				<Grid item xs>
					<Box sx={{ borderBottom: 1, borderColor: "divider" }}>
						<Tabs
							value={selectedTabIndex}
							onChange={handleTabChange}
							aria-label="dashboard tabs"
						>
							<Tab sx={tab} label="Datasets" {...a11yProps(0)} />
						</Tabs>
					</Box>
					<TabPanel value={selectedTabIndex} index={0}>
						<Grid container spacing={2}>
<<<<<<< HEAD
							{publicDatasets !== undefined ? (
								publicDatasets.map((dataset) => {
=======
							{public_datasets !== undefined ? (
								public_datasets.map((dataset) => {
>>>>>>> 4ea057c9
									return (
										<Grid item key={dataset.id} xs={12} sm={6} md={4} lg={3}>
											<PublicDatasetCard
												id={dataset.id}
												name={dataset.name}
												author={`${dataset.creator.first_name} ${dataset.creator.last_name}`}
												created={dataset.created}
												description={dataset.description}
												thumbnailId={dataset.thumbnail_id}
												publicView={true}
											/>
										</Grid>
									);
								})
							) : (
								<></>
							)}
						</Grid>
<<<<<<< HEAD
						<Box display="flex" justifyContent="center" sx={{ m: 1 }}>
							<Pagination
								count={Math.ceil(pageMetadata.total_count / limit)}
								page={currPageNum}
								onChange={handlePageChange}
								shape="rounded"
								variant="outlined"
							/>
						</Box>
=======
						{public_datasets.length !== 0 ? (
							<Box display="flex" justifyContent="center" sx={{ m: 1 }}>
								<ButtonGroup
									variant="contained"
									aria-label="previous next buttons"
								>
									<Button
										aria-label="previous"
										onClick={previous}
										disabled={prevDisabled}
									>
										<ArrowBack /> Prev
									</Button>
									<Button
										aria-label="next"
										onClick={next}
										disabled={nextDisabled}
									>
										Next <ArrowForward />
									</Button>
								</ButtonGroup>
							</Box>
						) : (
							<></>
						)}
>>>>>>> 4ea057c9
					</TabPanel>
					<TabPanel value={selectedTabIndex} index={4} />
					<TabPanel value={selectedTabIndex} index={2} />
					<TabPanel value={selectedTabIndex} index={3} />
				</Grid>
			</Grid>
		</PublicLayout>
	);
};<|MERGE_RESOLUTION|>--- conflicted
+++ resolved
@@ -8,13 +8,8 @@
 import { a11yProps, TabPanel } from "./tabs/TabComponent";
 import PublicDatasetCard from "./datasets/PublicDatasetCard";
 import PublicLayout from "./PublicLayout";
-<<<<<<< HEAD
-import { Listeners } from "./listeners/Listeners";
-import { ErrorModal } from "./errors/ErrorModal";
-=======
 import { ErrorModal } from "./errors/ErrorModal";
 import config from "../app.config";
->>>>>>> 4ea057c9
 
 const tab = {
 	fontStyle: "normal",
@@ -27,16 +22,11 @@
 	// Redux connect equivalent
 	const dispatch = useDispatch();
 
-<<<<<<< HEAD
-=======
-	const [limit] = useState<number>(config.defaultDatasetPerPage);
->>>>>>> 4ea057c9
 	const listPublicDatasets = (
 		skip: number | undefined,
 		limit: number | undefined
 	) => dispatch(fetchPublicDatasets(skip, limit));
 
-<<<<<<< HEAD
 	const pageMetadata = useSelector(
 		(state: RootState) => state.publicDataset.publicDatasets.metadata
 	);
@@ -45,35 +35,14 @@
 	);
 
 	const [currPageNum, setCurrPageNum] = useState<number>(1);
-	const [limit] = useState<number>(20);
-=======
-	const public_datasets = useSelector(
-		(state: RootState) => state.publicDataset.public_datasets
-	);
-	const [currPageNum, setCurrPageNum] = useState<number>(0);
-	const [prevDisabled, setPrevDisabled] = useState<boolean>(true);
-	const [nextDisabled, setNextDisabled] = useState<boolean>(false);
->>>>>>> 4ea057c9
+	const [limit] = useState<number>(config.defaultDatasetPerPage);
 	const [selectedTabIndex, setSelectedTabIndex] = useState(0);
 	const [errorOpen, setErrorOpen] = useState(false);
 
 	useEffect(() => {
-<<<<<<< HEAD
 		listPublicDatasets((currPageNum - 1) * limit, limit);
 	}, []);
 
-=======
-		listPublicDatasets(0, limit);
-	}, []);
-
-	// fetch thumbnails from each individual dataset/id calls
-	useEffect(() => {
-		// disable flipping if reaches the last page
-		if (public_datasets.length < limit) setNextDisabled(true);
-		else setNextDisabled(false);
-	}, [public_datasets]);
-
->>>>>>> 4ea057c9
 	// switch tabs
 	const handleTabChange = (
 		_event: React.ChangeEvent<{}>,
@@ -82,34 +51,11 @@
 		setSelectedTabIndex(newTabIndex);
 	};
 
-<<<<<<< HEAD
 	const handlePageChange = (_: ChangeEvent<unknown>, value: number) => {
 		const newSkip = (value - 1) * limit;
 		setCurrPageNum(value);
 		listPublicDatasets(newSkip, limit);
 	};
-=======
-	// for pagination keep flipping until the return dataset is less than the limit
-	const previous = () => {
-		if (currPageNum - 1 >= 0) {
-			setSkip((currPageNum - 1) * limit);
-			setCurrPageNum(currPageNum - 1);
-		}
-	};
-	const next = () => {
-		if (public_datasets.length === limit) {
-			setSkip((currPageNum + 1) * limit);
-			setCurrPageNum(currPageNum + 1);
-		}
-	};
-	useEffect(() => {
-		if (skip !== null && skip !== undefined) {
-			listPublicDatasets(skip, limit);
-			if (skip === 0) setPrevDisabled(true);
-			else setPrevDisabled(false);
-		}
-	}, [skip]);
->>>>>>> 4ea057c9
 
 	return (
 		<PublicLayout>
@@ -129,13 +75,8 @@
 					</Box>
 					<TabPanel value={selectedTabIndex} index={0}>
 						<Grid container spacing={2}>
-<<<<<<< HEAD
 							{publicDatasets !== undefined ? (
 								publicDatasets.map((dataset) => {
-=======
-							{public_datasets !== undefined ? (
-								public_datasets.map((dataset) => {
->>>>>>> 4ea057c9
 									return (
 										<Grid item key={dataset.id} xs={12} sm={6} md={4} lg={3}>
 											<PublicDatasetCard
@@ -154,7 +95,6 @@
 								<></>
 							)}
 						</Grid>
-<<<<<<< HEAD
 						<Box display="flex" justifyContent="center" sx={{ m: 1 }}>
 							<Pagination
 								count={Math.ceil(pageMetadata.total_count / limit)}
@@ -164,33 +104,6 @@
 								variant="outlined"
 							/>
 						</Box>
-=======
-						{public_datasets.length !== 0 ? (
-							<Box display="flex" justifyContent="center" sx={{ m: 1 }}>
-								<ButtonGroup
-									variant="contained"
-									aria-label="previous next buttons"
-								>
-									<Button
-										aria-label="previous"
-										onClick={previous}
-										disabled={prevDisabled}
-									>
-										<ArrowBack /> Prev
-									</Button>
-									<Button
-										aria-label="next"
-										onClick={next}
-										disabled={nextDisabled}
-									>
-										Next <ArrowForward />
-									</Button>
-								</ButtonGroup>
-							</Box>
-						) : (
-							<></>
-						)}
->>>>>>> 4ea057c9
 					</TabPanel>
 					<TabPanel value={selectedTabIndex} index={4} />
 					<TabPanel value={selectedTabIndex} index={2} />
