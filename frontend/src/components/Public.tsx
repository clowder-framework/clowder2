import React, { useEffect, useState } from "react";
import { Box, Button, ButtonGroup, Grid, Tab, Tabs } from "@mui/material";

import { RootState } from "../types/data";
import { useDispatch, useSelector } from "react-redux";
import { fetchPublicDatasets } from "../actions/public_dataset";

import { a11yProps, TabPanel } from "./tabs/TabComponent";
import PublicDatasetCard from "./datasets/PublicDatasetCard";
import { ArrowBack, ArrowForward } from "@material-ui/icons";
import PublicLayout from "./PublicLayout";
<<<<<<< HEAD
import { Listeners } from "./listeners/Listeners";
=======
import Layout from "./Layout";

import { Link as RouterLink } from "react-router-dom";
>>>>>>> a9f10860
import { ErrorModal } from "./errors/ErrorModal";
import { fetchDatasets } from "../actions/dataset";
import config from "../app.config";

const tab = {
	fontStyle: "normal",
	fontWeight: "normal",
	fontSize: "16px",
	textTransform: "capitalize",
};

export const Public = (): JSX.Element => {
	// Redux connect equivalent
	const dispatch = useDispatch();
	const [skip, setSkip] = useState<number | undefined>();

	const [limit] = useState<number>(config.defaultDatasetPerPage);
	// TODO add switch to turn on and off "mine" dataset
	const [mine] = useState<boolean>(false);
	const listPublicDatasets = (
		skip: number | undefined,
		limit: number | undefined
	) => dispatch(fetchPublicDatasets(skip, limit));
	
	const datasetState = useSelector((state: RootState) => state.dataset);
	const datasets = useSelector((state: RootState) => state.dataset.datasets);

	const currrentPublicDatasetState = useSelector(
		(state: RootState) => state.publicDataset
	);
	const public_datasets = useSelector(
		(state: RootState) => state.publicDataset.public_datasets
	);
	const [currPageNum, setCurrPageNum] = useState<number>(0);
	const [prevDisabled, setPrevDisabled] = useState<boolean>(true);
	const [nextDisabled, setNextDisabled] = useState<boolean>(false);
	const [selectedTabIndex, setSelectedTabIndex] = useState(0);
	const [errorOpen, setErrorOpen] = useState(false);

<<<<<<< HEAD
	useEffect(() => {
		listDatasets(0, limit, mine);
	}, []);

	useEffect(() => {
=======

	useEffect( () => {
>>>>>>> a9f10860
		listPublicDatasets(0, limit);
	}, []);

	// fetch thumbnails from each individual dataset/id calls
	useEffect(() => {
		// disable flipping if reaches the last page
		if (public_datasets.length < limit) setNextDisabled(true);
		else setNextDisabled(false);
	}, [public_datasets]);

	// switch tabs
	const handleTabChange = (
		_event: React.ChangeEvent<{}>,
		newTabIndex: number
	) => {
		setSelectedTabIndex(newTabIndex);
	};

	// for pagination keep flipping until the return dataset is less than the limit
	const previous = () => {
		if (currPageNum - 1 >= 0) {
			setSkip((currPageNum - 1) * limit);
			setCurrPageNum(currPageNum - 1);
		}
	};
	const next = () => {
		if (public_datasets.length === limit) {
			setSkip((currPageNum + 1) * limit);
			setCurrPageNum(currPageNum + 1);
		}
	};
	useEffect(() => {
		if (skip !== null && skip !== undefined) {
			listPublicDatasets(skip, limit);
			if (skip === 0) setPrevDisabled(true);
			else setPrevDisabled(false);
		}
	}, [skip]);

	return (
		<PublicLayout>
			{/*Error Message dialogue*/}
			<ErrorModal errorOpen={errorOpen} setErrorOpen={setErrorOpen} />

			<Grid container spacing={4}>
				<Grid item xs>
					<Box sx={{ borderBottom: 1, borderColor: "divider" }}>
						<Tabs
							value={selectedTabIndex}
							onChange={handleTabChange}
							aria-label="dashboard tabs"
						>
							<Tab sx={tab} label="Datasets" {...a11yProps(0)} />
						</Tabs>
					</Box>
					<TabPanel value={selectedTabIndex} index={0}>
						<Grid container spacing={2}>
							{public_datasets !== undefined ? (
								public_datasets.map((dataset) => {
									return (
										<Grid item key={dataset.id} xs={12} sm={6} md={4} lg={3}>
											<PublicDatasetCard
												id={dataset.id}
												name={dataset.name}
												author={`${dataset.creator.first_name} ${dataset.creator.last_name}`}
												created={dataset.created}
												description={dataset.description}
												thumbnailId={dataset.thumbnail_id}
												publicView={true}
											/>
										</Grid>
									);
								})
							) : (
								<></>
							)}
						</Grid>
						{datasets.length !== 0 ? (
							<Box display="flex" justifyContent="center" sx={{ m: 1 }}>
								<ButtonGroup
									variant="contained"
									aria-label="previous next buttons"
								>
									<Button
										aria-label="previous"
										onClick={previous}
										disabled={prevDisabled}
									>
										<ArrowBack /> Prev
									</Button>
									<Button
										aria-label="next"
										onClick={next}
										disabled={nextDisabled}
									>
										Next <ArrowForward />
									</Button>
								</ButtonGroup>
							</Box>
						) : (
							<></>
						)}
					</TabPanel>
					<TabPanel value={selectedTabIndex} index={4} />
					<TabPanel value={selectedTabIndex} index={2} />
					<TabPanel value={selectedTabIndex} index={3} />
				</Grid>
			</Grid>
		</PublicLayout>
	);
};<|MERGE_RESOLUTION|>--- conflicted
+++ resolved
@@ -9,15 +9,7 @@
 import PublicDatasetCard from "./datasets/PublicDatasetCard";
 import { ArrowBack, ArrowForward } from "@material-ui/icons";
 import PublicLayout from "./PublicLayout";
-<<<<<<< HEAD
-import { Listeners } from "./listeners/Listeners";
-=======
-import Layout from "./Layout";
-
-import { Link as RouterLink } from "react-router-dom";
->>>>>>> a9f10860
 import { ErrorModal } from "./errors/ErrorModal";
-import { fetchDatasets } from "../actions/dataset";
 import config from "../app.config";
 
 const tab = {
@@ -33,19 +25,11 @@
 	const [skip, setSkip] = useState<number | undefined>();
 
 	const [limit] = useState<number>(config.defaultDatasetPerPage);
-	// TODO add switch to turn on and off "mine" dataset
-	const [mine] = useState<boolean>(false);
 	const listPublicDatasets = (
 		skip: number | undefined,
 		limit: number | undefined
 	) => dispatch(fetchPublicDatasets(skip, limit));
-	
-	const datasetState = useSelector((state: RootState) => state.dataset);
-	const datasets = useSelector((state: RootState) => state.dataset.datasets);
 
-	const currrentPublicDatasetState = useSelector(
-		(state: RootState) => state.publicDataset
-	);
 	const public_datasets = useSelector(
 		(state: RootState) => state.publicDataset.public_datasets
 	);
@@ -55,16 +39,7 @@
 	const [selectedTabIndex, setSelectedTabIndex] = useState(0);
 	const [errorOpen, setErrorOpen] = useState(false);
 
-<<<<<<< HEAD
 	useEffect(() => {
-		listDatasets(0, limit, mine);
-	}, []);
-
-	useEffect(() => {
-=======
-
-	useEffect( () => {
->>>>>>> a9f10860
 		listPublicDatasets(0, limit);
 	}, []);
 
@@ -142,7 +117,7 @@
 								<></>
 							)}
 						</Grid>
-						{datasets.length !== 0 ? (
+						{public_datasets.length !== 0 ? (
 							<Box display="flex" justifyContent="center" sx={{ m: 1 }}>
 								<ButtonGroup
 									variant="contained"
