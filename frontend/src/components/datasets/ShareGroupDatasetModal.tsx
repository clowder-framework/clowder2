--- conflicted
+++ resolved
@@ -44,12 +44,14 @@
 	const dispatch = useDispatch();
 	const listGroups = () => dispatch(fetchGroups(0, 21));
 	const groups = useSelector((state: RootState) => state.group.groups);
-	const setGroupRole = async (datasetId: string, groupId: string, role: string) =>
-		dispatch(setDatasetGroupRole(datasetId, groupId, role));
+	const setGroupRole = async (
+		datasetId: string,
+		groupId: string,
+		role: string
+	) => dispatch(setDatasetGroupRole(datasetId, groupId, role));
 
 	const getRoles = (datasetId: string | undefined) =>
 		dispatch(fetchDatasetRoles(datasetId));
-
 
 	// component did mount
 	useEffect(() => {
@@ -64,13 +66,8 @@
 		);
 	}, [groups]);
 
-<<<<<<< HEAD
 	const onShare = async () => {
 		await setGroupRole(datasetId, group.id, role);
-=======
-	const onShare = () => {
-		setGroupRole(datasetId, group.id, role);
->>>>>>> 681a0f82
 		setGroup({ label: "", id: "" });
 		setRole("viewer");
 		setShowSuccessAlert(true);
