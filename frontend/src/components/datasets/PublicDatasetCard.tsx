import React, { useEffect, useState } from "react";
import Card from "@mui/material/Card";
import CardActions from "@mui/material/CardActions";
import CardContent from "@mui/material/CardContent";
import Typography from "@mui/material/Typography";
import { Link } from "react-router-dom";
import { parseDate } from "../../utils/common";
import {
	CardActionArea,
	CardHeader,
	CardMedia,
	IconButton,
	Tooltip,
} from "@mui/material";
import { Download } from "@mui/icons-material";
import { generateThumbnailUrl } from "../../utils/visualization";
import config from "../../app.config";
import { FreezeVersionChip } from "../versions/FeezeVersionChip";
// import {Favorite, Share} from "@material-ui/icons";

type PublicDatasetCardProps = {
	id?: string;
	name?: string;
	author?: string;
	created?: string | Date;
	description?: string;
	thumbnailId?: string;
	publicView?: boolean | false;
	frozen?: boolean | false;
	frozenVersionNum?: number;
};

export default function PublicDatasetCard(props: PublicDatasetCardProps) {
<<<<<<< HEAD
	const {
		id,
		name,
		author,
		created,
		description,
		thumbnailId,
		publicView,
		frozen,
		frozenVersionNum,
	} = props;
=======
	const { id, name, author, created, description, thumbnailId, publicView } =
		props;
>>>>>>> 29e72710
	const [thumbnailUrl, setThumbnailUrl] = useState("");

	useEffect(() => {
		let url = "";
		if (thumbnailId) {
			url = generateThumbnailUrl(thumbnailId);
		}
		setThumbnailUrl(url);
	}, [thumbnailId]);

	const formattedCreated = parseDate(created, "PP");
	const subheader = `${formattedCreated} \u00B7 ${author}`;

	return (
		<Card
			key={id}
			sx={{ display: "flex", flexDirection: "column", height: "100%" }}
			variant="outlined"
		>
			{publicView ? (
				<CardActionArea
					component={Link}
					to={`/public/datasets/${id}`}
					sx={{ height: "100%" }}
				>
					<CardHeader title={name} subheader={subheader} />
					{thumbnailId ? (
						<CardMedia
							component="img"
							image={thumbnailUrl}
							alt={`${name}_thumbnail`}
						/>
					) : null}
					<CardContent sx={{ py: 0 }}>
						<Typography
							variant="body2"
							sx={{
								overflow: "hidden",
								textOverflow: "ellipsis",
								display: "-webkit-box",
								WebkitLineClamp: "5",
								WebkitBoxOrient: "vertical",
							}}
						>
							{description}
						</Typography>
					</CardContent>
				</CardActionArea>
			) : (
				<CardActionArea
					component={Link}
					to={`/datasets/${id}`}
					sx={{ height: "100%" }}
				>
					<CardHeader title={name} subheader={subheader} />
					{thumbnailId ? (
						<CardMedia
							component="img"
							image={thumbnailUrl}
							alt={`${name}_thumbnail`}
						/>
					) : null}
					<CardContent sx={{ py: 0 }}>
						<Typography
							variant="body2"
							sx={{
								overflow: "hidden",
								textOverflow: "ellipsis",
								display: "-webkit-box",
								WebkitLineClamp: "5",
								WebkitBoxOrient: "vertical",
							}}
						>
							{description}
						</Typography>
					</CardContent>
				</CardActionArea>
			)}
<<<<<<< HEAD
			<CardActions sx={{ pb: 0, justifyContent: "space-between" }}>
=======
			<CardActions sx={{ pb: 0 }}>
>>>>>>> 29e72710
				<Tooltip title="Download">
					<IconButton
						href={`${config.hostname}/api/v2/public_datasets/${id}/download`}
						color="primary"
						aria-label="download"
						sx={{ mr: 3 }}
					>
						<Download />
					</IconButton>
				</Tooltip>
				<FreezeVersionChip
					frozen={frozen}
					frozenVersionNum={frozenVersionNum}
				/>
				{/*<Tooltip title="Favorite">*/}
				{/*	<IconButton color="primary" aria-label="favorite"  sx={{mr: 3}} disabled>*/}
				{/*		<Favorite/>*/}
				{/*	</IconButton>*/}
				{/*</Tooltip>*/}
				{/*<Tooltip title="Share">*/}
				{/*	<IconButton color="primary" aria-label="share"  sx={{mr: 3}} disabled>*/}
				{/*		<Share/>*/}
				{/*	</IconButton>*/}
				{/*</Tooltip>*/}
			</CardActions>
		</Card>
	);
}<|MERGE_RESOLUTION|>--- conflicted
+++ resolved
@@ -31,7 +31,6 @@
 };
 
 export default function PublicDatasetCard(props: PublicDatasetCardProps) {
-<<<<<<< HEAD
 	const {
 		id,
 		name,
@@ -43,10 +42,7 @@
 		frozen,
 		frozenVersionNum,
 	} = props;
-=======
-	const { id, name, author, created, description, thumbnailId, publicView } =
-		props;
->>>>>>> 29e72710
+
 	const [thumbnailUrl, setThumbnailUrl] = useState("");
 
 	useEffect(() => {
@@ -125,11 +121,7 @@
 					</CardContent>
 				</CardActionArea>
 			)}
-<<<<<<< HEAD
 			<CardActions sx={{ pb: 0, justifyContent: "space-between" }}>
-=======
-			<CardActions sx={{ pb: 0 }}>
->>>>>>> 29e72710
 				<Tooltip title="Download">
 					<IconButton
 						href={`${config.hostname}/api/v2/public_datasets/${id}/download`}
