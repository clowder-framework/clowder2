--- conflicted
+++ resolved
@@ -10,13 +10,8 @@
 };
 
 export function DatasetDetails(props: DatasetAboutProps) {
-<<<<<<< HEAD
-	const { id, created, modified, creator, status, views, downloads} =
-		props.details;
-=======
 	const { myRole } = props;
 	const { id, created, modified, creator, status, downloads } = props.details;
->>>>>>> deaf4120
 
 	const details = new Map<string, string>();
 	details.set("Owner", `${creator.first_name} ${creator.last_name}`);
