--- conflicted
+++ resolved
@@ -134,16 +134,8 @@
 		(state: RootState) => state.publicDataset.public_files
 	);
 
-<<<<<<< HEAD
 	const publicFoldersInDataset = useSelector(
 		(state: RootState) => state.folder.publicFolders
-	);
-	const metadataDefinitionList = useSelector(
-		(state: RootState) => state.metadata.metadataDefinitionList.data
-=======
-	const foldersInDataset = useSelector(
-		(state: RootState) => state.folder.folders
->>>>>>> 91fe1be6
 	);
 
 	// component did mount list all files in dataset
