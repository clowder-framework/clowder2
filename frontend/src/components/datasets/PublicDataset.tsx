--- conflicted
+++ resolved
@@ -13,12 +13,10 @@
 import { RootState } from "../../types/data";
 import { useDispatch, useSelector } from "react-redux";
 import { fetchPublicFolderPath } from "../../actions/folder";
-
 import {
 	fetchPublicDatasetAbout,
 	fetchPublicFoldersFilesInDataset as fetchPublicFoldersFilesInDatasetAction,
 } from "../../actions/public_dataset";
-
 import { a11yProps, TabPanel } from "../tabs/TabComponent";
 import FilesTable from "../files/FilesTable";
 import { DisplayMetadata } from "../metadata/DisplayMetadata";
@@ -26,11 +24,7 @@
 import { MainBreadcrumbs } from "../navigation/BreadCrumb";
 import {
 	deleteDatasetMetadata as deleteDatasetMetadataAction,
-<<<<<<< HEAD
 	fetchDatasetMetadata, fetchMetadataDefinitions, fetchPublicMetadataDefinitions,
-=======
-	fetchMetadataDefinitions,
->>>>>>> 331b9430
 	patchDatasetMetadata as patchDatasetMetadataAction,
 } from "../../actions/metadata";
 import PublicLayout from "../PublicLayout";
@@ -75,18 +69,13 @@
 		);
 	const listPublicDatasetAbout = (datasetId: string | undefined) =>
 		dispatch(fetchPublicDatasetAbout(datasetId));
-<<<<<<< HEAD
 	const listDatasetMetadata = (datasetId: string | undefined) =>
 		dispatch(fetchDatasetMetadata(datasetId));
-	const getMetadatDefinitions = (name:string|null, skip:number, limit:number) => dispatch(fetchPublicMetadataDefinitions(name, skip,limit));
-
-=======
-	const getMetadatDefinitions = (
+  const getMetadatDefinitions = (
 		name: string | null,
 		skip: number,
 		limit: number
 	) => dispatch(fetchMetadataDefinitions(name, skip, limit));
->>>>>>> 331b9430
 
 	// mapStateToProps
 	const about = useSelector(
@@ -105,20 +94,17 @@
 	const [limit] = useState<number>(config.defaultFolderFilePerPage);
 
 	// we use the public files here
-<<<<<<< HEAD
 	const filesInDataset = useSelector((state: RootState) => state.publicDataset.public_files);
 
 	const foldersInDataset = useSelector((state: RootState) => state.folder.folders);
 	const publicFoldersInDataset = useSelector((state: RootState) => state.folder.publicFolders);
 	const metadataDefinitionList = useSelector((state: RootState) => state.metadata.publicMetadataDefinitionList);
-=======
 	const pageMetadata = useSelector(
 		(state: RootState) => state.publicDataset.publicFoldersAndFiles.metadata
 	);
 	const publicFoldersAndFiles = useSelector(
 		(state: RootState) => state.publicDataset.publicFoldersAndFiles.data
 	);
->>>>>>> 331b9430
 
 	// component did mount list all files in dataset
 	useEffect(() => {
