// lazy loading
import React, { ChangeEvent, useEffect, useState } from "react";
import {
	Box,
	Grid,
	Link,
	Pagination,
	Snackbar,
	Tab,
	Tabs,
	Typography,
} from "@mui/material";
import { useParams, useSearchParams } from "react-router-dom";
import { RootState } from "../../types/data";
import { useDispatch, useSelector } from "react-redux";
import { fetchPublicFolderPath } from "../../actions/folder";
import {
	fetchPublicDatasetAbout,
	fetchPublicFoldersFilesInDataset as fetchPublicFoldersFilesInDatasetAction,
} from "../../actions/public_dataset";
import { a11yProps, TabPanel } from "../tabs/TabComponent";
import FilesTable from "../files/FilesTable";
import { DisplayMetadata } from "../metadata/DisplayMetadata";
import { DisplayListenerMetadata } from "../metadata/DisplayListenerMetadata";
import { MainBreadcrumbs } from "../navigation/BreadCrumb";
import {
	deleteDatasetMetadata as deleteDatasetMetadataAction,
	fetchPublicMetadataDefinitions,
	patchDatasetMetadata as patchDatasetMetadataAction,
} from "../../actions/metadata";
import PublicLayout from "../PublicLayout";
import { PublicActionsMenu } from "./PublicActionsMenu";
import { DatasetDetails } from "./DatasetDetails";
import { FormatListBulleted, InsertDriveFile } from "@material-ui/icons";
import { Listeners } from "../listeners/Listeners";
import AssessmentIcon from "@mui/icons-material/Assessment";
import { TabStyle } from "../../styles/Styles";
import { ErrorModal } from "../errors/ErrorModal";
import { Visualization } from "../visualizations/Visualization";
import VisibilityIcon from "@mui/icons-material/Visibility";
import config from "../../app.config";
import { FreezeVersionChip } from "../versions/FeezeVersionChip";
import { PublicDatasetVersions } from "./PublicDatasetVersions";
import { fetchPublicStandardLicenseUrl } from "../../utils/licenses";

export const PublicDataset = (): JSX.Element => {
	// path parameter
	const { datasetId } = useParams<{ datasetId?: string }>();

	// search parameters
	const [searchParams] = useSearchParams();
	const folderId = searchParams.get("folder");
	// Redux connect equivalent
	const dispatch = useDispatch();
	const updateDatasetMetadata = (
		datasetId: string | undefined,
		content: object
	) => dispatch(patchDatasetMetadataAction(datasetId, content));
	const deleteDatasetMetadata = (
		datasetId: string | undefined,
		metadata: object
	) => dispatch(deleteDatasetMetadataAction(datasetId, metadata));
	const getPublicFolderPath = (folderId: string | null) =>
		dispatch(fetchPublicFolderPath(folderId));
	const fetchPublicFoldersFilesInDataset = (
		datasetId: string | undefined,
		folderId: string | null,
		skip: number | undefined,
		limit: number | undefined
	) =>
		dispatch(
			fetchPublicFoldersFilesInDatasetAction(datasetId, folderId, skip, limit)
		);
	const listPublicDatasetAbout = (datasetId: string | undefined) =>
		dispatch(fetchPublicDatasetAbout(datasetId));
	const getMetadatDefinitions = (
		name: string | null,
		skip: number,
		limit: number
	) => dispatch(fetchPublicMetadataDefinitions(name, skip, limit));

	// mapStateToProps
	const dataset = useSelector(
		(state: RootState) => state.publicDataset.publicAbout
	);
	const publicFolderPath = useSelector(
		(state: RootState) => state.folder.publicFolderPath
	);
	const license = useSelector((state: RootState) => state.dataset.license);
	const [standardLicenseUrl, setStandardLicenseUrl] = useState<string>("");
	const fetchStandardLicenseUrlData = async (license_id: string) => {
		try {
			const data = await fetchPublicStandardLicenseUrl(license_id); // Call your function to fetch licenses
			setStandardLicenseUrl(data); // Update state with the fetched data
		} catch (error) {
			console.error("Error fetching license url", error);
		}
	};

	// state
	const [selectedTabIndex, setSelectedTabIndex] = useState<number>(0);
	const [errorOpen, setErrorOpen] = useState(false);
	const [paths, setPaths] = useState([]);
	const [currPageNum, setCurrPageNum] = useState<number>(1);
	const [limit] = useState<number>(config.defaultFolderFilePerPage);

	// Snackbar
	const [snackBarOpen, setSnackBarOpen] = useState(false);
	const [snackBarMessage, setSnackBarMessage] = useState("");

	const pageMetadata = useSelector(
		(state: RootState) => state.publicDataset.publicFoldersAndFiles.metadata
	);
	const publicFoldersAndFiles = useSelector(
		(state: RootState) => state.publicDataset.publicFoldersAndFiles.data
	);

	// component did mount list all files in dataset
	useEffect(() => {
		fetchPublicFoldersFilesInDataset(
			datasetId,
			folderId,
			(currPageNum - 1) * limit,
			limit
		);
		listPublicDatasetAbout(datasetId);
		getPublicFolderPath(folderId);
		getMetadatDefinitions(null, 0, 100);
	}, [datasetId, searchParams]);

	useEffect(() => {
		if (dataset && dataset.license_id !== undefined)
			fetchStandardLicenseUrlData(dataset.license_id);
		setSnackBarOpen(true);
		setSnackBarMessage(
			`Viewing dataset version ${
				dataset.id === dataset.origin_id
					? "current unreleased"
					: dataset.frozen_version_num
			}.`
		);
	}, [dataset]);

	// for breadcrumb
	useEffect(() => {
		// for breadcrumb
		const tmpPaths = [
			{
<<<<<<< HEAD
				name: dataset["name"],
				url: `/public/datasets/${datasetId}`,
=======
				name: about["name"],
				url: `/public_datasets/${datasetId}`,
>>>>>>> 2380be5f
			},
		];

		if (publicFolderPath != null) {
			for (const folderBread of publicFolderPath) {
				tmpPaths.push({
<<<<<<< HEAD
					name:
						folderBread && folderBread["folder_name"]
							? folderBread["folder_name"]
							: "",
					url: `/public/datasets/${datasetId}?folder=${
						folderBread && folderBread["folder_id"]
							? folderBread["folder_id"]
							: ""
					}`,
=======
					name: folderBread["folder_name"],
					url: `/public_datasets/${datasetId}?folder=${folderBread["folder_id"]}`,
>>>>>>> 2380be5f
				});
			}
		} else {
			tmpPaths.slice(0, 1);
		}

		setPaths(tmpPaths);
	}, [dataset, publicFolderPath]);

	const handleTabChange = (
		_event: React.ChangeEvent<{}>,
		newTabIndex: number
	) => {
		setSelectedTabIndex(newTabIndex);
	};

	const handlePageChange = (_: ChangeEvent<unknown>, value: number) => {
		const newSkip = (value - 1) * limit;
		setCurrPageNum(value);
		fetchPublicFoldersFilesInDataset(datasetId, folderId, newSkip, limit);
	};

	return (
		<PublicLayout>
			{/*Error Message dialogue*/}
			<ErrorModal errorOpen={errorOpen} setErrorOpen={setErrorOpen} />
			<Snackbar
				open={snackBarOpen}
				autoHideDuration={6000}
				onClose={() => {
					setSnackBarOpen(false);
					setSnackBarMessage("");
				}}
				message={snackBarMessage}
			/>
			<Grid container>
				{/*title*/}
				<Grid item xs={8} sx={{ display: "flex", alignItems: "center" }}>
					<Grid container spacing={2} alignItems="flex-start">
						<Grid item>
							<FreezeVersionChip
								frozenVersionNum={dataset.frozen_version_num}
								frozen={dataset.frozen}
							/>
						</Grid>
						<Grid item xs>
							<Box>
								<Typography variant="h5" paragraph sx={{ marginBottom: 0 }}>
									{dataset["name"]}
								</Typography>
								<Typography variant="body1" paragraph>
									{dataset["description"]}
								</Typography>
							</Box>
						</Grid>
					</Grid>
				</Grid>
				{/*actions*/}
				<Grid item xs={4} sx={{ display: "flex-top", alignItems: "center" }}>
					<PublicActionsMenu datasetId={datasetId} />
				</Grid>
				{/*actions*/}
			</Grid>
			<Grid container spacing={2} sx={{ mt: 2 }}>
				<Grid item xs={12} sm={12} md={10} lg={10} xl={10}>
					<Tabs
						value={selectedTabIndex}
						onChange={handleTabChange}
						aria-label="dataset tabs"
					>
						<Tab
							icon={<InsertDriveFile />}
							iconPosition="start"
							sx={TabStyle}
							label="Files"
							{...a11yProps(0)}
						/>
						<Tab
							icon={<VisibilityIcon />}
							iconPosition="start"
							sx={TabStyle}
							label="Visualizations"
							{...a11yProps(1)}
							disabled={false}
						/>
						<Tab
							icon={<FormatListBulleted />}
							iconPosition="start"
							sx={TabStyle}
							label="User Metadata"
							{...a11yProps(2)}
							disabled={false}
						/>
						<Tab
							icon={<AssessmentIcon />}
							iconPosition="start"
							sx={TabStyle}
							label="Extracted Metadata"
							{...a11yProps(3)}
							disabled={false}
						/>
					</Tabs>
					<TabPanel value={selectedTabIndex} index={0}>
						{folderId !== null ? (
							<Box>
								<MainBreadcrumbs paths={paths} />
							</Box>
						) : (
							<></>
						)}
						<FilesTable
							datasetId={datasetId}
							folderId={folderId}
							foldersFilesInDataset={publicFoldersAndFiles}
							setCurrPageNum={setCurrPageNum}
							publicView={true}
						/>
						<Box display="flex" justifyContent="center" sx={{ m: 1 }}>
							<Pagination
								count={Math.ceil(pageMetadata.total_count / limit)}
								page={currPageNum}
								onChange={handlePageChange}
								shape="rounded"
								variant="outlined"
							/>
						</Box>
					</TabPanel>
					<TabPanel value={selectedTabIndex} index={1}>
						<Visualization datasetId={datasetId} />
					</TabPanel>
					<TabPanel value={selectedTabIndex} index={2}>
						<DisplayMetadata
							updateMetadata={updateDatasetMetadata}
							deleteMetadata={deleteDatasetMetadata}
							resourceType="dataset"
							resourceId={datasetId}
							publicView={true}
						/>
					</TabPanel>
					<TabPanel value={selectedTabIndex} index={3}>
						<DisplayListenerMetadata
							updateMetadata={updateDatasetMetadata}
							deleteMetadata={deleteDatasetMetadata}
							resourceType="dataset"
							resourceId={datasetId}
							publicView={true}
						/>
					</TabPanel>
					<TabPanel value={selectedTabIndex} index={4}>
						<Listeners datasetId={datasetId} />
					</TabPanel>
				</Grid>
				<Grid item xs={12} sm={12} md={2} lg={2} xl={2}>
					<PublicDatasetVersions currDataset={dataset} />
					<Typography variant="h5" gutterBottom>
						License
					</Typography>
					{dataset.standard_license && dataset.license_id !== undefined ? (
						<Typography>
							<Link href={standardLicenseUrl} target="_blank">
								<img
									className="logo"
									src={`public/${dataset.license_id}.png`}
									alt={dataset.license_id}
								/>
							</Link>
						</Typography>
					) : (
						<></>
					)}
					{!dataset.standard_license &&
					license !== undefined &&
					license.name !== undefined ? (
						<div>
							<Typography>
								<Link href={license.url} target="_blank">
									{license.name}
								</Link>
							</Typography>
						</div>
					) : (
						<></>
					)}
					<DatasetDetails details={dataset} />
				</Grid>
			</Grid>
		</PublicLayout>
	);
};<|MERGE_RESOLUTION|>--- conflicted
+++ resolved
@@ -146,33 +146,23 @@
 		// for breadcrumb
 		const tmpPaths = [
 			{
-<<<<<<< HEAD
 				name: dataset["name"],
-				url: `/public/datasets/${datasetId}`,
-=======
-				name: about["name"],
 				url: `/public_datasets/${datasetId}`,
->>>>>>> 2380be5f
 			},
 		];
 
 		if (publicFolderPath != null) {
 			for (const folderBread of publicFolderPath) {
 				tmpPaths.push({
-<<<<<<< HEAD
 					name:
 						folderBread && folderBread["folder_name"]
 							? folderBread["folder_name"]
 							: "",
-					url: `/public/datasets/${datasetId}?folder=${
+					url: `/public_datasets/${datasetId}?folder=${
 						folderBread && folderBread["folder_id"]
 							? folderBread["folder_id"]
 							: ""
 					}`,
-=======
-					name: folderBread["folder_name"],
-					url: `/public_datasets/${datasetId}?folder=${folderBread["folder_id"]}`,
->>>>>>> 2380be5f
 				});
 			}
 		} else {
