--- conflicted
+++ resolved
@@ -39,12 +39,9 @@
 import { Visualization } from "../visualizations/Visualization";
 import VisibilityIcon from "@mui/icons-material/Visibility";
 import config from "../../app.config";
-<<<<<<< HEAD
 import { FreezeVersionChip } from "../versions/FeezeVersionChip";
 import { PublicDatasetVersions } from "./PublicDatasetVersions";
-=======
 import { fetchPublicStandardLicenseUrl } from "../../utils/licenses";
->>>>>>> c113f9be
 
 export const PublicDataset = (): JSX.Element => {
 	// path parameter
@@ -132,20 +129,16 @@
 	}, [datasetId, searchParams]);
 
 	useEffect(() => {
-		if (about && about.license_id !== undefined)
-			fetchStandardLicenseUrlData(about.license_id);
-	}, [about]);
+		if (dataset && dataset.license_id !== undefined)
+			fetchStandardLicenseUrlData(dataset.license_id);
+	}, [dataset]);
 
 	// for breadcrumb
 	useEffect(() => {
 		// for breadcrumb
 		const tmpPaths = [
 			{
-<<<<<<< HEAD
 				name: dataset["name"],
-=======
-				name: about["name"],
->>>>>>> c113f9be
 				url: `/public/datasets/${datasetId}`,
 			},
 		];
@@ -153,7 +146,6 @@
 		if (publicFolderPath != null) {
 			for (const folderBread of publicFolderPath) {
 				tmpPaths.push({
-<<<<<<< HEAD
 					name:
 						folderBread && folderBread["folder_name"]
 							? folderBread["folder_name"]
@@ -163,10 +155,6 @@
 							? folderBread["folder_id"]
 							: ""
 					}`,
-=======
-					name: folderBread["folder_name"],
-					url: `/public/datasets/${datasetId}?folder=${folderBread["folder_id"]}`,
->>>>>>> c113f9be
 				});
 			}
 		} else {
@@ -320,31 +308,29 @@
 					</TabPanel>
 				</Grid>
 				<Grid item xs={12} sm={12} md={2} lg={2} xl={2}>
-<<<<<<< HEAD
 					<PublicDatasetVersions
 						currDataset={dataset}
 						setSnackBarMessage={setSnackBarMessage}
 						setSnackBarOpen={setSnackBarOpen}
 					/>
 					<DatasetDetails details={dataset} />
-=======
 					<Typography variant="h5" gutterBottom>
 						License
 					</Typography>
-					{about.standard_license && about.license_id !== undefined ? (
+					{dataset.standard_license && dataset.license_id !== undefined ? (
 						<Typography>
 							<Link href={standardLicenseUrl} target="_blank">
 								<img
 									className="logo"
-									src={`public/${about.license_id}.png`}
-									alt={about.license_id}
+									src={`public/${dataset.license_id}.png`}
+									alt={dataset.license_id}
 								/>
 							</Link>
 						</Typography>
 					) : (
 						<></>
 					)}
-					{!about.standard_license &&
+					{!dataset.standard_license &&
 					license !== undefined &&
 					license.name !== undefined ? (
 						<div>
@@ -357,8 +343,7 @@
 					) : (
 						<></>
 					)}
-					<DatasetDetails details={about} />
->>>>>>> c113f9be
+					<DatasetDetails details={dataset} />
 				</Grid>
 			</Grid>
 		</PublicLayout>
