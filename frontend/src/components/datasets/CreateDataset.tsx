import React, { useEffect, useState } from "react";

import {
	Box,
	Button,
	Step,
	StepContent,
	StepLabel,
	Stepper,
	Typography,
} from "@mui/material";
import { useDispatch, useSelector } from "react-redux";
import { RootState } from "../../types/data";

import { CreateDatasetModal } from "./CreateDatasetModal";
import { CreateMetadata } from "../metadata/CreateMetadata";
<<<<<<< HEAD
import { ActionModal } from "../dialog/ActionModal";
import config from "../../app.config";
import { resetFailedReason } from "../../actions/common";
=======
>>>>>>> 63268763
import {
	fetchMetadataDefinitions,
	postDatasetMetadata,
} from "../../actions/metadata";
import { MetadataIn } from "../../openapi/v2";
import { datasetCreated, resetDatsetCreated } from "../../actions/dataset";
import { useNavigate } from "react-router-dom";
import Layout from "../Layout";
<<<<<<< HEAD
=======
import { ErrorModal } from "../errors/ErrorModal";
>>>>>>> 63268763

export const CreateDataset = (): JSX.Element => {
	const dispatch = useDispatch();
	// @ts-ignore
	const getMetadatDefinitions = (
		name: string | null,
		skip: number,
		limit: number
	) => dispatch(fetchMetadataDefinitions(name, skip, limit));
	const createDatasetMetadata = (
		datasetId: string | undefined,
		metadata: MetadataIn
	) => dispatch(postDatasetMetadata(datasetId, metadata));
	const createDataset = (formData: FormData) =>
		dispatch(datasetCreated(formData));
	const newDataset = useSelector(
		(state: RootState) => state.dataset.newDataset
	);

	useEffect(() => {
		getMetadatDefinitions(null, 0, 100);
	}, []);

<<<<<<< HEAD
	// Error msg dialog
	const reason = useSelector((state: RootState) => state.error.reason);
	const stack = useSelector((state: RootState) => state.error.stack);
	const metadataDefinitionList = useSelector(
		(state: RootState) => state.metadata.metadataDefinitionList
	);
	const dismissError = () => dispatch(resetFailedReason());
=======
	const metadataDefinitionList = useSelector(
		(state: RootState) => state.metadata.metadataDefinitionList
	);
>>>>>>> 63268763
	const [errorOpen, setErrorOpen] = useState(false);

	const [datasetRequestForm, setdatasetRequestForm] = useState({});
	const [metadataRequestForms, setMetadataRequestForms] = useState({});
	const [allowSubmit, setAllowSubmit] = React.useState<boolean>(false);

	const history = useNavigate();

<<<<<<< HEAD
	useEffect(() => {
		if (reason !== "" && reason !== null && reason !== undefined) {
			setErrorOpen(true);
		}
	}, [reason]);
	const handleErrorCancel = () => {
		// reset error message and close the error window
		dismissError();
		setErrorOpen(false);
	};
	const handleErrorReport = () => {
		window.open(
			`${config.GHIssueBaseURL}+${encodeURIComponent(
				reason
			)}&body=${encodeURIComponent(stack)}`
		);
	};

=======
>>>>>>> 63268763
	const checkIfFieldsAreRequired = () => {
		let required = false;

		metadataDefinitionList.forEach((val, idx) => {
			if (val.fields[0].required) {
				required = true;
			}
		});

		return required;
	};

	// step 1
	const onDatasetSave = (formData: any) => {
		setdatasetRequestForm(formData);

		// If no metadata fields are marked as required, allow user to skip directly to submit
		if (checkIfFieldsAreRequired()) {
			setAllowSubmit(false);
		} else {
			setAllowSubmit(true);
		}

		handleNext();
	};
	// step 2
	const setMetadata = (metadata: any) => {
		// TODO wrap this in to a function
		setMetadataRequestForms((prevState) => {
			// merge the contents field; e.g. lat lon
			if (metadata.definition in prevState) {
				const prevContent = prevState[metadata.definition].content;
				metadata.content = { ...prevContent, ...metadata.content };
			}
			return { ...prevState, [metadata.definition]: metadata };
		});

		metadataDefinitionList.every((val, idx) => {
			if (val.fields[0].required) {
				// Condition checks whether the current updated field is a required one
				if (
					val.name == metadata.definition ||
					val.name in metadataRequestForms
				) {
					setAllowSubmit(true);
					return true;
				} else {
					setAllowSubmit(false);
					return false;
				}
			}
		});
	};

	// step
	const [activeStep, setActiveStep] = useState(0);
	const handleNext = () => {
		setActiveStep((prevActiveStep) => prevActiveStep + 1);
	};
	const handleBack = () => {
		setActiveStep((prevActiveStep) => prevActiveStep - 1);
	};

	// finish button post dataset; dataset ID triggers metadata posting
	const handleFinish = () => {
		// create dataset
		createDataset(datasetRequestForm);
	};

	useEffect(() => {
		if (newDataset.id) {
			// post new metadata
			Object.keys(metadataRequestForms).map((key) => {
				createDatasetMetadata(newDataset.id, metadataRequestForms[key]);
			});

			//reset dataset so next creation can be done
			dispatch(resetDatsetCreated());
			setMetadataRequestForms({});
			setdatasetRequestForm({});

			// zoom into that newly created dataset
			history(`/datasets/${newDataset.id}`);
		}
	}, [newDataset]);

	return (
		<Layout>
			<Box className="outer-container">
				{/*Error Message dialogue*/}
<<<<<<< HEAD
				<ActionModal
					actionOpen={errorOpen}
					actionTitle="Something went wrong..."
					actionText={reason}
					actionBtnName="Report"
					handleActionBtnClick={handleErrorReport}
					handleActionCancel={handleErrorCancel}
				/>
=======
				<ErrorModal errorOpen={errorOpen} setErrorOpen={setErrorOpen} />
>>>>>>> 63268763
				<Box className="inner-container">
					<Box>
						<Stepper activeStep={activeStep} orientation="vertical">
							{/*step 1 Dataset*/}
							<Step key="create-dataset">
								<StepLabel>Basic Information</StepLabel>
								<StepContent>
									<Typography>
										A dataset is a container for files, folders and metadata.
									</Typography>
									<Box>
										<CreateDatasetModal onSave={onDatasetSave} />
									</Box>
								</StepContent>
							</Step>

							{/*step 2 Metadata*/}
							<Step key="fill-in-metadata">
								<StepLabel>Required Metadata</StepLabel>
								<StepContent>
									{metadataDefinitionList.length > 0 ? (
										<Typography>
											This metadata is required when creating a new dataset.
										</Typography>
									) : (
										<Typography>No metadata required.</Typography>
									)}
									<Box>
										<CreateMetadata setMetadata={setMetadata} />
									</Box>
									{/*buttons*/}
									<Box sx={{ mb: 2 }}>
										<>
											<Button
												variant="contained"
												onClick={handleFinish}
												disabled={!allowSubmit}
												sx={{ mt: 1, mr: 1 }}
											>
												Finish
											</Button>
											<Button onClick={handleBack} sx={{ mt: 1, mr: 1 }}>
												Back
											</Button>
										</>
									</Box>
								</StepContent>
							</Step>
						</Stepper>
					</Box>
				</Box>
			</Box>
		</Layout>
	);
};<|MERGE_RESOLUTION|>--- conflicted
+++ resolved
@@ -14,12 +14,6 @@
 
 import { CreateDatasetModal } from "./CreateDatasetModal";
 import { CreateMetadata } from "../metadata/CreateMetadata";
-<<<<<<< HEAD
-import { ActionModal } from "../dialog/ActionModal";
-import config from "../../app.config";
-import { resetFailedReason } from "../../actions/common";
-=======
->>>>>>> 63268763
 import {
 	fetchMetadataDefinitions,
 	postDatasetMetadata,
@@ -28,10 +22,7 @@
 import { datasetCreated, resetDatsetCreated } from "../../actions/dataset";
 import { useNavigate } from "react-router-dom";
 import Layout from "../Layout";
-<<<<<<< HEAD
-=======
 import { ErrorModal } from "../errors/ErrorModal";
->>>>>>> 63268763
 
 export const CreateDataset = (): JSX.Element => {
 	const dispatch = useDispatch();
@@ -55,19 +46,9 @@
 		getMetadatDefinitions(null, 0, 100);
 	}, []);
 
-<<<<<<< HEAD
-	// Error msg dialog
-	const reason = useSelector((state: RootState) => state.error.reason);
-	const stack = useSelector((state: RootState) => state.error.stack);
 	const metadataDefinitionList = useSelector(
 		(state: RootState) => state.metadata.metadataDefinitionList
 	);
-	const dismissError = () => dispatch(resetFailedReason());
-=======
-	const metadataDefinitionList = useSelector(
-		(state: RootState) => state.metadata.metadataDefinitionList
-	);
->>>>>>> 63268763
 	const [errorOpen, setErrorOpen] = useState(false);
 
 	const [datasetRequestForm, setdatasetRequestForm] = useState({});
@@ -76,27 +57,6 @@
 
 	const history = useNavigate();
 
-<<<<<<< HEAD
-	useEffect(() => {
-		if (reason !== "" && reason !== null && reason !== undefined) {
-			setErrorOpen(true);
-		}
-	}, [reason]);
-	const handleErrorCancel = () => {
-		// reset error message and close the error window
-		dismissError();
-		setErrorOpen(false);
-	};
-	const handleErrorReport = () => {
-		window.open(
-			`${config.GHIssueBaseURL}+${encodeURIComponent(
-				reason
-			)}&body=${encodeURIComponent(stack)}`
-		);
-	};
-
-=======
->>>>>>> 63268763
 	const checkIfFieldsAreRequired = () => {
 		let required = false;
 
@@ -187,18 +147,7 @@
 		<Layout>
 			<Box className="outer-container">
 				{/*Error Message dialogue*/}
-<<<<<<< HEAD
-				<ActionModal
-					actionOpen={errorOpen}
-					actionTitle="Something went wrong..."
-					actionText={reason}
-					actionBtnName="Report"
-					handleActionBtnClick={handleErrorReport}
-					handleActionCancel={handleErrorCancel}
-				/>
-=======
 				<ErrorModal errorOpen={errorOpen} setErrorOpen={setErrorOpen} />
->>>>>>> 63268763
 				<Box className="inner-container">
 					<Box>
 						<Stepper activeStep={activeStep} orientation="vertical">
