import {
	Box,
	Button,
	ListItemIcon,
	ListItemText,
	Menu,
	MenuItem,
} from "@mui/material";
import ArrowDropDownIcon from "@mui/icons-material/ArrowDropDown";
import React, { useEffect, useState } from "react";
import { ActionModal } from "../dialog/ActionModal";
import { datasetDeleted } from "../../actions/dataset";
import { fetchGroups } from "../../actions/group";
import { useNavigate } from "react-router-dom";
import { useDispatch, useSelector } from "react-redux";
import { MoreHoriz } from "@material-ui/icons";
import DeleteIcon from "@mui/icons-material/Delete";
<<<<<<< HEAD
import ShareIcon from '@mui/icons-material/Share';
import ShareDatasetModal from "./ShareDatasetModal"
import ShareGroupDatasetModal from "./ShareGroupDatasetModal";
import EditStatusModal from "./EditStatusModal";
=======
import EditNameModal from "./EditNameModal";
import EditDescriptionModal from "./EditDescriptionModal";
import { DriveFileRenameOutline } from "@mui/icons-material";
import { AuthWrapper } from "../auth/AuthWrapper";
import { RootState } from "../../types/data";
>>>>>>> f83957aa

type ActionsMenuProps = {
	datasetId: string;
	datasetName: string;
};

export const OtherMenu = (props: ActionsMenuProps): JSX.Element => {
	const { datasetId, datasetName } = props;

	// use history hook to redirect/navigate between routes
	const history = useNavigate();

	// redux
	const dispatch = useDispatch();
	const deleteDataset = (datasetId: string | undefined) =>
		dispatch(datasetDeleted(datasetId));
	const datasetRole = useSelector(
		(state: RootState) => state.dataset.datasetRole
	);

	const listGroups = () => dispatch(fetchGroups(0, 21));

	// component did mount
	useEffect(() => {
		listGroups();
	}, []);

	// state
<<<<<<< HEAD
	const [deleteDatasetConfirmOpen, setDeleteDatasetConfirmOpen] = useState(false);
	const [sharePaneOpen, setSharePaneOpen] = useState(false);
	const [shareGroupPaneOpen, setShareGroupPaneOpen] = useState(false);
	const [editStatusPaneOpen, setEditStatusPaneOpen] = useState(false);

=======
	const [rename, setRename] = React.useState<boolean>(false);
	const [description, setDescription] = React.useState<boolean>(false);
	const [deleteDatasetConfirmOpen, setDeleteDatasetConfirmOpen] =
		useState(false);
>>>>>>> f83957aa

	const handleSetRename = () => {
		setRename(false);
	};
	const handleSetDescription = () => {
		setDescription(false);
	};

	// delete dataset
	const deleteSelectedDataset = () => {
		if (datasetId) {
			deleteDataset(datasetId);
		}
		setDeleteDatasetConfirmOpen(false);
		// Go to Explore page
		history("/");
	};

	const [anchorEl, setAnchorEl] = React.useState<Element | null>(null);

	const handleOptionClick = (event: React.MouseEvent<any>) => {
		setAnchorEl(event.currentTarget);
	};

	const handleOptionClose = () => {
		setAnchorEl(null);
	};

<<<<<<< HEAD
    const handleShareClose = () => {
        setSharePaneOpen(false);
    }

    const handleShareGroupClose = () => {
        setShareGroupPaneOpen(false);
    }

     const handleEditStatusClose = () => {
        setEditStatusPaneOpen(false);
    }

	return (
		<Box>
			<ActionModal actionOpen={deleteDatasetConfirmOpen} actionTitle="Are you sure?"
						 actionText="Do you really want to delete this dataset? This process cannot be undone."
						 actionBtnName="Delete" handleActionBtnClick={deleteSelectedDataset}
						 handleActionCancel={() => {
							 setDeleteDatasetConfirmOpen(false);
						 }}/>

 		        <ShareDatasetModal open={sharePaneOpen} handleClose={handleShareClose} datasetName={datasetName}/>
			 	<ShareGroupDatasetModal open={shareGroupPaneOpen} handleClose={handleShareGroupClose} datasetName={datasetName}/>
				<EditStatusModal open={editStatusPaneOpen} handleClose={handleEditStatusClose} datasetName={datasetName}/>


			<Button variant="outlined" onClick={handleOptionClick}
					endIcon={<ArrowDropDownIcon/>}>
				<MoreHoriz/>
=======
	return (
		<Box>
			<EditNameModal
				datasetId={datasetId}
				handleClose={handleSetRename}
				open={rename}
			/>
			<EditDescriptionModal
				datasetId={datasetId}
				handleClose={handleSetDescription}
				open={description}
			/>
			<ActionModal
				actionOpen={deleteDatasetConfirmOpen}
				actionTitle="Are you sure?"
				actionText="Do you really want to delete this dataset? This process cannot be undone."
				actionBtnName="Delete"
				handleActionBtnClick={deleteSelectedDataset}
				handleActionCancel={() => {
					setDeleteDatasetConfirmOpen(false);
				}}
			/>
			<Button
				variant="outlined"
				onClick={handleOptionClick}
				endIcon={<ArrowDropDownIcon />}
			>
				<MoreHoriz />
>>>>>>> f83957aa
			</Button>
			<Menu
				id="simple-menu"
				anchorEl={anchorEl}
				keepMounted
				open={Boolean(anchorEl)}
				onClose={handleOptionClose}
			>
				<MenuItem
					onClick={() => {
						handleOptionClose();
						setRename(true);
					}}
				>
					{" "}
					<ListItemIcon>
						<DriveFileRenameOutline fontSize="small" />
					</ListItemIcon>
					<ListItemText>Rename</ListItemText>
				</MenuItem>
				<MenuItem
					onClick={() => {
						handleOptionClose();
						setDescription(true);
					}}
				>
					{" "}
					<ListItemIcon>
						<DriveFileRenameOutline fontSize="small" />
					</ListItemIcon>
<<<<<<< HEAD
					<ListItemText>Delete Dataset</ListItemText></MenuItem>
                		<MenuItem
                    			onClick={() => {
                        			handleOptionClose();
                        			setSharePaneOpen(true);
                    			}
                    		}>
                    			<ListItemIcon>
                        			<ShareIcon fontSize="small" />
                    			</ListItemIcon>
                    			<ListItemText>Share</ListItemText>
                		</MenuItem>
						<MenuItem
                    			onClick={() => {
                        			handleOptionClose();
                        			setShareGroupPaneOpen(true);
                    			}
                    		}>
                    			<ListItemIcon>
                        			<ShareIcon fontSize="small" />
                    			</ListItemIcon>
                    			<ListItemText>Share With Group</ListItemText>
                		</MenuItem>
						<MenuItem
                    			onClick={() => {
                        			handleOptionClose();
                        			setEditStatusPaneOpen(true);
                    			}
                    		}>
                    			<ListItemIcon>
                        			<ShareIcon fontSize="small" />
                    			</ListItemIcon>
                    			<ListItemText>Change Status</ListItemText>
                		</MenuItem>
=======
					<ListItemText>Update Description</ListItemText>
				</MenuItem>
				<AuthWrapper
					currRole={datasetRole.role}
					allowedRoles={["owner", "editor"]}
				>
					<MenuItem
						onClick={() => {
							handleOptionClose();
							setDeleteDatasetConfirmOpen(true);
						}}
					>
						<ListItemIcon>
							<DeleteIcon fontSize="small" />
						</ListItemIcon>
						<ListItemText>Delete Dataset</ListItemText>
					</MenuItem>
				</AuthWrapper>
>>>>>>> f83957aa
			</Menu>
		</Box>
	);
};<|MERGE_RESOLUTION|>--- conflicted
+++ resolved
@@ -15,18 +15,11 @@
 import { useDispatch, useSelector } from "react-redux";
 import { MoreHoriz } from "@material-ui/icons";
 import DeleteIcon from "@mui/icons-material/Delete";
-<<<<<<< HEAD
-import ShareIcon from '@mui/icons-material/Share';
-import ShareDatasetModal from "./ShareDatasetModal"
-import ShareGroupDatasetModal from "./ShareGroupDatasetModal";
-import EditStatusModal from "./EditStatusModal";
-=======
 import EditNameModal from "./EditNameModal";
 import EditDescriptionModal from "./EditDescriptionModal";
 import { DriveFileRenameOutline } from "@mui/icons-material";
 import { AuthWrapper } from "../auth/AuthWrapper";
 import { RootState } from "../../types/data";
->>>>>>> f83957aa
 
 type ActionsMenuProps = {
 	datasetId: string;
@@ -55,18 +48,10 @@
 	}, []);
 
 	// state
-<<<<<<< HEAD
-	const [deleteDatasetConfirmOpen, setDeleteDatasetConfirmOpen] = useState(false);
-	const [sharePaneOpen, setSharePaneOpen] = useState(false);
-	const [shareGroupPaneOpen, setShareGroupPaneOpen] = useState(false);
-	const [editStatusPaneOpen, setEditStatusPaneOpen] = useState(false);
-
-=======
 	const [rename, setRename] = React.useState<boolean>(false);
 	const [description, setDescription] = React.useState<boolean>(false);
 	const [deleteDatasetConfirmOpen, setDeleteDatasetConfirmOpen] =
 		useState(false);
->>>>>>> f83957aa
 
 	const handleSetRename = () => {
 		setRename(false);
@@ -95,37 +80,6 @@
 		setAnchorEl(null);
 	};
 
-<<<<<<< HEAD
-    const handleShareClose = () => {
-        setSharePaneOpen(false);
-    }
-
-    const handleShareGroupClose = () => {
-        setShareGroupPaneOpen(false);
-    }
-
-     const handleEditStatusClose = () => {
-        setEditStatusPaneOpen(false);
-    }
-
-	return (
-		<Box>
-			<ActionModal actionOpen={deleteDatasetConfirmOpen} actionTitle="Are you sure?"
-						 actionText="Do you really want to delete this dataset? This process cannot be undone."
-						 actionBtnName="Delete" handleActionBtnClick={deleteSelectedDataset}
-						 handleActionCancel={() => {
-							 setDeleteDatasetConfirmOpen(false);
-						 }}/>
-
- 		        <ShareDatasetModal open={sharePaneOpen} handleClose={handleShareClose} datasetName={datasetName}/>
-			 	<ShareGroupDatasetModal open={shareGroupPaneOpen} handleClose={handleShareGroupClose} datasetName={datasetName}/>
-				<EditStatusModal open={editStatusPaneOpen} handleClose={handleEditStatusClose} datasetName={datasetName}/>
-
-
-			<Button variant="outlined" onClick={handleOptionClick}
-					endIcon={<ArrowDropDownIcon/>}>
-				<MoreHoriz/>
-=======
 	return (
 		<Box>
 			<EditNameModal
@@ -154,7 +108,6 @@
 				endIcon={<ArrowDropDownIcon />}
 			>
 				<MoreHoriz />
->>>>>>> f83957aa
 			</Button>
 			<Menu
 				id="simple-menu"
@@ -185,42 +138,6 @@
 					<ListItemIcon>
 						<DriveFileRenameOutline fontSize="small" />
 					</ListItemIcon>
-<<<<<<< HEAD
-					<ListItemText>Delete Dataset</ListItemText></MenuItem>
-                		<MenuItem
-                    			onClick={() => {
-                        			handleOptionClose();
-                        			setSharePaneOpen(true);
-                    			}
-                    		}>
-                    			<ListItemIcon>
-                        			<ShareIcon fontSize="small" />
-                    			</ListItemIcon>
-                    			<ListItemText>Share</ListItemText>
-                		</MenuItem>
-						<MenuItem
-                    			onClick={() => {
-                        			handleOptionClose();
-                        			setShareGroupPaneOpen(true);
-                    			}
-                    		}>
-                    			<ListItemIcon>
-                        			<ShareIcon fontSize="small" />
-                    			</ListItemIcon>
-                    			<ListItemText>Share With Group</ListItemText>
-                		</MenuItem>
-						<MenuItem
-                    			onClick={() => {
-                        			handleOptionClose();
-                        			setEditStatusPaneOpen(true);
-                    			}
-                    		}>
-                    			<ListItemIcon>
-                        			<ShareIcon fontSize="small" />
-                    			</ListItemIcon>
-                    			<ListItemText>Change Status</ListItemText>
-                		</MenuItem>
-=======
 					<ListItemText>Update Description</ListItemText>
 				</MenuItem>
 				<AuthWrapper
@@ -239,7 +156,6 @@
 						<ListItemText>Delete Dataset</ListItemText>
 					</MenuItem>
 				</AuthWrapper>
->>>>>>> f83957aa
 			</Menu>
 		</Box>
 	);
