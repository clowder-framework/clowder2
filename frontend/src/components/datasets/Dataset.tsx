// lazy loading
import React, { ChangeEvent, useEffect, useState } from "react";
import {
	Box,
	Button,
	Grid,
	Pagination,
	Stack,
	Tab,
	Tabs,
	Typography,
	Link,
	IconButton,
	DialogTitle,
	DialogContent,
	Dialog,
} from "@mui/material";
import EditIcon from "@mui/icons-material/Edit";
import { useParams, useSearchParams } from "react-router-dom";
import { RootState } from "../../types/data";
import { useDispatch, useSelector } from "react-redux";
import {
	fetchDatasetAbout,
	fetchDatasetLicense,
	fetchFoldersFilesInDataset as fetchFoldersFilesInDatasetAction,
} from "../../actions/dataset";
import { fetchFolderPath } from "../../actions/folder";

import { a11yProps, TabPanel } from "../tabs/TabComponent";
import FilesTable from "../files/FilesTable";
import { LicenseOption, MetadataIn } from "../../openapi/v2";
import { DisplayMetadata } from "../metadata/DisplayMetadata";
import { DisplayListenerMetadata } from "../metadata/DisplayListenerMetadata";
import { EditMetadata } from "../metadata/EditMetadata";
import { MainBreadcrumbs } from "../navigation/BreadCrumb";
import {
	deleteDatasetMetadata as deleteDatasetMetadataAction,
	fetchDatasetMetadata,
	fetchMetadataDefinitions,
	patchDatasetMetadata as patchDatasetMetadataAction,
	postDatasetMetadata,
} from "../../actions/metadata";
import Layout from "../Layout";
import { ActionsMenuGroup } from "./ActionsMenuGroup";
import { DatasetDetails } from "./DatasetDetails";
import { FormatListBulleted, InsertDriveFile } from "@material-ui/icons";
import { Listeners } from "../listeners/Listeners";
import AssessmentIcon from "@mui/icons-material/Assessment";
import HistoryIcon from "@mui/icons-material/History";
import ShareIcon from "@mui/icons-material/Share";
import BuildIcon from "@mui/icons-material/Build";
import { ExtractionHistoryTab } from "../listeners/ExtractionHistoryTab";
import { SharingTab } from "../sharing/SharingTab";
import RoleChip from "../auth/RoleChip";
import { TabStyle } from "../../styles/Styles";
import { ErrorModal } from "../errors/ErrorModal";
import { Visualization } from "../visualizations/Visualization";
import VisibilityIcon from "@mui/icons-material/Visibility";
import config from "../../app.config";
<<<<<<< HEAD
import { AuthWrapper } from "../auth/AuthWrapper";
import { PublishedWrapper } from "../auth/PublishedWrapper";
import { FreezeVersionChip } from "../versions/FeezeVersionChip";
=======
import { EditLicenseModal } from "./EditLicenseModal";
import { V2 } from "../../openapi";
import {
	fetchStandardLicenses,
	fetchStandardLicenseUrl,
} from "../../utils/licenses";
import { authCheck } from "../../utils/common";
>>>>>>> 29e72710

export const Dataset = (): JSX.Element => {
	// path parameter
	const { datasetId } = useParams<{ datasetId?: string }>();

	// search parameters
	const [searchParams] = useSearchParams();
	const folderId = searchParams.get("folder");
	// Redux connect equivalent
	const dispatch = useDispatch();
	const updateDatasetMetadata = (
		datasetId: string | undefined,
		content: object
	) => dispatch(patchDatasetMetadataAction(datasetId, content));
	const createDatasetMetadata = (
		datasetId: string | undefined,
		metadata: MetadataIn
	) => dispatch(postDatasetMetadata(datasetId, metadata));
	const deleteDatasetMetadata = (
		datasetId: string | undefined,
		metadata: object
	) => dispatch(deleteDatasetMetadataAction(datasetId, metadata));
	const getFolderPath = (folderId: string | null) =>
		dispatch(fetchFolderPath(folderId));

	const fetchFoldersFilesInDataset = (
		datasetId: string | undefined,
		folderId: string | null,
		skip: number | undefined,
		limit: number | undefined
	) =>
		dispatch(
			fetchFoldersFilesInDatasetAction(datasetId, folderId, skip, limit)
		);
	const listDatasetAbout = (datasetId: string | undefined) =>
		dispatch(fetchDatasetAbout(datasetId));
	const listDatasetLicense = (licenseId: string | undefined) =>
		dispatch(fetchDatasetLicense(licenseId));

	const listDatasetMetadata = (datasetId: string | undefined) =>
		dispatch(fetchDatasetMetadata(datasetId));
	const getMetadatDefinitions = (
		name: string | null,
		skip: number,
		limit: number
	) => dispatch(fetchMetadataDefinitions(name, skip, limit));

	// mapStateToProps
	const about = useSelector((state: RootState) => state.dataset.about);
	const datasetRole = useSelector(
		(state: RootState) => state.dataset.datasetRole
	);
	const folderPath = useSelector((state: RootState) => state.folder.folderPath);

	// state
	const [selectedTabIndex, setSelectedTabIndex] = useState<number>(0);
	const [enableAddMetadata, setEnableAddMetadata] =
		React.useState<boolean>(false);
	const [metadataRequestForms, setMetadataRequestForms] = useState({});

	// Error msg dialog
	const [errorOpen, setErrorOpen] = useState(false);

	const [paths, setPaths] = useState([]);

	const [currPageNum, setCurrPageNum] = useState<number>(1);

	const [editLicenseOpen, setEditLicenseOpen] = useState<boolean>(false);

	const [limit] = useState<number>(config.defaultFolderFilePerPage);

	const pageMetadata = useSelector(
		(state: RootState) => state.dataset.foldersAndFiles.metadata
	);
	const foldersFilesInDataset = useSelector(
		(state: RootState) => state.dataset.foldersAndFiles.data
	);
	const adminMode = useSelector((state: RootState) => state.user.adminMode);
	const license = useSelector((state: RootState) => state.dataset.license);
	const [standardLicenseUrl, setStandardLicenseUrl] = useState<string>("");
	const fetchStandardLicenseUrlData = async (license_id: string) => {
		try {
			const data = await fetchStandardLicenseUrl(license_id); // Call your function to fetch licenses
			setStandardLicenseUrl(data); // Update state with the fetched data
		} catch (error) {
			console.error("Error fetching license url", error);
		}
	};

	useEffect(() => {
		fetchFoldersFilesInDataset(
			datasetId,
			folderId,
			(currPageNum - 1) * limit,
			limit
		);
		listDatasetAbout(datasetId);
		if (about.standard_license && about.license_id) {
			fetchStandardLicenseUrlData(about.license_id);
		}
		if (!about.standard_license && about.license_id)
			listDatasetLicense(about.license_id);
		getFolderPath(folderId);
		getMetadatDefinitions(null, 0, 100);
	}, [searchParams, adminMode, about.license_id]);

	// for breadcrumb
	useEffect(() => {
		// for breadcrumb
		const tmpPaths = [
			{
				name: about["name"],
				url: `/datasets/${datasetId}`,
			},
		];

		if (folderPath != null) {
			for (const folderBread of folderPath) {
				tmpPaths.push({
					name: folderBread["folder_name"],
					url: `/datasets/${datasetId}?folder=${folderBread["folder_id"]}`,
				});
			}
		} else {
			tmpPaths.slice(0, 1);
		}

		setPaths(tmpPaths);
	}, [about, folderPath]);

	const handleTabChange = (
		_event: React.ChangeEvent<{}>,
		newTabIndex: number
	) => {
		setSelectedTabIndex(newTabIndex);
	};

	const [openEditLicenseModal, setOpenEditLicenseModal] = useState(false);

	const handleOpenEditLicenseModal = () => {
		setOpenEditLicenseModal(true); // Open the modal
	};

	const handleCloseEditLicenseModal = (save: boolean) => {
		setOpenEditLicenseModal(false); // Close the modal
	};

	const handlePageChange = (_: ChangeEvent<unknown>, value: number) => {
		const newSkip = (value - 1) * limit;
		setCurrPageNum(value);
		fetchFoldersFilesInDataset(datasetId, folderId, newSkip, limit);
	};

	const setMetadata = (metadata: any) => {
		// TODO wrap this in to a function
		setMetadataRequestForms((prevState) => {
			// merge the content field; e.g. lat lon
			if (metadata.definition in prevState) {
				const prevContent = prevState[metadata.definition].content;
				metadata.content = { ...prevContent, ...metadata.content };
			}
			return { ...prevState, [metadata.definition]: metadata };
		});
	};

	const handleMetadataUpdateFinish = () => {
		Object.keys(metadataRequestForms).map((key) => {
			if (
				"id" in metadataRequestForms[key] &&
				metadataRequestForms[key]["id"] !== undefined &&
				metadataRequestForms[key]["id"] !== null &&
				metadataRequestForms[key]["id"] !== ""
			) {
				// update existing metadata
				updateDatasetMetadata(datasetId, metadataRequestForms[key]);
			} else {
				// post new metadata if metadata id doesn"t exist
				createDatasetMetadata(datasetId, metadataRequestForms[key]);
			}
		});

		// reset the form
		setMetadataRequestForms({});

		// pulling lastest from the API endpoint
		listDatasetMetadata(datasetId);

		// switch to display mode
		setEnableAddMetadata(false);
	};

	// @ts-ignore
	// @ts-ignore
	return (
		<Layout>
			{/*Error Message dialogue*/}
			<ErrorModal errorOpen={errorOpen} setErrorOpen={setErrorOpen} />
			<Grid container>
				{/*title*/}
				<Grid item xs={8} sx={{ display: "flex", alignItems: "center" }}>
					<Stack>
						<Box
							sx={{
								display: "inline-flex",
								justifyContent: "space-between",
								alignItems: "baseline",
							}}
						>
							<Typography variant="h3" paragraph>
								{about["name"]}
							</Typography>
							<FreezeVersionChip
								frozen={about.frozen}
								frozenVersionNum={about.frozen_version_num}
							/>
						</Box>
						<Box>
							<Typography variant="body1" paragraph>
								{about["description"]}
							</Typography>
						</Box>
					</Stack>
				</Grid>
				{/*actions*/}
				<Grid item xs={4} sx={{ display: "flex-top", alignItems: "center" }}>
					<ActionsMenuGroup dataset={about} folderId={folderId} />
				</Grid>
				{/*actions*/}
			</Grid>
			<Grid container spacing={2} sx={{ mt: 2 }}>
				<Grid item xs={12} sm={12} md={10} lg={10} xl={10}>
					<Tabs
						value={selectedTabIndex}
						onChange={handleTabChange}
						aria-label="dataset tabs"
						variant="scrollable"
						scrollButtons="auto"
					>
						<Tab
							icon={<InsertDriveFile />}
							iconPosition="start"
							sx={TabStyle}
							label="Files"
							{...a11yProps(0)}
						/>
						<Tab
							icon={<FormatListBulleted />}
							iconPosition="start"
							sx={TabStyle}
							label="User Metadata"
							{...a11yProps(1)}
							disabled={false}
						/>
						<Tab
							icon={<AssessmentIcon />}
							iconPosition="start"
							sx={TabStyle}
							label="Machine Metadata"
							{...a11yProps(2)}
							disabled={false}
						/>
<<<<<<< HEAD
						{/* Viewer is not allowed to submit to extractor*/}
=======
>>>>>>> 29e72710
						<Tab
							icon={<BuildIcon />}
							iconPosition="start"
							sx={
<<<<<<< HEAD
								about.frozen &&
								about.frozen_version_num &&
								about.frozen_version_num > 0
									? { display: "none" }
									: !["owner", "editor", "uploader"].includes(datasetRole.role)
									? { display: "none" }
									: TabStyle
=======
								authCheck(adminMode, datasetRole.role, [
									"owner",
									"editor",
									"uploader",
								])
									? TabStyle
									: { display: "none" }
>>>>>>> 29e72710
							}
							label="Analysis"
							{...a11yProps(3)}
							disabled={false}
						/>
						<Tab
							icon={<HistoryIcon />}
							iconPosition="start"
							sx={TabStyle}
							label="Extraction History"
							{...a11yProps(4)}
							disabled={false}
						/>
						<Tab
							icon={<VisibilityIcon />}
							iconPosition="start"
							sx={TabStyle}
							label="Visualizations"
							{...a11yProps(5)}
							disabled={false}
						/>
<<<<<<< HEAD
						{/*Viewer is not allowed to share*/}
=======
>>>>>>> 29e72710
						<Tab
							icon={<ShareIcon />}
							iconPosition="start"
							sx={
<<<<<<< HEAD
								!["owner", "editor", "uploader"].includes(datasetRole.role)
									? { display: "none" }
									: TabStyle
=======
								authCheck(adminMode, datasetRole.role, [
									"owner",
									"editor",
									"uploader",
								])
									? TabStyle
									: { display: "none" }
>>>>>>> 29e72710
							}
							label="Sharing"
							{...a11yProps(6)}
							disabled={false}
						/>
					</Tabs>
					<TabPanel value={selectedTabIndex} index={0}>
						{folderId !== null ? (
							<Box>
								<MainBreadcrumbs paths={paths} />
							</Box>
						) : (
							<></>
						)}
						<FilesTable
							folderId={folderId}
							foldersFilesInDataset={foldersFilesInDataset}
							setCurrPageNum={setCurrPageNum}
							publicView={false}
						/>
						<Box display="flex" justifyContent="center" sx={{ m: 1 }}>
							<Pagination
								count={Math.ceil(pageMetadata.total_count / limit)}
								page={currPageNum}
								onChange={handlePageChange}
								shape="rounded"
								variant="outlined"
							/>
						</Box>
					</TabPanel>
					<TabPanel value={selectedTabIndex} index={1}>
						{enableAddMetadata ? (
							<AuthWrapper
								currRole={datasetRole.role}
								allowedRoles={["owner", "editor", "uploader"]}
							>
								<EditMetadata
									resourceType="dataset"
									resourceId={datasetId}
									setMetadata={setMetadata}
								/>
								<Button
									variant="contained"
									onClick={handleMetadataUpdateFinish}
									sx={{ mt: 1, mr: 1 }}
								>
									Update
								</Button>
							</AuthWrapper>
						) : (
							<>
								<DisplayMetadata
									updateMetadata={updateDatasetMetadata}
									deleteMetadata={deleteDatasetMetadata}
									resourceType="dataset"
									resourceId={datasetId}
									publicView={false}
								/>
<<<<<<< HEAD
								<PublishedWrapper
									frozen={about.frozen}
									frozenVersionNum={about.frozen_version_num}
								>
									<AuthWrapper
										currRole={datasetRole.role}
										allowedRoles={["owner", "editor", "uploader"]}
									>
										<Box textAlign="center">
											<Button
												variant="contained"
												sx={{ m: 2 }}
												onClick={() => {
													setEnableAddMetadata(true);
												}}
											>
												Add Metadata
											</Button>
										</Box>
									</AuthWrapper>
								</PublishedWrapper>
=======
								<Box textAlign="center">
									{datasetRole.role !== undefined &&
									datasetRole.role !== "viewer" ? (
										<Button
											variant="contained"
											sx={{ m: 2 }}
											onClick={() => {
												setEnableAddMetadata(true);
											}}
										>
											Add Metadata
										</Button>
									) : (
										<></>
									)}
								</Box>
>>>>>>> 29e72710
							</>
						)}
					</TabPanel>
					<TabPanel value={selectedTabIndex} index={2}>
						<DisplayListenerMetadata
							updateMetadata={updateDatasetMetadata}
							deleteMetadata={deleteDatasetMetadata}
							resourceType="dataset"
							resourceId={datasetId}
						/>
					</TabPanel>
<<<<<<< HEAD
					{/* Viewer is not allowed to submit to extractor*/}
					<TabPanel
						value={selectedTabIndex}
						index={3}
						sx={
							about.frozen &&
							about.frozen_version_num &&
							about.frozen_version_num > 0
								? { display: "none" }
								: !["owner", "editor", "uploader"].includes(datasetRole.role)
								? { display: "none" }
								: TabStyle
						}
					>
						<Listeners datasetId={datasetId} />
					</TabPanel>
=======
					{datasetRole.role !== undefined && datasetRole.role !== "viewer" ? (
						<TabPanel value={selectedTabIndex} index={3}>
							<Listeners datasetId={datasetId} process={"dataset"} />
						</TabPanel>
					) : (
						<></>
					)}
>>>>>>> 29e72710
					<TabPanel value={selectedTabIndex} index={4}>
						<ExtractionHistoryTab datasetId={datasetId} />
					</TabPanel>
					<TabPanel value={selectedTabIndex} index={5}>
						<Visualization datasetId={datasetId} />
					</TabPanel>
<<<<<<< HEAD
					<TabPanel
						value={selectedTabIndex}
						index={6}
						sx={
							!["owner", "editor", "uploader"].includes(datasetRole.role)
								? { display: "none" }
								: null
						}
					>
=======
					<TabPanel value={selectedTabIndex} index={6}>
>>>>>>> 29e72710
						<SharingTab datasetId={datasetId} />
					</TabPanel>
				</Grid>
				<Grid item>
<<<<<<< HEAD
					<DatasetDetails details={about} />
=======
					<Typography variant="h5" gutterBottom>
						License
					</Typography>
					{about.standard_license && about.license_id !== undefined ? (
						<Typography>
							<Link href={standardLicenseUrl} target="_blank">
								<img
									className="logo"
									src={`public/${about.license_id}.png`}
									alt={about.license_id}
								/>
							</Link>
						</Typography>
					) : (
						<></>
					)}
					{!about.standard_license &&
					license !== undefined &&
					license.name !== undefined ? (
						<div>
							<Typography>
								<Link href={license.url} target="_blank">
									{license.name}
								</Link>
								<IconButton
									onClick={() => {
										setEditLicenseOpen(true);
									}}
								>
									<EditIcon />
								</IconButton>
							</Typography>
							<Dialog
								open={editLicenseOpen}
								onClose={() => {
									setOpenEditLicenseModal(false);
								}}
								fullWidth={true}
								maxWidth="md"
								aria-labelledby="form-dialog"
							>
								<DialogTitle>Edit license</DialogTitle>
								<DialogContent>
									<EditLicenseModal setEditLicenseOpen={setEditLicenseOpen} />
								</DialogContent>
							</Dialog>
						</div>
					) : (
						<></>
					)}
					<DatasetDetails details={about} myRole={datasetRole.role} />
>>>>>>> 29e72710
				</Grid>
			</Grid>
		</Layout>
	);
};<|MERGE_RESOLUTION|>--- conflicted
+++ resolved
@@ -3,17 +3,17 @@
 import {
 	Box,
 	Button,
+	Dialog,
+	DialogContent,
+	DialogTitle,
 	Grid,
+	IconButton,
+	Link,
 	Pagination,
 	Stack,
 	Tab,
 	Tabs,
 	Typography,
-	Link,
-	IconButton,
-	DialogTitle,
-	DialogContent,
-	Dialog,
 } from "@mui/material";
 import EditIcon from "@mui/icons-material/Edit";
 import { useParams, useSearchParams } from "react-router-dom";
@@ -28,7 +28,7 @@
 
 import { a11yProps, TabPanel } from "../tabs/TabComponent";
 import FilesTable from "../files/FilesTable";
-import { LicenseOption, MetadataIn } from "../../openapi/v2";
+import { MetadataIn } from "../../openapi/v2";
 import { DisplayMetadata } from "../metadata/DisplayMetadata";
 import { DisplayListenerMetadata } from "../metadata/DisplayListenerMetadata";
 import { EditMetadata } from "../metadata/EditMetadata";
@@ -51,25 +51,17 @@
 import BuildIcon from "@mui/icons-material/Build";
 import { ExtractionHistoryTab } from "../listeners/ExtractionHistoryTab";
 import { SharingTab } from "../sharing/SharingTab";
-import RoleChip from "../auth/RoleChip";
 import { TabStyle } from "../../styles/Styles";
 import { ErrorModal } from "../errors/ErrorModal";
 import { Visualization } from "../visualizations/Visualization";
 import VisibilityIcon from "@mui/icons-material/Visibility";
 import config from "../../app.config";
-<<<<<<< HEAD
 import { AuthWrapper } from "../auth/AuthWrapper";
 import { PublishedWrapper } from "../auth/PublishedWrapper";
 import { FreezeVersionChip } from "../versions/FeezeVersionChip";
-=======
 import { EditLicenseModal } from "./EditLicenseModal";
-import { V2 } from "../../openapi";
-import {
-	fetchStandardLicenses,
-	fetchStandardLicenseUrl,
-} from "../../utils/licenses";
+import { fetchStandardLicenseUrl } from "../../utils/licenses";
 import { authCheck } from "../../utils/common";
->>>>>>> 29e72710
 
 export const Dataset = (): JSX.Element => {
 	// path parameter
@@ -331,23 +323,46 @@
 							{...a11yProps(2)}
 							disabled={false}
 						/>
-<<<<<<< HEAD
-						{/* Viewer is not allowed to submit to extractor*/}
-=======
->>>>>>> 29e72710
 						<Tab
 							icon={<BuildIcon />}
 							iconPosition="start"
 							sx={
-<<<<<<< HEAD
 								about.frozen &&
 								about.frozen_version_num &&
 								about.frozen_version_num > 0
 									? { display: "none" }
-									: !["owner", "editor", "uploader"].includes(datasetRole.role)
+									: !authCheck(adminMode, datasetRole.role, [
+											"owner",
+											"editor",
+											"uploader",
+									  ])
 									? { display: "none" }
 									: TabStyle
-=======
+							}
+							label="Analysis"
+							{...a11yProps(3)}
+							disabled={false}
+						/>
+						<Tab
+							icon={<HistoryIcon />}
+							iconPosition="start"
+							sx={TabStyle}
+							label="Extraction History"
+							{...a11yProps(4)}
+							disabled={false}
+						/>
+						<Tab
+							icon={<VisibilityIcon />}
+							iconPosition="start"
+							sx={TabStyle}
+							label="Visualizations"
+							{...a11yProps(5)}
+							disabled={false}
+						/>
+						<Tab
+							icon={<ShareIcon />}
+							iconPosition="start"
+							sx={
 								authCheck(adminMode, datasetRole.role, [
 									"owner",
 									"editor",
@@ -355,49 +370,6 @@
 								])
 									? TabStyle
 									: { display: "none" }
->>>>>>> 29e72710
-							}
-							label="Analysis"
-							{...a11yProps(3)}
-							disabled={false}
-						/>
-						<Tab
-							icon={<HistoryIcon />}
-							iconPosition="start"
-							sx={TabStyle}
-							label="Extraction History"
-							{...a11yProps(4)}
-							disabled={false}
-						/>
-						<Tab
-							icon={<VisibilityIcon />}
-							iconPosition="start"
-							sx={TabStyle}
-							label="Visualizations"
-							{...a11yProps(5)}
-							disabled={false}
-						/>
-<<<<<<< HEAD
-						{/*Viewer is not allowed to share*/}
-=======
->>>>>>> 29e72710
-						<Tab
-							icon={<ShareIcon />}
-							iconPosition="start"
-							sx={
-<<<<<<< HEAD
-								!["owner", "editor", "uploader"].includes(datasetRole.role)
-									? { display: "none" }
-									: TabStyle
-=======
-								authCheck(adminMode, datasetRole.role, [
-									"owner",
-									"editor",
-									"uploader",
-								])
-									? TabStyle
-									: { display: "none" }
->>>>>>> 29e72710
 							}
 							label="Sharing"
 							{...a11yProps(6)}
@@ -456,7 +428,6 @@
 									resourceId={datasetId}
 									publicView={false}
 								/>
-<<<<<<< HEAD
 								<PublishedWrapper
 									frozen={about.frozen}
 									frozenVersionNum={about.frozen_version_num}
@@ -478,24 +449,6 @@
 										</Box>
 									</AuthWrapper>
 								</PublishedWrapper>
-=======
-								<Box textAlign="center">
-									{datasetRole.role !== undefined &&
-									datasetRole.role !== "viewer" ? (
-										<Button
-											variant="contained"
-											sx={{ m: 2 }}
-											onClick={() => {
-												setEnableAddMetadata(true);
-											}}
-										>
-											Add Metadata
-										</Button>
-									) : (
-										<></>
-									)}
-								</Box>
->>>>>>> 29e72710
 							</>
 						)}
 					</TabPanel>
@@ -507,7 +460,6 @@
 							resourceId={datasetId}
 						/>
 					</TabPanel>
-<<<<<<< HEAD
 					{/* Viewer is not allowed to submit to extractor*/}
 					<TabPanel
 						value={selectedTabIndex}
@@ -517,48 +469,41 @@
 							about.frozen_version_num &&
 							about.frozen_version_num > 0
 								? { display: "none" }
-								: !["owner", "editor", "uploader"].includes(datasetRole.role)
+								: !authCheck(adminMode, datasetRole.role, [
+										"owner",
+										"editor",
+										"uploader",
+								  ])
 								? { display: "none" }
 								: TabStyle
 						}
 					>
 						<Listeners datasetId={datasetId} />
 					</TabPanel>
-=======
-					{datasetRole.role !== undefined && datasetRole.role !== "viewer" ? (
-						<TabPanel value={selectedTabIndex} index={3}>
-							<Listeners datasetId={datasetId} process={"dataset"} />
-						</TabPanel>
-					) : (
-						<></>
-					)}
->>>>>>> 29e72710
 					<TabPanel value={selectedTabIndex} index={4}>
 						<ExtractionHistoryTab datasetId={datasetId} />
 					</TabPanel>
 					<TabPanel value={selectedTabIndex} index={5}>
 						<Visualization datasetId={datasetId} />
 					</TabPanel>
-<<<<<<< HEAD
 					<TabPanel
 						value={selectedTabIndex}
 						index={6}
 						sx={
-							!["owner", "editor", "uploader"].includes(datasetRole.role)
+							!authCheck(adminMode, datasetRole.role, [
+								"owner",
+								"editor",
+								"uploader",
+							])
 								? { display: "none" }
 								: null
 						}
 					>
-=======
-					<TabPanel value={selectedTabIndex} index={6}>
->>>>>>> 29e72710
 						<SharingTab datasetId={datasetId} />
 					</TabPanel>
 				</Grid>
 				<Grid item>
-<<<<<<< HEAD
 					<DatasetDetails details={about} />
-=======
 					<Typography variant="h5" gutterBottom>
 						License
 					</Typography>
@@ -610,7 +555,6 @@
 						<></>
 					)}
 					<DatasetDetails details={about} myRole={datasetRole.role} />
->>>>>>> 29e72710
 				</Grid>
 			</Grid>
 		</Layout>
