// lazy loading
<<<<<<< HEAD
import React, { useEffect, useState } from "react";
import {
	Box,
	Button,
	ButtonGroup,
	Grid,
=======
import React, { ChangeEvent, useEffect, useState } from "react";
import {
	Box,
	Button,
	Grid,
	Pagination,
>>>>>>> 5b0c9031
	Stack,
	Tab,
	Tabs,
	Typography,
} from "@mui/material";
import { useParams, useSearchParams } from "react-router-dom";
import { RootState } from "../../types/data";
import { useDispatch, useSelector } from "react-redux";
import {
	fetchDatasetAbout,
	fetchFoldersFilesInDataset as fetchFoldersFilesInDatasetAction,
} from "../../actions/dataset";
import { fetchFolderPath } from "../../actions/folder";

import { a11yProps, TabPanel } from "../tabs/TabComponent";
import FilesTable from "../files/FilesTable";
import { MetadataIn } from "../../openapi/v2";
import { DisplayMetadata } from "../metadata/DisplayMetadata";
import { DisplayListenerMetadata } from "../metadata/DisplayListenerMetadata";
import { EditMetadata } from "../metadata/EditMetadata";
import { MainBreadcrumbs } from "../navigation/BreadCrumb";
import {
	deleteDatasetMetadata as deleteDatasetMetadataAction,
	fetchDatasetMetadata,
	fetchMetadataDefinitions,
	patchDatasetMetadata as patchDatasetMetadataAction,
	postDatasetMetadata,
} from "../../actions/metadata";
import Layout from "../Layout";
import { ActionsMenu } from "./ActionsMenu";
import { DatasetDetails } from "./DatasetDetails";
<<<<<<< HEAD
import {
	ArrowBack,
	ArrowForward,
	FormatListBulleted,
	InsertDriveFile,
} from "@material-ui/icons";
=======
import { FormatListBulleted, InsertDriveFile } from "@material-ui/icons";
>>>>>>> 5b0c9031
import { Listeners } from "../listeners/Listeners";
import AssessmentIcon from "@mui/icons-material/Assessment";
import HistoryIcon from "@mui/icons-material/History";
import ShareIcon from "@mui/icons-material/Share";
import BuildIcon from "@mui/icons-material/Build";
import { ExtractionHistoryTab } from "../listeners/ExtractionHistoryTab";
import { SharingTab } from "../sharing/SharingTab";
import RoleChip from "../auth/RoleChip";
import { TabStyle } from "../../styles/Styles";
import { ErrorModal } from "../errors/ErrorModal";
import { Visualization } from "../visualizations/Visualization";
import VisibilityIcon from "@mui/icons-material/Visibility";
import config from "../../app.config";

export const Dataset = (): JSX.Element => {
	// path parameter
	const { datasetId } = useParams<{ datasetId?: string }>();

	// search parameters
	const [searchParams] = useSearchParams();
	const folderId = searchParams.get("folder");
	// Redux connect equivalent
	const dispatch = useDispatch();
	const updateDatasetMetadata = (
		datasetId: string | undefined,
		content: object
	) => dispatch(patchDatasetMetadataAction(datasetId, content));
	const createDatasetMetadata = (
		datasetId: string | undefined,
		metadata: MetadataIn
	) => dispatch(postDatasetMetadata(datasetId, metadata));
	const deleteDatasetMetadata = (
		datasetId: string | undefined,
		metadata: object
	) => dispatch(deleteDatasetMetadataAction(datasetId, metadata));
	const getFolderPath = (folderId: string | null) =>
		dispatch(fetchFolderPath(folderId));
<<<<<<< HEAD
	const listFilesInDataset = (
		datasetId: string | undefined,
		folderId: string | null,
		skip: number | undefined,
		limit: number | undefined
	) => dispatch(fetchFilesInDataset(datasetId, folderId, skip, limit));
	const listFoldersInDataset = (
		datasetId: string | undefined,
		parentFolder: string | null,
		skip: number | undefined,
		limit: number | undefined
	) => dispatch(fetchFoldersInDataset(datasetId, parentFolder, skip, limit));
=======

	const fetchFoldersFilesInDataset = (
		datasetId: string | undefined,
		folderId: string | null,
		skip: number | undefined,
		limit: number | undefined
	) =>
		dispatch(
			fetchFoldersFilesInDatasetAction(datasetId, folderId, skip, limit)
		);
>>>>>>> 5b0c9031
	const listDatasetAbout = (datasetId: string | undefined) =>
		dispatch(fetchDatasetAbout(datasetId));
	const listDatasetMetadata = (datasetId: string | undefined) =>
		dispatch(fetchDatasetMetadata(datasetId));
	const getMetadatDefinitions = (
		name: string | null,
		skip: number,
		limit: number
	) => dispatch(fetchMetadataDefinitions(name, skip, limit));

	// mapStateToProps
	const about = useSelector((state: RootState) => state.dataset.about);
	const datasetRole = useSelector(
		(state: RootState) => state.dataset.datasetRole
	);
	const folderPath = useSelector((state: RootState) => state.folder.folderPath);

	// state
	const [selectedTabIndex, setSelectedTabIndex] = useState<number>(0);
	const [enableAddMetadata, setEnableAddMetadata] =
		React.useState<boolean>(false);
	const [metadataRequestForms, setMetadataRequestForms] = useState({});

	// Error msg dialog
	const [errorOpen, setErrorOpen] = useState(false);

	const [paths, setPaths] = useState([]);

<<<<<<< HEAD
	// TODO add option to determine limit number; default show 20 files each time
	const [currPageNum, setCurrPageNum] = useState<number>(0);
	const [limit] = useState<number>(10);
	const [skip, setSkip] = useState<number | undefined>(0);
	const [prevDisabled, setPrevDisabled] = useState<boolean>(true);
	const [nextDisabled, setNextDisabled] = useState<boolean>(false);
	const filesInDataset = useSelector((state: RootState) => state.dataset.files);
	const foldersInDataset = useSelector(
		(state: RootState) => state.folder.folders
	);

	const metadataDefinitionList = useSelector(
		(state: RootState) => state.metadata.metadataDefinitionList
	);
=======
	const [currPageNum, setCurrPageNum] = useState<number>(1);

	const [limit] = useState<number>(config.defaultFolderFilePerPage);

	const pageMetadata = useSelector(
		(state: RootState) => state.dataset.foldersAndFiles.metadata
	);
	const foldersFilesInDataset = useSelector(
		(state: RootState) => state.dataset.foldersAndFiles.data
	);
	const adminMode = useSelector((state: RootState) => state.user.adminMode);
>>>>>>> 5b0c9031

	useEffect(() => {
		fetchFoldersFilesInDataset(
			datasetId,
			folderId,
			(currPageNum - 1) * limit,
			limit
		);
		listDatasetAbout(datasetId);
		getFolderPath(folderId);
		getMetadatDefinitions(null, 0, 100);
<<<<<<< HEAD
	}, []);

	useEffect(() => {
		// disable flipping if reaches the last page
		if (filesInDataset.length < limit && foldersInDataset.length < limit)
			setNextDisabled(true);
		else setNextDisabled(false);
	}, [filesInDataset]);

	useEffect(() => {
		if (skip !== null && skip !== undefined) {
			listFilesInDataset(datasetId, folderId, skip, limit);
			listFoldersInDataset(datasetId, folderId, skip, limit);
			if (skip === 0) setPrevDisabled(true);
			else setPrevDisabled(false);
		}
	}, [skip]);
=======
	}, [searchParams, adminMode]);
>>>>>>> 5b0c9031

	// for breadcrumb
	useEffect(() => {
		// for breadcrumb
		const tmpPaths = [
			{
				name: about["name"],
				url: `/datasets/${datasetId}`,
			},
		];

		if (folderPath != null) {
			for (const folderBread of folderPath) {
				tmpPaths.push({
					name: folderBread["folder_name"],
					url: `/datasets/${datasetId}?folder=${folderBread["folder_id"]}`,
				});
			}
		} else {
			tmpPaths.slice(0, 1);
		}

		setPaths(tmpPaths);
	}, [about, folderPath]);

<<<<<<< HEAD
	// for pagination keep flipping until the return dataset is less than the limit
	const previous = () => {
		if (currPageNum - 1 >= 0) {
			setSkip((currPageNum - 1) * limit);
			setCurrPageNum(currPageNum - 1);
		}
	};
	const next = () => {
		if (filesInDataset.length === limit || foldersInDataset.length === limit) {
			setSkip((currPageNum + 1) * limit);
			setCurrPageNum(currPageNum + 1);
		}
	};

=======
>>>>>>> 5b0c9031
	const handleTabChange = (
		_event: React.ChangeEvent<{}>,
		newTabIndex: number
	) => {
		setSelectedTabIndex(newTabIndex);
	};

	const handlePageChange = (_: ChangeEvent<unknown>, value: number) => {
		const newSkip = (value - 1) * limit;
		setCurrPageNum(value);
		fetchFoldersFilesInDataset(datasetId, folderId, newSkip, limit);
	};

	const setMetadata = (metadata: any) => {
		// TODO wrap this in to a function
		setMetadataRequestForms((prevState) => {
			// merge the content field; e.g. lat lon
			if (metadata.definition in prevState) {
				const prevContent = prevState[metadata.definition].content;
				metadata.content = { ...prevContent, ...metadata.content };
			}
			return { ...prevState, [metadata.definition]: metadata };
		});
	};

	const handleMetadataUpdateFinish = () => {
		Object.keys(metadataRequestForms).map((key) => {
			if (
				"id" in metadataRequestForms[key] &&
				metadataRequestForms[key]["id"] !== undefined &&
				metadataRequestForms[key]["id"] !== null &&
				metadataRequestForms[key]["id"] !== ""
			) {
				// update existing metadata
				updateDatasetMetadata(datasetId, metadataRequestForms[key]);
			} else {
				// post new metadata if metadata id doesn"t exist
				createDatasetMetadata(datasetId, metadataRequestForms[key]);
			}
		});

		// reset the form
		setMetadataRequestForms({});

		// pulling lastest from the API endpoint
		listDatasetMetadata(datasetId);

		// switch to display mode
		setEnableAddMetadata(false);
	};

	return (
		<Layout>
			{/*Error Message dialogue*/}
			<ErrorModal errorOpen={errorOpen} setErrorOpen={setErrorOpen} />
			<Grid container>
				{/*title*/}
				<Grid item xs={8} sx={{ display: "flex", alignItems: "center" }}>
					<Stack>
						<Box
							sx={{
								display: "inline-flex",
								justifyContent: "space-between",
								alignItems: "baseline",
							}}
						>
							<Typography variant="h3" paragraph>
								{about["name"]}
							</Typography>
						</Box>
						<Box>
							<RoleChip role={datasetRole.role} />
						</Box>
					</Stack>
				</Grid>
				{/*actions*/}
				<Grid item xs={4} sx={{ display: "flex-top", alignItems: "center" }}>
					<ActionsMenu
						datasetId={datasetId}
						folderId={folderId}
						datasetName={about["name"]}
					/>
				</Grid>
				{/*actions*/}
			</Grid>
			<Grid container spacing={2} sx={{ mt: 2 }}>
				<Grid item xs={10}>
					<Typography variant="body1" paragraph>
						{about["description"]}
					</Typography>
					<Tabs
						value={selectedTabIndex}
						onChange={handleTabChange}
						aria-label="dataset tabs"
						variant="scrollable"
						scrollButtons="auto"
					>
						<Tab
							icon={<InsertDriveFile />}
							iconPosition="start"
							sx={TabStyle}
							label="Files"
							{...a11yProps(0)}
						/>
						<Tab
							icon={<FormatListBulleted />}
							iconPosition="start"
							sx={TabStyle}
							label="User Metadata"
							{...a11yProps(1)}
							disabled={false}
						/>
						<Tab
							icon={<AssessmentIcon />}
							iconPosition="start"
							sx={TabStyle}
							label="Machine Metadata"
							{...a11yProps(2)}
							disabled={false}
						/>
						{datasetRole.role !== undefined && datasetRole.role !== "viewer" ? (
							<Tab
								icon={<BuildIcon />}
								iconPosition="start"
								sx={TabStyle}
								label="Analysis"
								{...a11yProps(3)}
								disabled={false}
							/>
<<<<<<< HEAD
						) : null}
=======
						) : (
							<></>
						)}
>>>>>>> 5b0c9031
						<Tab
							icon={<HistoryIcon />}
							iconPosition="start"
							sx={TabStyle}
							label="Extraction History"
							{...a11yProps(4)}
							disabled={false}
						/>
						<Tab
							icon={<VisibilityIcon />}
							iconPosition="start"
							sx={TabStyle}
							label="Visualizations"
							{...a11yProps(5)}
							disabled={false}
						/>
						{datasetRole.role !== undefined && datasetRole.role !== "viewer" ? (
							<Tab
								icon={<ShareIcon />}
								iconPosition="start"
								sx={TabStyle}
								label="Sharing"
								{...a11yProps(6)}
								disabled={false}
							/>
<<<<<<< HEAD
						) : null}
=======
						) : (
							<></>
						)}
>>>>>>> 5b0c9031
					</Tabs>
					<TabPanel value={selectedTabIndex} index={0}>
						{folderId !== null ? (
							<Box>
								<MainBreadcrumbs paths={paths} />
							</Box>
						) : (
							<></>
						)}
						<FilesTable
							datasetId={datasetId}
							folderId={folderId}
							foldersFilesInDataset={foldersFilesInDataset}
							setCurrPageNum={setCurrPageNum}
							publicView={false}
						/>
						<Box display="flex" justifyContent="center" sx={{ m: 1 }}>
							<Pagination
								count={Math.ceil(pageMetadata.total_count / limit)}
								page={currPageNum}
								onChange={handlePageChange}
								shape="rounded"
								variant="outlined"
							/>
						</Box>
					</TabPanel>
					<TabPanel value={selectedTabIndex} index={1}>
<<<<<<< HEAD
						<Visualization datasetId={datasetId} />
					</TabPanel>
					<TabPanel value={selectedTabIndex} index={2}>
=======
>>>>>>> 5b0c9031
						{enableAddMetadata &&
						datasetRole.role !== undefined &&
						datasetRole.role !== "viewer" ? (
							<>
								<EditMetadata
									resourceType="dataset"
									resourceId={datasetId}
									setMetadata={setMetadata}
								/>
								<Button
									variant="contained"
									onClick={handleMetadataUpdateFinish}
									sx={{ mt: 1, mr: 1 }}
								>
									Update
								</Button>
								<Button
									onClick={() => {
										setEnableAddMetadata(false);
									}}
									sx={{ mt: 1, mr: 1 }}
								>
									Cancel
								</Button>
							</>
						) : (
							<>
								<DisplayMetadata
									updateMetadata={updateDatasetMetadata}
									deleteMetadata={deleteDatasetMetadata}
									resourceType="dataset"
									resourceId={datasetId}
								/>
								<Box textAlign="center">
									{enableAddMetadata &&
									datasetRole.role !== undefined &&
									datasetRole.role !== "viewer" ? (
										<Button
											variant="contained"
											sx={{ m: 2 }}
											onClick={() => {
												setEnableAddMetadata(true);
											}}
										>
											Add Metadata
										</Button>
									) : (
										<></>
									)}
								</Box>
							</>
						)}
					</TabPanel>
					<TabPanel value={selectedTabIndex} index={2}>
						<DisplayListenerMetadata
							updateMetadata={updateDatasetMetadata}
							deleteMetadata={deleteDatasetMetadata}
							resourceType="dataset"
							resourceId={datasetId}
						/>
					</TabPanel>
					{datasetRole.role !== undefined && datasetRole.role !== "viewer" ? (
<<<<<<< HEAD
						<TabPanel value={selectedTabIndex} index={4}>
=======
						<TabPanel value={selectedTabIndex} index={3}>
>>>>>>> 5b0c9031
							<Listeners datasetId={datasetId} />
						</TabPanel>
					) : (
						<></>
					)}
<<<<<<< HEAD
					<TabPanel value={selectedTabIndex} index={5}>
						<ExtractionHistoryTab datasetId={datasetId} />
					</TabPanel>
=======
					<TabPanel value={selectedTabIndex} index={4}>
						<ExtractionHistoryTab datasetId={datasetId} />
					</TabPanel>
					<TabPanel value={selectedTabIndex} index={5}>
						<Visualization datasetId={datasetId} />
					</TabPanel>
>>>>>>> 5b0c9031
					{datasetRole.role !== undefined && datasetRole.role !== "viewer" ? (
						<TabPanel value={selectedTabIndex} index={6}>
							<SharingTab datasetId={datasetId} />
						</TabPanel>
					) : (
						<></>
					)}
<<<<<<< HEAD
					<Box display="flex" justifyContent="center" sx={{ m: 1 }}>
						<ButtonGroup variant="contained" aria-label="previous next buttons">
							<Button
								aria-label="previous"
								onClick={previous}
								disabled={prevDisabled}
							>
								<ArrowBack /> Prev
							</Button>
							<Button aria-label="next" onClick={next} disabled={nextDisabled}>
								Next <ArrowForward />
							</Button>
						</ButtonGroup>
					</Box>
=======
>>>>>>> 5b0c9031
				</Grid>
				<Grid item>
					<DatasetDetails details={about} />
				</Grid>
			</Grid>
		</Layout>
	);
};<|MERGE_RESOLUTION|>--- conflicted
+++ resolved
@@ -1,19 +1,10 @@
 // lazy loading
-<<<<<<< HEAD
-import React, { useEffect, useState } from "react";
-import {
-	Box,
-	Button,
-	ButtonGroup,
-	Grid,
-=======
 import React, { ChangeEvent, useEffect, useState } from "react";
 import {
 	Box,
 	Button,
 	Grid,
 	Pagination,
->>>>>>> 5b0c9031
 	Stack,
 	Tab,
 	Tabs,
@@ -45,16 +36,7 @@
 import Layout from "../Layout";
 import { ActionsMenu } from "./ActionsMenu";
 import { DatasetDetails } from "./DatasetDetails";
-<<<<<<< HEAD
-import {
-	ArrowBack,
-	ArrowForward,
-	FormatListBulleted,
-	InsertDriveFile,
-} from "@material-ui/icons";
-=======
 import { FormatListBulleted, InsertDriveFile } from "@material-ui/icons";
->>>>>>> 5b0c9031
 import { Listeners } from "../listeners/Listeners";
 import AssessmentIcon from "@mui/icons-material/Assessment";
 import HistoryIcon from "@mui/icons-material/History";
@@ -92,20 +74,6 @@
 	) => dispatch(deleteDatasetMetadataAction(datasetId, metadata));
 	const getFolderPath = (folderId: string | null) =>
 		dispatch(fetchFolderPath(folderId));
-<<<<<<< HEAD
-	const listFilesInDataset = (
-		datasetId: string | undefined,
-		folderId: string | null,
-		skip: number | undefined,
-		limit: number | undefined
-	) => dispatch(fetchFilesInDataset(datasetId, folderId, skip, limit));
-	const listFoldersInDataset = (
-		datasetId: string | undefined,
-		parentFolder: string | null,
-		skip: number | undefined,
-		limit: number | undefined
-	) => dispatch(fetchFoldersInDataset(datasetId, parentFolder, skip, limit));
-=======
 
 	const fetchFoldersFilesInDataset = (
 		datasetId: string | undefined,
@@ -116,7 +84,6 @@
 		dispatch(
 			fetchFoldersFilesInDatasetAction(datasetId, folderId, skip, limit)
 		);
->>>>>>> 5b0c9031
 	const listDatasetAbout = (datasetId: string | undefined) =>
 		dispatch(fetchDatasetAbout(datasetId));
 	const listDatasetMetadata = (datasetId: string | undefined) =>
@@ -145,22 +112,6 @@
 
 	const [paths, setPaths] = useState([]);
 
-<<<<<<< HEAD
-	// TODO add option to determine limit number; default show 20 files each time
-	const [currPageNum, setCurrPageNum] = useState<number>(0);
-	const [limit] = useState<number>(10);
-	const [skip, setSkip] = useState<number | undefined>(0);
-	const [prevDisabled, setPrevDisabled] = useState<boolean>(true);
-	const [nextDisabled, setNextDisabled] = useState<boolean>(false);
-	const filesInDataset = useSelector((state: RootState) => state.dataset.files);
-	const foldersInDataset = useSelector(
-		(state: RootState) => state.folder.folders
-	);
-
-	const metadataDefinitionList = useSelector(
-		(state: RootState) => state.metadata.metadataDefinitionList
-	);
-=======
 	const [currPageNum, setCurrPageNum] = useState<number>(1);
 
 	const [limit] = useState<number>(config.defaultFolderFilePerPage);
@@ -172,7 +123,6 @@
 		(state: RootState) => state.dataset.foldersAndFiles.data
 	);
 	const adminMode = useSelector((state: RootState) => state.user.adminMode);
->>>>>>> 5b0c9031
 
 	useEffect(() => {
 		fetchFoldersFilesInDataset(
@@ -184,27 +134,7 @@
 		listDatasetAbout(datasetId);
 		getFolderPath(folderId);
 		getMetadatDefinitions(null, 0, 100);
-<<<<<<< HEAD
-	}, []);
-
-	useEffect(() => {
-		// disable flipping if reaches the last page
-		if (filesInDataset.length < limit && foldersInDataset.length < limit)
-			setNextDisabled(true);
-		else setNextDisabled(false);
-	}, [filesInDataset]);
-
-	useEffect(() => {
-		if (skip !== null && skip !== undefined) {
-			listFilesInDataset(datasetId, folderId, skip, limit);
-			listFoldersInDataset(datasetId, folderId, skip, limit);
-			if (skip === 0) setPrevDisabled(true);
-			else setPrevDisabled(false);
-		}
-	}, [skip]);
-=======
 	}, [searchParams, adminMode]);
->>>>>>> 5b0c9031
 
 	// for breadcrumb
 	useEffect(() => {
@@ -230,23 +160,6 @@
 		setPaths(tmpPaths);
 	}, [about, folderPath]);
 
-<<<<<<< HEAD
-	// for pagination keep flipping until the return dataset is less than the limit
-	const previous = () => {
-		if (currPageNum - 1 >= 0) {
-			setSkip((currPageNum - 1) * limit);
-			setCurrPageNum(currPageNum - 1);
-		}
-	};
-	const next = () => {
-		if (filesInDataset.length === limit || foldersInDataset.length === limit) {
-			setSkip((currPageNum + 1) * limit);
-			setCurrPageNum(currPageNum + 1);
-		}
-	};
-
-=======
->>>>>>> 5b0c9031
 	const handleTabChange = (
 		_event: React.ChangeEvent<{}>,
 		newTabIndex: number
@@ -376,13 +289,9 @@
 								{...a11yProps(3)}
 								disabled={false}
 							/>
-<<<<<<< HEAD
-						) : null}
-=======
 						) : (
 							<></>
 						)}
->>>>>>> 5b0c9031
 						<Tab
 							icon={<HistoryIcon />}
 							iconPosition="start"
@@ -408,13 +317,9 @@
 								{...a11yProps(6)}
 								disabled={false}
 							/>
-<<<<<<< HEAD
-						) : null}
-=======
 						) : (
 							<></>
 						)}
->>>>>>> 5b0c9031
 					</Tabs>
 					<TabPanel value={selectedTabIndex} index={0}>
 						{folderId !== null ? (
@@ -442,12 +347,6 @@
 						</Box>
 					</TabPanel>
 					<TabPanel value={selectedTabIndex} index={1}>
-<<<<<<< HEAD
-						<Visualization datasetId={datasetId} />
-					</TabPanel>
-					<TabPanel value={selectedTabIndex} index={2}>
-=======
->>>>>>> 5b0c9031
 						{enableAddMetadata &&
 						datasetRole.role !== undefined &&
 						datasetRole.role !== "viewer" ? (
@@ -510,28 +409,18 @@
 						/>
 					</TabPanel>
 					{datasetRole.role !== undefined && datasetRole.role !== "viewer" ? (
-<<<<<<< HEAD
-						<TabPanel value={selectedTabIndex} index={4}>
-=======
 						<TabPanel value={selectedTabIndex} index={3}>
->>>>>>> 5b0c9031
 							<Listeners datasetId={datasetId} />
 						</TabPanel>
 					) : (
 						<></>
 					)}
-<<<<<<< HEAD
-					<TabPanel value={selectedTabIndex} index={5}>
-						<ExtractionHistoryTab datasetId={datasetId} />
-					</TabPanel>
-=======
 					<TabPanel value={selectedTabIndex} index={4}>
 						<ExtractionHistoryTab datasetId={datasetId} />
 					</TabPanel>
 					<TabPanel value={selectedTabIndex} index={5}>
 						<Visualization datasetId={datasetId} />
 					</TabPanel>
->>>>>>> 5b0c9031
 					{datasetRole.role !== undefined && datasetRole.role !== "viewer" ? (
 						<TabPanel value={selectedTabIndex} index={6}>
 							<SharingTab datasetId={datasetId} />
@@ -539,23 +428,6 @@
 					) : (
 						<></>
 					)}
-<<<<<<< HEAD
-					<Box display="flex" justifyContent="center" sx={{ m: 1 }}>
-						<ButtonGroup variant="contained" aria-label="previous next buttons">
-							<Button
-								aria-label="previous"
-								onClick={previous}
-								disabled={prevDisabled}
-							>
-								<ArrowBack /> Prev
-							</Button>
-							<Button aria-label="next" onClick={next} disabled={nextDisabled}>
-								Next <ArrowForward />
-							</Button>
-						</ButtonGroup>
-					</Box>
-=======
->>>>>>> 5b0c9031
 				</Grid>
 				<Grid item>
 					<DatasetDetails details={about} />
