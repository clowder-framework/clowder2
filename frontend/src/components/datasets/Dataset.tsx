// lazy loading
import React, { useEffect, useState } from "react";
import { Box, Button, Grid, Stack, Tab, Tabs, Typography } from "@mui/material";
import { useParams, useSearchParams } from "react-router-dom";
import { RootState } from "../../types/data";
import { useDispatch, useSelector } from "react-redux";
import {
	fetchDatasetAbout,
	fetchFilesInDataset,
	fetchFoldersInDataset,
} from "../../actions/dataset";
import { fetchFolderPath } from "../../actions/folder";

import { a11yProps, TabPanel } from "../tabs/TabComponent";
import FilesTable from "../files/FilesTable";
import { MetadataIn } from "../../openapi/v2";
import { DisplayMetadata } from "../metadata/DisplayMetadata";
import { DisplayListenerMetadata } from "../metadata/DisplayListenerMetadata";
import { EditMetadata } from "../metadata/EditMetadata";
import { MainBreadcrumbs } from "../navigation/BreadCrumb";
import {
	deleteDatasetMetadata as deleteDatasetMetadataAction,
	fetchDatasetMetadata,
	patchDatasetMetadata as patchDatasetMetadataAction,
	postDatasetMetadata,
} from "../../actions/metadata";
import Layout from "../Layout";
import { ActionsMenu } from "./ActionsMenu";
import { DatasetDetails } from "./DatasetDetails";
import { FormatListBulleted, InsertDriveFile } from "@material-ui/icons";
import { Listeners } from "../listeners/Listeners";
import AssessmentIcon from "@mui/icons-material/Assessment";
import HistoryIcon from "@mui/icons-material/History";
import ShareIcon from "@mui/icons-material/Share";
import BuildIcon from "@mui/icons-material/Build";
import { ExtractionHistoryTab } from "../listeners/ExtractionHistoryTab";
import { SharingTab } from "../sharing/SharingTab";
import RoleChip from "../auth/RoleChip";
import { TabStyle } from "../../styles/Styles";
import { Forbidden } from "../errors/Forbidden";
import { PageNotFound } from "../errors/PageNotFound";
import { ErrorModal } from "../errors/ErrorModal";
import { Visualization } from "../visualizations/Visualization";
import VisibilityIcon from "@mui/icons-material/Visibility";

export const Dataset = (): JSX.Element => {
	// path parameter
	const { datasetId } = useParams<{ datasetId?: string }>();

	// search parameters
	const [searchParams] = useSearchParams();
	const folderId = searchParams.get("folder");
	// Redux connect equivalent
	const dispatch = useDispatch();
	const updateDatasetMetadata = (
		datasetId: string | undefined,
		content: object
	) => dispatch(patchDatasetMetadataAction(datasetId, content));
	const createDatasetMetadata = (
		datasetId: string | undefined,
		metadata: MetadataIn
	) => dispatch(postDatasetMetadata(datasetId, metadata));
	const deleteDatasetMetadata = (
		datasetId: string | undefined,
		metadata: object
	) => dispatch(deleteDatasetMetadataAction(datasetId, metadata));
	const getFolderPath = (folderId: string | null) =>
		dispatch(fetchFolderPath(folderId));
	const listFilesInDataset = (
		datasetId: string | undefined,
		folderId: string | null
	) => dispatch(fetchFilesInDataset(datasetId, folderId));
	const listFoldersInDataset = (
		datasetId: string | undefined,
		parentFolder: string | null
	) => dispatch(fetchFoldersInDataset(datasetId, parentFolder));
	const listDatasetAbout = (datasetId: string | undefined) =>
		dispatch(fetchDatasetAbout(datasetId));
	const listDatasetMetadata = (datasetId: string | undefined) =>
		dispatch(fetchDatasetMetadata(datasetId));

	// mapStateToProps
	const about = useSelector((state: RootState) => state.dataset.about);
	const datasetRole = useSelector(
		(state: RootState) => state.dataset.datasetRole
	);
<<<<<<< HEAD
	const datasetStatus = useSelector(
		(state: RootState) => state.dataset.about.status
	);
=======
	const folderPath = useSelector((state: RootState) => state.folder.folderPath);

>>>>>>> f83957aa
	// state
	const [selectedTabIndex, setSelectedTabIndex] = useState<number>(0);
	const [enableAddMetadata, setEnableAddMetadata] =
		React.useState<boolean>(false);
	const [metadataRequestForms, setMetadataRequestForms] = useState({});

	const [allowSubmit, setAllowSubmit] = React.useState<boolean>(false);
	// Error msg dialog
	const [errorOpen, setErrorOpen] = useState(false);
	const [showForbiddenPage, setShowForbiddenPage] = useState(false);
	const [showNotFoundPage, setShowNotFoundPage] = useState(false);

	const [paths, setPaths] = useState([]);

	// component did mount list all files in dataset
	useEffect(() => {
		listFilesInDataset(datasetId, folderId);
		listFoldersInDataset(datasetId, folderId);
		listDatasetAbout(datasetId);
		getFolderPath(folderId);
	}, [searchParams]);

	// for breadcrumb
	useEffect(() => {
		// for breadcrumb
		const tmpPaths = [
			{
				name: about["name"],
				url: `/datasets/${datasetId}`,
			},
		];

		if (folderPath != null) {
			for (const folderBread of folderPath) {
				tmpPaths.push({
					name: folderBread["folder_name"],
					url: `/datasets/${datasetId}?folder=${folderBread["folder_id"]}`,
				});
			}
		} else {
			tmpPaths.slice(0, 1);
		}

		setPaths(tmpPaths);
	}, [about, folderPath]);

	const handleTabChange = (
		_event: React.ChangeEvent<{}>,
		newTabIndex: number
	) => {
		setSelectedTabIndex(newTabIndex);
	};

	const setMetadata = (metadata: any) => {
		// TODO wrap this in to a function
		setMetadataRequestForms((prevState) => {
			// merge the content field; e.g. lat lon
			if (metadata.definition in prevState) {
				const prevContent = prevState[metadata.definition].content;
				metadata.content = { ...prevContent, ...metadata.content };
			}
			return { ...prevState, [metadata.definition]: metadata };
		});
	};

	const handleMetadataUpdateFinish = () => {
		Object.keys(metadataRequestForms).map((key) => {
			if (
				"id" in metadataRequestForms[key] &&
				metadataRequestForms[key]["id"] !== undefined &&
				metadataRequestForms[key]["id"] !== null &&
				metadataRequestForms[key]["id"] !== "" &&
				datasetRole.role !== undefined &&
				datasetRole.role !== "viewer"
			) {
				// update existing metadata
				updateDatasetMetadata(datasetId, metadataRequestForms[key]);
			} else {
				if (
					datasetRole.role !== undefined &&
					datasetRole.role !== "viewer")
				{
					// post new metadata if metadata id doesn"t exist
					createDatasetMetadata(datasetId, metadataRequestForms[key]);
				}
			}
		});

		// reset the form
		setMetadataRequestForms({});

		// pulling lastest from the API endpoint
		listDatasetMetadata(datasetId);

		// switch to display mode
		setEnableAddMetadata(false);
	};

	if (showForbiddenPage) {
		return <Forbidden />;
	} else if (showNotFoundPage) {
		return <PageNotFound />;
	}

	return (
		<Layout>
			{/*Error Message dialogue*/}
			<ErrorModal errorOpen={errorOpen} setErrorOpen={setErrorOpen} />
			<Grid container>
				{/*title*/}
				<Grid item xs={8} sx={{ display: "flex", alignItems: "center" }}>
					<Stack>
						<Box
							sx={{
								display: "inline-flex",
								justifyContent: "space-between",
								alignItems: "baseline",
							}}
						>
							<Typography variant="h3" paragraph>
								{about["name"]}
							</Typography>
						</Box>
						<Box>
							<RoleChip role={datasetRole.role} />
						</Box>
					</Stack>
				</Grid>
				{/*actions*/}
				<Grid item xs={4} sx={{ display: "flex-top", alignItems: "center" }}>
					<ActionsMenu
						datasetId={datasetId}
						folderId={folderId}
						datasetName={about["name"]}
					/>
				</Grid>
				{/*actions*/}
			</Grid>
			<Grid container spacing={2} sx={{ mt: 2 }}>
				<Grid item xs={10}>
					<Typography variant="body1" paragraph>
						{about["description"]}
					</Typography>
					<Tabs
						value={selectedTabIndex}
						onChange={handleTabChange}
						aria-label="dataset tabs"
					>
						<Tab
							icon={<InsertDriveFile />}
							iconPosition="start"
							sx={TabStyle}
							label="Files"
							{...a11yProps(0)}
						/>
						<Tab
							icon={<VisibilityIcon />}
							iconPosition="start"
							sx={TabStyle}
							label="Visualizations"
							{...a11yProps(1)}
							disabled={false}
						/>
						<Tab
							icon={<FormatListBulleted />}
							iconPosition="start"
							sx={TabStyle}
							label="User Metadata"
							{...a11yProps(2)}
							disabled={false}
						/>
						<Tab
							icon={<AssessmentIcon />}
							iconPosition="start"
							sx={TabStyle}
							label="Extracted Metadata"
							{...a11yProps(3)}
							disabled={false}
						/>
						<Tab
							icon={<BuildIcon />}
							iconPosition="start"
							sx={TabStyle}
							label="Extract"
							{...a11yProps(4)}
							disabled={false}
						/>
						<Tab
							icon={<HistoryIcon />}
							iconPosition="start"
							sx={TabStyle}
							label="Extraction History"
							{...a11yProps(5)}
							disabled={false}
						/>
<<<<<<< HEAD
						{ datasetRole.role !== undefined  && datasetRole.role !== "viewer" ?
							<Tab
								icon={<ShareIcon />}
								iconPosition="start"
								sx={TabStyle}
								label="Sharing"
								{...a11yProps(5)}
								disabled={false}
							/> :
							<></>
						}
=======
						<Tab
							icon={<ShareIcon />}
							iconPosition="start"
							sx={TabStyle}
							label="Sharing"
							{...a11yProps(6)}
							disabled={false}
						/>
>>>>>>> f83957aa
					</Tabs>
					<TabPanel value={selectedTabIndex} index={0}>
						{folderId !== null ? (
							<Box>
								<MainBreadcrumbs paths={paths} />
							</Box>
						) : (
							<></>
						)}
						<FilesTable datasetId={datasetId} folderId={folderId} />
					</TabPanel>
					<TabPanel value={selectedTabIndex} index={1}>
						<Visualization datasetId={datasetId} />
					</TabPanel>
					<TabPanel value={selectedTabIndex} index={2}>
						{enableAddMetadata ? (
							<>
								<EditMetadata
									resourceType="dataset"
									resourceId={datasetId}
									setMetadata={setMetadata}
								/>
								<Button
									variant="contained"
									onClick={handleMetadataUpdateFinish}
									sx={{ mt: 1, mr: 1 }}
								>
									Update
								</Button>
								<Button
									onClick={() => {
										setEnableAddMetadata(false);
									}}
									sx={{ mt: 1, mr: 1 }}
								>
									Cancel
								</Button>
							</>
						) : (
							<>
								<DisplayMetadata
									updateMetadata={updateDatasetMetadata}
									deleteMetadata={deleteDatasetMetadata}
									resourceType="dataset"
									resourceId={datasetId}
								/>
								{datasetRole.role !== undefined && datasetRole.role !== "viewer" ?
									<Box textAlign="center">
										<Button
											variant="contained"
											sx={{ m: 2 }}
											onClick={() => {
												setEnableAddMetadata(true);
											}}
										>
											Add Metadata
										</Button>`
									</Box> :
									<></>
								}
							</>
						)}
					</TabPanel>
					<TabPanel value={selectedTabIndex} index={3}>
						<DisplayListenerMetadata
							updateMetadata={updateDatasetMetadata}
							deleteMetadata={deleteDatasetMetadata}
							resourceType="dataset"
							resourceId={datasetId}
						/>
					</TabPanel>
					<TabPanel value={selectedTabIndex} index={4}>
						<Listeners datasetId={datasetId} />
					</TabPanel>
					<TabPanel value={selectedTabIndex} index={5}>
						<ExtractionHistoryTab datasetId={datasetId} />
					</TabPanel>
					<TabPanel value={selectedTabIndex} index={6}>
						<SharingTab datasetId={datasetId} />
					</TabPanel>
				</Grid>
				<Grid item>
					<DatasetDetails details={about} />
				</Grid>
			</Grid>
		</Layout>
	);
};<|MERGE_RESOLUTION|>--- conflicted
+++ resolved
@@ -84,14 +84,8 @@
 	const datasetRole = useSelector(
 		(state: RootState) => state.dataset.datasetRole
 	);
-<<<<<<< HEAD
-	const datasetStatus = useSelector(
-		(state: RootState) => state.dataset.about.status
-	);
-=======
 	const folderPath = useSelector((state: RootState) => state.folder.folderPath);
 
->>>>>>> f83957aa
 	// state
 	const [selectedTabIndex, setSelectedTabIndex] = useState<number>(0);
 	const [enableAddMetadata, setEnableAddMetadata] =
@@ -163,20 +157,13 @@
 				"id" in metadataRequestForms[key] &&
 				metadataRequestForms[key]["id"] !== undefined &&
 				metadataRequestForms[key]["id"] !== null &&
-				metadataRequestForms[key]["id"] !== "" &&
-				datasetRole.role !== undefined &&
-				datasetRole.role !== "viewer"
+				metadataRequestForms[key]["id"] !== ""
 			) {
 				// update existing metadata
 				updateDatasetMetadata(datasetId, metadataRequestForms[key]);
 			} else {
-				if (
-					datasetRole.role !== undefined &&
-					datasetRole.role !== "viewer")
-				{
-					// post new metadata if metadata id doesn"t exist
-					createDatasetMetadata(datasetId, metadataRequestForms[key]);
-				}
+				// post new metadata if metadata id doesn"t exist
+				createDatasetMetadata(datasetId, metadataRequestForms[key]);
 			}
 		});
 
@@ -287,19 +274,6 @@
 							{...a11yProps(5)}
 							disabled={false}
 						/>
-<<<<<<< HEAD
-						{ datasetRole.role !== undefined  && datasetRole.role !== "viewer" ?
-							<Tab
-								icon={<ShareIcon />}
-								iconPosition="start"
-								sx={TabStyle}
-								label="Sharing"
-								{...a11yProps(5)}
-								disabled={false}
-							/> :
-							<></>
-						}
-=======
 						<Tab
 							icon={<ShareIcon />}
 							iconPosition="start"
@@ -308,7 +282,6 @@
 							{...a11yProps(6)}
 							disabled={false}
 						/>
->>>>>>> f83957aa
 					</Tabs>
 					<TabPanel value={selectedTabIndex} index={0}>
 						{folderId !== null ? (
@@ -355,20 +328,17 @@
 									resourceType="dataset"
 									resourceId={datasetId}
 								/>
-								{datasetRole.role !== undefined && datasetRole.role !== "viewer" ?
-									<Box textAlign="center">
-										<Button
-											variant="contained"
-											sx={{ m: 2 }}
-											onClick={() => {
-												setEnableAddMetadata(true);
-											}}
-										>
-											Add Metadata
-										</Button>`
-									</Box> :
-									<></>
-								}
+								<Box textAlign="center">
+									<Button
+										variant="contained"
+										sx={{ m: 2 }}
+										onClick={() => {
+											setEnableAddMetadata(true);
+										}}
+									>
+										Add Metadata
+									</Button>
+								</Box>
 							</>
 						)}
 					</TabPanel>
