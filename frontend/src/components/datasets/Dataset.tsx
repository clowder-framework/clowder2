--- conflicted
+++ resolved
@@ -138,9 +138,7 @@
 	);
 	const adminMode = useSelector((state: RootState) => state.user.adminMode);
 	const license = useSelector((state: RootState) => state.dataset.license);
-<<<<<<< HEAD
 	const newFiles = useSelector((state: RootState) => state.dataset.newFiles);
-=======
 	const deletedFile = useSelector(
 		(state: RootState) => state.dataset.deletedFile
 	);
@@ -148,7 +146,6 @@
 		(state: RootState) => state.dataset.deletedFolder
 	);
 
->>>>>>> 12e54f11
 	const [standardLicenseUrl, setStandardLicenseUrl] = useState<string>("");
 	const fetchStandardLicenseUrlData = async (license_id: string) => {
 		try {
