// lazy loading
import React, { ChangeEvent, useEffect, useState } from "react";
import {
	Box,
	Button,
	Grid,
	Pagination,
	Stack,
	Tab,
	Tabs,
	Typography,
	Link,
	IconButton, DialogTitle, DialogContent, Dialog
} from "@mui/material";
import EditIcon from "@mui/icons-material/Edit";
import { useParams, useSearchParams } from "react-router-dom";
import { RootState } from "../../types/data";
import { useDispatch, useSelector } from "react-redux";
import {
	fetchDatasetAbout, fetchDatasetLicense,
	fetchFoldersFilesInDataset as fetchFoldersFilesInDatasetAction,
} from "../../actions/dataset";
import { fetchFolderPath } from "../../actions/folder";

import { a11yProps, TabPanel } from "../tabs/TabComponent";
import FilesTable from "../files/FilesTable";
import {LicenseOption, MetadataIn} from "../../openapi/v2";
import { DisplayMetadata } from "../metadata/DisplayMetadata";
import { DisplayListenerMetadata } from "../metadata/DisplayListenerMetadata";
import { EditMetadata } from "../metadata/EditMetadata";
import { MainBreadcrumbs } from "../navigation/BreadCrumb";
import {
	deleteDatasetMetadata as deleteDatasetMetadataAction,
	fetchDatasetMetadata,
	fetchMetadataDefinitions,
	patchDatasetMetadata as patchDatasetMetadataAction,
	postDatasetMetadata,
} from "../../actions/metadata";
import Layout from "../Layout";
import { ActionsMenu } from "./ActionsMenu";
import { DatasetDetails } from "./DatasetDetails";
import { FormatListBulleted, InsertDriveFile } from "@material-ui/icons";
import { Listeners } from "../listeners/Listeners";
import AssessmentIcon from "@mui/icons-material/Assessment";
import HistoryIcon from "@mui/icons-material/History";
import ShareIcon from "@mui/icons-material/Share";
import BuildIcon from "@mui/icons-material/Build";
import { ExtractionHistoryTab } from "../listeners/ExtractionHistoryTab";
import { SharingTab } from "../sharing/SharingTab";
import { TabStyle } from "../../styles/Styles";
import { ErrorModal } from "../errors/ErrorModal";
import { Visualization } from "../visualizations/Visualization";
import VisibilityIcon from "@mui/icons-material/Visibility";
import config from "../../app.config";
<<<<<<< HEAD
import {EditLicenseModal} from "./EditLicenseModal";
import {V2} from "../../openapi";
import {fetchStandardLicenses, fetchStandardLicenseUrl} from "../../utils/licenses";
=======
import { authCheck } from "../../utils/common";
>>>>>>> deaf4120

export const Dataset = (): JSX.Element => {
	// path parameter
	const { datasetId } = useParams<{ datasetId?: string }>();

	// search parameters
	const [searchParams] = useSearchParams();
	const folderId = searchParams.get("folder");
	// Redux connect equivalent
	const dispatch = useDispatch();
	const updateDatasetMetadata = (
		datasetId: string | undefined,
		content: object
	) => dispatch(patchDatasetMetadataAction(datasetId, content));
	const createDatasetMetadata = (
		datasetId: string | undefined,
		metadata: MetadataIn
	) => dispatch(postDatasetMetadata(datasetId, metadata));
	const deleteDatasetMetadata = (
		datasetId: string | undefined,
		metadata: object
	) => dispatch(deleteDatasetMetadataAction(datasetId, metadata));
	const getFolderPath = (folderId: string | null) =>
		dispatch(fetchFolderPath(folderId));

	const fetchFoldersFilesInDataset = (
		datasetId: string | undefined,
		folderId: string | null,
		skip: number | undefined,
		limit: number | undefined
	) =>
		dispatch(
			fetchFoldersFilesInDatasetAction(datasetId, folderId, skip, limit)
		);
	const listDatasetAbout = (datasetId: string | undefined) =>
		dispatch(fetchDatasetAbout(datasetId));
	const listDatasetLicense = (licenseId: string | undefined) =>
		dispatch(fetchDatasetLicense(licenseId));

	const listDatasetMetadata = (datasetId: string | undefined) =>
		dispatch(fetchDatasetMetadata(datasetId));
	const getMetadatDefinitions = (
		name: string | null,
		skip: number,
		limit: number
	) => dispatch(fetchMetadataDefinitions(name, skip, limit));

	// mapStateToProps
	const about = useSelector((state: RootState) => state.dataset.about);
	const datasetRole = useSelector(
		(state: RootState) => state.dataset.datasetRole
	);
	const folderPath = useSelector((state: RootState) => state.folder.folderPath);

	// state
	const [selectedTabIndex, setSelectedTabIndex] = useState<number>(0);
	const [enableAddMetadata, setEnableAddMetadata] =
		React.useState<boolean>(false);
	const [metadataRequestForms, setMetadataRequestForms] = useState({});

	// Error msg dialog
	const [errorOpen, setErrorOpen] = useState(false);

	const [paths, setPaths] = useState([]);

	const [currPageNum, setCurrPageNum] = useState<number>(1);

	const [editLicenseOpen, setEditLicenseOpen] = useState<boolean>(false);

	const [limit] = useState<number>(config.defaultFolderFilePerPage);

	const pageMetadata = useSelector(
		(state: RootState) => state.dataset.foldersAndFiles.metadata
	);
	const foldersFilesInDataset = useSelector(
		(state: RootState) => state.dataset.foldersAndFiles.data
	);
	const adminMode = useSelector((state: RootState) => state.user.adminMode);
	const license = useSelector((state: RootState) => state.dataset.license);
	const [standardLicenseUrl, setStandardLicenseUrl] = useState<string>("");
	const fetchStandardLicenseUrlData = async (license_id: string) => {
            try {
                const data = await fetchStandardLicenseUrl(license_id); // Call your function to fetch licenses
                setStandardLicenseUrl(data); // Update state with the fetched data
            } catch (error) {
                console.error('Error fetching license url', error);
            }
        };


	useEffect(() => {
		fetchFoldersFilesInDataset(
			datasetId,
			folderId,
			(currPageNum - 1) * limit,
			limit
		);
		listDatasetAbout(datasetId);
		if (about.standard_license && about.license_id) {
			fetchStandardLicenseUrlData(about.license_id);
		}
		if (!about.standard_license && about.license_id)
			listDatasetLicense(about.license_id);
		getFolderPath(folderId);
		getMetadatDefinitions(null, 0, 100);
	}, [searchParams, adminMode, about.license_id]);

	// for breadcrumb
	useEffect(() => {
		// for breadcrumb
		const tmpPaths = [
			{
				name: about["name"],
				url: `/datasets/${datasetId}`,
			},
		];

		if (folderPath != null) {
			for (const folderBread of folderPath) {
				tmpPaths.push({
					name: folderBread["folder_name"],
					url: `/datasets/${datasetId}?folder=${folderBread["folder_id"]}`,
				});
			}
		} else {
			tmpPaths.slice(0, 1);
		}

		setPaths(tmpPaths);
	}, [about, folderPath]);

	const handleTabChange = (
		_event: React.ChangeEvent<{}>,
		newTabIndex: number
	) => {
		setSelectedTabIndex(newTabIndex);
	};

	const [openEditLicenseModal, setOpenEditLicenseModal] = useState(false);

	const handleOpenEditLicenseModal = () => {
		setOpenEditLicenseModal(true); // Open the modal
	};

	const handleCloseEditLicenseModal = (save: boolean) => {
		setOpenEditLicenseModal(false); // Close the modal
	};

	const handlePageChange = (_: ChangeEvent<unknown>, value: number) => {
		const newSkip = (value - 1) * limit;
		setCurrPageNum(value);
		fetchFoldersFilesInDataset(datasetId, folderId, newSkip, limit);
	};

	const setMetadata = (metadata: any) => {
		// TODO wrap this in to a function
		setMetadataRequestForms((prevState) => {
			// merge the content field; e.g. lat lon
			if (metadata.definition in prevState) {
				const prevContent = prevState[metadata.definition].content;
				metadata.content = { ...prevContent, ...metadata.content };
			}
			return { ...prevState, [metadata.definition]: metadata };
		});
	};

	const handleMetadataUpdateFinish = () => {
		Object.keys(metadataRequestForms).map((key) => {
			if (
				"id" in metadataRequestForms[key] &&
				metadataRequestForms[key]["id"] !== undefined &&
				metadataRequestForms[key]["id"] !== null &&
				metadataRequestForms[key]["id"] !== ""
			) {
				// update existing metadata
				updateDatasetMetadata(datasetId, metadataRequestForms[key]);
			} else {
				// post new metadata if metadata id doesn"t exist
				createDatasetMetadata(datasetId, metadataRequestForms[key]);
			}
		});

		// reset the form
		setMetadataRequestForms({});

		// pulling lastest from the API endpoint
		listDatasetMetadata(datasetId);

		// switch to display mode
		setEnableAddMetadata(false);
	};

	// @ts-ignore
	// @ts-ignore
	return (
		<Layout>
			{/*Error Message dialogue*/}
			<ErrorModal errorOpen={errorOpen} setErrorOpen={setErrorOpen} />
			<Grid container>
				{/*title*/}
				<Grid item xs={8} sx={{ display: "flex", alignItems: "center" }}>
					<Stack>
						<Box
							sx={{
								display: "inline-flex",
								justifyContent: "space-between",
								alignItems: "baseline",
							}}
						>
							<Typography variant="h3" paragraph>
								{about["name"]}
							</Typography>
						</Box>
						<Box>
							<Typography variant="body1" paragraph>
								{about["description"]}
							</Typography>
						</Box>
					</Stack>
				</Grid>
				{/*actions*/}
				<Grid item xs={4} sx={{ display: "flex-top", alignItems: "center" }}>
					<ActionsMenu
						datasetId={datasetId}
						folderId={folderId}
						datasetName={about["name"]}
					/>
				</Grid>
				{/*actions*/}
			</Grid>
			<Grid container spacing={2} sx={{ mt: 2 }}>
				<Grid item xs={12} sm={12} md={10} lg={10} xl={10}>
					<Tabs
						value={selectedTabIndex}
						onChange={handleTabChange}
						aria-label="dataset tabs"
						variant="scrollable"
						scrollButtons="auto"
					>
						<Tab
							icon={<InsertDriveFile />}
							iconPosition="start"
							sx={TabStyle}
							label="Files"
							{...a11yProps(0)}
						/>
						<Tab
							icon={<FormatListBulleted />}
							iconPosition="start"
							sx={TabStyle}
							label="User Metadata"
							{...a11yProps(1)}
							disabled={false}
						/>
						<Tab
							icon={<AssessmentIcon />}
							iconPosition="start"
							sx={TabStyle}
							label="Machine Metadata"
							{...a11yProps(2)}
							disabled={false}
						/>
						<Tab
							icon={<BuildIcon />}
							iconPosition="start"
							sx={
								authCheck(adminMode, datasetRole.role, [
									"owner",
									"editor",
									"uploader",
								])
									? TabStyle
									: { display: "none" }
							}
							label="Analysis"
							{...a11yProps(3)}
							disabled={false}
						/>
						<Tab
							icon={<HistoryIcon />}
							iconPosition="start"
							sx={TabStyle}
							label="Extraction History"
							{...a11yProps(4)}
							disabled={false}
						/>
						<Tab
							icon={<VisibilityIcon />}
							iconPosition="start"
							sx={TabStyle}
							label="Visualizations"
							{...a11yProps(5)}
							disabled={false}
						/>
						<Tab
							icon={<ShareIcon />}
							iconPosition="start"
							sx={
								authCheck(adminMode, datasetRole.role, [
									"owner",
									"editor",
									"uploader",
								])
									? TabStyle
									: { display: "none" }
							}
							label="Sharing"
							{...a11yProps(6)}
							disabled={false}
						/>
					</Tabs>
					<TabPanel value={selectedTabIndex} index={0}>
						{folderId !== null ? (
							<Box>
								<MainBreadcrumbs paths={paths} />
							</Box>
						) : (
							<></>
						)}
						<FilesTable
							datasetId={datasetId}
							folderId={folderId}
							foldersFilesInDataset={foldersFilesInDataset}
							setCurrPageNum={setCurrPageNum}
							publicView={false}
						/>
						<Box display="flex" justifyContent="center" sx={{ m: 1 }}>
							<Pagination
								count={Math.ceil(pageMetadata.total_count / limit)}
								page={currPageNum}
								onChange={handlePageChange}
								shape="rounded"
								variant="outlined"
							/>
						</Box>
					</TabPanel>
					<TabPanel value={selectedTabIndex} index={1}>
						{enableAddMetadata &&
						datasetRole.role !== undefined &&
						datasetRole.role !== "viewer" ? (
								<>
									<EditMetadata
										resourceType="dataset"
										resourceId={datasetId}
										setMetadata={setMetadata}
									/>
									<Button
										variant="contained"
										onClick={handleMetadataUpdateFinish}
										sx={{ mt: 1, mr: 1 }}
									>
									Update
									</Button>
									<Button
										onClick={() => {
											setEnableAddMetadata(false);
										}}
										sx={{ mt: 1, mr: 1 }}
									>
									Cancel
<<<<<<< HEAD
									</Button>
								</>
							) : (
								<>
									<DisplayMetadata
										updateMetadata={updateDatasetMetadata}
										deleteMetadata={deleteDatasetMetadata}
										resourceType="dataset"
										resourceId={datasetId}
									/>
									<Box textAlign="center">
										{enableAddMetadata &&
									datasetRole.role !== undefined &&
=======
								</Button>
							</>
						) : (
							<>
								<DisplayMetadata
									updateMetadata={updateDatasetMetadata}
									deleteMetadata={deleteDatasetMetadata}
									resourceType="dataset"
									resourceId={datasetId}
									publicView={false}
								/>
								<Box textAlign="center">
									{datasetRole.role !== undefined &&
>>>>>>> deaf4120
									datasetRole.role !== "viewer" ? (
												<Button
													variant="contained"
													sx={{ m: 2 }}
													onClick={() => {
														setEnableAddMetadata(true);
													}}
												>
											Add Metadata
												</Button>
											) : (
												<></>
											)}
									</Box>
								</>
							)}
					</TabPanel>
					<TabPanel value={selectedTabIndex} index={2}>
						<DisplayListenerMetadata
							updateMetadata={updateDatasetMetadata}
							deleteMetadata={deleteDatasetMetadata}
							resourceType="dataset"
							resourceId={datasetId}
						/>
					</TabPanel>
					<TabPanel value={selectedTabIndex} index={3}>
						<Listeners datasetId={datasetId} />
					</TabPanel>
					<TabPanel value={selectedTabIndex} index={4}>
						<ExtractionHistoryTab datasetId={datasetId} />
					</TabPanel>
					<TabPanel value={selectedTabIndex} index={5}>
						<Visualization datasetId={datasetId} />
					</TabPanel>
					<TabPanel value={selectedTabIndex} index={6}>
						<SharingTab datasetId={datasetId} />
					</TabPanel>
				</Grid>
<<<<<<< HEAD
				<Grid item>
					<Typography variant="h5" gutterBottom>
				License
					</Typography>
					{about.standard_license && about.license_id !== undefined ? (
						<Typography>
							<Link href={standardLicenseUrl} target="_blank">
								<img className="logo" src={`public/${about.license_id}.png`} alt={about.license_id}/>
							</Link>
						</Typography>
					) : (
						<></>
					)}
					{!about.standard_license && license!== undefined && license.name !== undefined ? (
						<div>
							<Typography>
								<Link href={license.url} target="_blank">{license.name}</Link>
								<IconButton
									onClick={() => {
										setEditLicenseOpen(true);
									}}
								>
									<EditIcon />
								</IconButton>
							</Typography>
							<Dialog
								open={editLicenseOpen}
								onClose={() => {
									setOpenEditLicenseModal(false);
								}}
								fullWidth={true}
								maxWidth="md"
								aria-labelledby="form-dialog"
							>
								<DialogTitle>Edit license</DialogTitle>
								<DialogContent>
									<EditLicenseModal setEditLicenseOpen={setEditLicenseOpen} />
								</DialogContent>
							</Dialog>
						</div>
					) : (
						<></>
					)}
					<DatasetDetails details={about} />
=======
				<Grid item xs={12} sm={12} md={2} lg={2} xl={2}>
					<DatasetDetails details={about} myRole={datasetRole.role} />
>>>>>>> deaf4120
				</Grid>
			</Grid>
		</Layout>
	);
};<|MERGE_RESOLUTION|>--- conflicted
+++ resolved
@@ -47,18 +47,16 @@
 import BuildIcon from "@mui/icons-material/Build";
 import { ExtractionHistoryTab } from "../listeners/ExtractionHistoryTab";
 import { SharingTab } from "../sharing/SharingTab";
+import RoleChip from "../auth/RoleChip";
 import { TabStyle } from "../../styles/Styles";
 import { ErrorModal } from "../errors/ErrorModal";
 import { Visualization } from "../visualizations/Visualization";
 import VisibilityIcon from "@mui/icons-material/Visibility";
 import config from "../../app.config";
-<<<<<<< HEAD
 import {EditLicenseModal} from "./EditLicenseModal";
 import {V2} from "../../openapi";
 import {fetchStandardLicenses, fetchStandardLicenseUrl} from "../../utils/licenses";
-=======
 import { authCheck } from "../../utils/common";
->>>>>>> deaf4120
 
 export const Dataset = (): JSX.Element => {
 	// path parameter
@@ -419,50 +417,33 @@
 										sx={{ mt: 1, mr: 1 }}
 									>
 									Cancel
-<<<<<<< HEAD
 									</Button>
 								</>
 							) : (
-								<>
-									<DisplayMetadata
-										updateMetadata={updateDatasetMetadata}
-										deleteMetadata={deleteDatasetMetadata}
-										resourceType="dataset"
-										resourceId={datasetId}
-									/>
-									<Box textAlign="center">
-										{enableAddMetadata &&
-									datasetRole.role !== undefined &&
-=======
-								</Button>
-							</>
-						) : (
 							<>
 								<DisplayMetadata
-									updateMetadata={updateDatasetMetadata}
-									deleteMetadata={deleteDatasetMetadata}
-									resourceType="dataset"
-									resourceId={datasetId}
-									publicView={false}
-								/>
+								updateMetadata={updateDatasetMetadata}
+								deleteMetadata={deleteDatasetMetadata}
+								resourceType="dataset"
+								resourceId={datasetId}
+								publicView={false}/>
 								<Box textAlign="center">
-									{datasetRole.role !== undefined &&
->>>>>>> deaf4120
-									datasetRole.role !== "viewer" ? (
-												<Button
-													variant="contained"
-													sx={{ m: 2 }}
-													onClick={() => {
-														setEnableAddMetadata(true);
-													}}
-												>
-											Add Metadata
-												</Button>
-											) : (
-												<></>
-											)}
-									</Box>
-								</>
+								{datasetRole.role !== undefined &&
+								datasetRole.role !== "viewer" ? (
+									<Button
+										variant="contained"
+										sx={{m: 2}}
+										onClick={() => {
+											setEnableAddMetadata(true);
+										}}
+									>
+										Add Metadata
+									</Button>
+								) : (
+									<></>
+								)}
+								</Box>
+							</>
 							)}
 					</TabPanel>
 					<TabPanel value={selectedTabIndex} index={2}>
@@ -486,7 +467,6 @@
 						<SharingTab datasetId={datasetId} />
 					</TabPanel>
 				</Grid>
-<<<<<<< HEAD
 				<Grid item>
 					<Typography variant="h5" gutterBottom>
 				License
@@ -530,11 +510,7 @@
 					) : (
 						<></>
 					)}
-					<DatasetDetails details={about} />
-=======
-				<Grid item xs={12} sm={12} md={2} lg={2} xl={2}>
 					<DatasetDetails details={about} myRole={datasetRole.role} />
->>>>>>> deaf4120
 				</Grid>
 			</Grid>
 		</Layout>
