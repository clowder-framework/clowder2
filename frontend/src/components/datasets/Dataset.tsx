--- conflicted
+++ resolved
@@ -111,7 +111,7 @@
 	// for breadcrumb
 	useEffect(() => {
 		// for breadcrumb
-		let tmpPaths = [
+		const tmpPaths = [
 			{
 				name: about["name"],
 				url: `/datasets/${datasetId}`,
@@ -285,13 +285,8 @@
 					</Tabs>
 					<TabPanel value={selectedTabIndex} index={0}>
 						{folderId !== null ? (
-<<<<<<< HEAD
 							<Box>
-								<MainBreadcrumbs paths={paths}></MainBreadcrumbs>
-=======
-							<Box style={{ padding: "24px 24px 0 24px" }}>
 								<MainBreadcrumbs paths={paths} />
->>>>>>> e1482095
 							</Box>
 						) : (
 							<></>
