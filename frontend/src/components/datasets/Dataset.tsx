--- conflicted
+++ resolved
@@ -114,11 +114,7 @@
 
 	// TODO add option to determine limit number; default show 20 files each time
 	const [currPageNum, setCurrPageNum] = useState<number>(1);
-<<<<<<< HEAD
-	const [limit] = useState<number>(5);
-=======
 	const [limit] = useState<number>(config.defaultDatasetPerPage);
->>>>>>> a44c9363
 	const pageMetadata = useSelector(
 		(state: RootState) => state.dataset.foldersAndFiles.metadata
 	);
