--- conflicted
+++ resolved
@@ -3,21 +3,15 @@
 import {ClowderInput} from "../styledComponents/ClowderInput";
 import {ClowderButton} from "../styledComponents/ClowderButton";
 import ArrowDropDownIcon from "@mui/icons-material/ArrowDropDown";
-<<<<<<< HEAD
-import {downloadDataset} from "../../utils/dataset";
-import {useNavigate, useParams, useSearchParams} from "react-router-dom";
-=======
 import {useNavigate, useParams} from "react-router-dom";
->>>>>>> 686ffced
 import {RootState} from "../../types/data";
 import {useDispatch, useSelector} from "react-redux";
 import {
-	datasetDeleted, datasetDownloaded,
+	datasetDeleted,
 	fetchDatasetAbout,
 	fetchFilesInDataset,
 	fetchFolderPath,
 	fetchFoldersInDataset,
-	folderAdded,
 	updateDataset
 } from "../../actions/dataset";
 import {resetFailedReason, resetLogout} from "../../actions/common"
@@ -29,6 +23,7 @@
 import {ActionModal} from "../dialog/ActionModal";
 import FilesTable from "../files/FilesTable";
 import {CreateFolder} from "../folders/CreateFolder";
+import {useSearchParams} from "react-router-dom";
 import {parseDate} from "../../utils/common";
 import config from "../../app.config";
 import {DatasetIn} from "../../openapi/v2";
@@ -66,19 +61,8 @@
 
 	// Redux connect equivalent
 	const dispatch = useDispatch();
-<<<<<<< HEAD
-	const deleteDataset = (datasetId: string | undefined) => dispatch(datasetDeleted(datasetId));
-	const editDataset = (datasetId: string | undefined, formData: DatasetIn) => dispatch(updateDataset(datasetId, formData));
-	const addFolder = (datasetId: string | undefined, folderName: string, parentFolder: string | null) => dispatch(folderAdded(datasetId, folderName, parentFolder));
-	const getFolderPath = (folderId: string | undefined) => dispatch(fetchFolderPath(folderId));
-	const listFilesInDataset = (datasetId: string | undefined, folderId: string | undefined) => dispatch(fetchFilesInDataset(datasetId, folderId));
-	const listFoldersInDataset = (datasetId: string | undefined, parentFolder: string | undefined) => dispatch(fetchFoldersInDataset(datasetId, parentFolder));
-	const listDatasetAbout = (datasetId: string | undefined) => dispatch(fetchDatasetAbout(datasetId));
-	const dismissError = () => dispatch(resetFailedReason());
-	const dismissLogout = () => dispatch(resetLogout());
 	const listDatasetMetadata = (datasetId: string | undefined) => dispatch(fetchDatasetMetadata(datasetId));
 	const updateDatasetMetadata = (datasetId: string | undefined, content:object) => dispatch(patchDatasetMetadata(datasetId,content));
-=======
 	const deleteDataset = (datasetId:string|undefined) => dispatch(datasetDeleted(datasetId));
 	const editDataset = (datasetId: string|undefined, formData: DatasetIn) => dispatch(updateDataset(datasetId, formData));
 	const getFolderPath= (folderId:string|undefined) => dispatch(fetchFolderPath(folderId));
@@ -87,8 +71,6 @@
 	const listDatasetAbout= (datasetId:string|undefined) => dispatch(fetchDatasetAbout(datasetId));
 	const dismissError = () => dispatch(resetFailedReason());
 	const dismissLogout = () => dispatch(resetLogout());
-	const downloadDataset = (datasetId:string|undefined, filename:string|undefined) => dispatch(datasetDownloaded(datasetId, filename))
->>>>>>> 686ffced
 
 	// mapStateToProps
 	const about = useSelector((state: RootState) => state.dataset.about);
@@ -256,26 +238,16 @@
 										Upload File
 									</MenuItem>
 									<MenuItem sx={optionMenuItem}
-<<<<<<< HEAD
-											  onClick={() => {
-												  // addFolder(datasetId, "new folder", null);
-=======
 											  onClick={()=>{
->>>>>>> 686ffced
 												  setNewFolder(true);
 												  handleOptionClose();
 											  }
 											  }>Add Folder</MenuItem>
-<<<<<<< HEAD
 									<CreateFolder datasetId={datasetId} parentFolder={folder} open={newFolder}
 												  handleClose={handleCloseNewFolder}/>
-=======
-									<CreateFolder datasetId={datasetId} parentFolder={folder} open={newFolder} handleClose={handleCloseNewFolder}/>
 									{/*backend not implemented yet*/}
->>>>>>> 686ffced
 									<MenuItem sx={optionMenuItem}
 											  onClick={() => {
-												  downloadDataset(datasetId, about["name"]);
 												  handleOptionClose();
 											  }} disabled={true}>
 										Download All
