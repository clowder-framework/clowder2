--- conflicted
+++ resolved
@@ -103,10 +103,6 @@
 
 	const [paths, setPaths] = useState([]);
 
-<<<<<<< HEAD
-
-	const metadataDefinitionList = useSelector((state: RootState) => state.metadata.metadataDefinitionList);
-=======
 	// TODO add option to determine limit number; default show 20 files each time
 	const [currPageNum, setCurrPageNum] = useState<number>(0);
 	const [limit] = useState<number>(10);
@@ -115,7 +111,9 @@
 	const [nextDisabled, setNextDisabled] = useState<boolean>(false);
 	const filesInDataset = useSelector((state: RootState) => state.dataset.files);
 	const foldersInDataset = useSelector((state: RootState) => state.folder.folders);
->>>>>>> aa55a290
+
+
+	const metadataDefinitionList = useSelector((state: RootState) => state.metadata.metadataDefinitionList);
 
 	// component did mount list all files in dataset
 	useEffect(() => {
@@ -126,10 +124,10 @@
 	}, [searchParams]);
 
 	useEffect(() => {
-<<<<<<< HEAD
 		getMetadatDefinitions(null, 0, 100);
 	}, []);
-=======
+
+	useEffect(() => {
 		// disable flipping if reaches the last page
 		if (filesInDataset.length < limit && foldersInDataset.length < limit)
 			setNextDisabled(true);
@@ -145,7 +143,6 @@
 			else setPrevDisabled(false);
 		}
 	}, [skip]);
->>>>>>> aa55a290
 
 	// for breadcrumb
 	useEffect(() => {
@@ -381,23 +378,17 @@
 									resourceType="dataset"
 									resourceId={datasetId}
 								/>
-								{metadataDefinitionList.length > 0 ? (
-									<Box textAlign="center">
-										<Button
-											variant="contained"
-											sx={{ m: 2 }}
-											onClick={() => {
-												setEnableAddMetadata(true);
-											}}
-										>
-											Add Metadata
-										</Button>
-									</Box>
-								) : (
-									<Box textAlign="center">
-										No Metadata Definitions Added
-									</Box>
-								)}
+								<Box textAlign="center">
+									<Button
+										variant="contained"
+										sx={{ m: 2 }}
+										onClick={() => {
+											setEnableAddMetadata(true);
+										}}
+									>
+										Add Metadata
+									</Button>
+								</Box>
 							</>
 						)}
 					</TabPanel>
