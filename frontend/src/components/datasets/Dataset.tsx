--- conflicted
+++ resolved
@@ -283,20 +283,10 @@
 							disabled={false}
 						/>
 					</Tabs>
-<<<<<<< HEAD
-					{folderId !== null ? (
-						<Box style={{ padding: "24px 24px 0 24px" }}>
-							<MainBreadcrumbs paths={paths} />
-						</Box>
-					) : (
-						<></>
-					)}
-=======
->>>>>>> de884632
 					<TabPanel value={selectedTabIndex} index={0}>
 						{folderId !== null ? (
-							<Box>
-								<MainBreadcrumbs paths={paths}></MainBreadcrumbs>
+							<Box style={{ padding: "24px 24px 0 24px" }}>
+								<MainBreadcrumbs paths={paths} />
 							</Box>
 						) : (
 							<></>
