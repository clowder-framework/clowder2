import React, { ChangeEvent, useEffect, useState } from "react";

import {
	Box,
	Grid,
	List,
	ListItemButton,
	ListItemText,
	ListSubheader,
	Pagination,
} from "@mui/material";
import { useDispatch, useSelector } from "react-redux";
import { RootState } from "../../types/data";
import { EventListenerOut as Listener } from "../../openapi/v2";
import Layout from "../Layout";
import { fetchListeners } from "../../actions/listeners";
import { ListenerInfo } from "./ListenerInfo";
import { ExtractionJobs } from "./ExtractionJobs";
import { ClowderTitle } from "../styledComponents/ClowderTitle";
import { ErrorModal } from "../errors/ErrorModal";
import config from "../../app.config";

export const ExtractionHistory = (): JSX.Element => {
	const dispatch = useDispatch();
	const listListeners = (
		skip: number | undefined,
		limit: number | undefined,
		heartbeatInterval: number | undefined,
		selectedCategory: string | null,
		selectedLabel: string | null,
		aliveOnly: boolean | undefined
	) =>
		dispatch(
			fetchListeners(
				skip,
				limit,
				heartbeatInterval,
				selectedCategory,
				selectedLabel,
				aliveOnly
			)
		);

	const listeners = useSelector(
		(state: RootState) => state.listener.listeners.data
	);
	const listenerPageMetadata = useSelector(
		(state: RootState) => state.listener.listeners.metadata
	);
	const adminMode = useSelector((state: RootState) => state.user.adminMode);

	const [errorOpen, setErrorOpen] = useState(false);
	const [currPageNum, setCurrPageNum] = useState<number>(1);
	const [limit] = useState<number>(config.defaultExtractionJobs);
	const [selectedExtractor, setSelectedExtractor] = useState<Listener>();
	const [selectedStatus, setSelectedStatus] = useState(null);
	const [selectedCreatedTime, setSelectedCreatedTime] = useState(null);
	const [aliveOnly, setAliveOnly] = useState<boolean>(false);

	useEffect(() => {
		listListeners(0, limit, 0, null, null, aliveOnly);
	}, []);

	useEffect(() => {
		listListeners((currPageNum - 1) * limit, limit, 0, null, null, aliveOnly);
	}, [adminMode]);

<<<<<<< HEAD
	const handleRefresh = () => {
		listListenerJobs(
			selectedExtractor ? selectedExtractor["name"] : null,
			selectedStatus,
			null,
			null,
			null,
			selectedCreatedTime ? format(selectedCreatedTime, "yyyy-MM-dd") : null,
			0,
			100
		);
	};

	useEffect(() => {
		// TODO add pagination for jobs
		handleRefresh();
	}, [selectedStatus, selectedCreatedTime]);

	useEffect(() => {
		const rows = [];
		if (jobs.length > 0) {
			jobs.map((job) => {
				rows.push(
					createData(
						job["status"],
						job["id"],
						parseDate(job["created"]),
						job["creator"]["email"],
						`${job["duration"]} sec`,
						job["resource_ref"]["collection"],
						job["resource_ref"]["resource_id"]
					)
				);
			});
		}
		setExecutionJobsTableRow(rows);
	}, [jobs]);

	useEffect(() => {
		if (skip !== null && skip !== undefined) {
			listListeners(skip, limit, 0, null, null);
			if (skip === 0) setPrevDisabled(true);
			else setPrevDisabled(false);
		}
	}, [skip]);

	// fetch extractors from each individual dataset/id calls
	useEffect(() => {
		// disable flipping if reaches the last page
		if (listeners.length < limit) setNextDisabled(true);
		else setNextDisabled(false);
	}, [listeners]);

	// for pagination keep flipping until the return dataset is less than the limit
	const previous = () => {
		if (currPageNum - 1 >= 0) {
			setSkip((currPageNum - 1) * limit);
			setCurrPageNum(currPageNum - 1);
		}
	};
	const next = () => {
		if (listeners.length === limit) {
			setSkip((currPageNum + 1) * limit);
			setCurrPageNum(currPageNum + 1);
		}
=======
	const handlePageChange = (_: ChangeEvent<unknown>, value: number) => {
		const newSkip = (value - 1) * limit;
		setCurrPageNum(value);
		listListeners(newSkip, limit, 0, null, null, aliveOnly);
>>>>>>> 5b0c9031
	};

	return (
		<Layout>
			<Box className="outer-container">
				{/*Error Message dialogue*/}
				<ErrorModal errorOpen={errorOpen} setErrorOpen={setErrorOpen} />

				{/*<Box className="inner-container">*/}
				<Grid container spacing={4}>
					<Grid item xs={12} sm={3} md={3} lg={3} xl={3} />
					<Grid item xs={12} sm={9} md={9} lg={9} xl={9}>
						{/*Extractor infos when selected*/}
						{selectedExtractor ? (
							<ListenerInfo selectedExtractor={selectedExtractor} />
						) : (
							<ClowderTitle>All Extractions</ClowderTitle>
						)}
					</Grid>
					<Grid item xs={12} sm={3} md={3} lg={3} xl={3}>
						{/*Item list of listeners*/}
						<List
							sx={{ width: "100%", bgcolor: "background.paper" }}
							component="nav"
							aria-labelledby="list-extractions-subheader"
							subheader={
								<ListSubheader component="div" id="list-extractions-subheader">
									All Extractions
								</ListSubheader>
							}
						>
							{listeners !== undefined ? (
								listeners.map((listener) => {
									return (
										<ListItemButton
											onClick={() => {
												setSelectedExtractor(listener);
											}}
										>
											<ListItemText primary={listener.name} />
										</ListItemButton>
									);
								})
							) : (
								<></>
							)}
							{/*listner pagination*/}
							<Box display="flex" justifyContent="center" sx={{ m: 1 }}>
								<Pagination
									count={Math.ceil(listenerPageMetadata.total_count / limit)}
									page={currPageNum}
									onChange={handlePageChange}
									shape="rounded"
									variant="outlined"
								/>
							</Box>
						</List>
					</Grid>
					<Grid item xs={12} sm={9} md={9} lg={9} xl={9}>
						{/*list of jobs*/}
						<ExtractionJobs
							selectedStatus={selectedStatus}
							selectedCreatedTime={selectedCreatedTime}
							setSelectedStatus={setSelectedStatus}
							setSelectedCreatedTime={setSelectedCreatedTime}
							selectedExtractor={selectedExtractor}
						/>
					</Grid>
				</Grid>
			</Box>
			{/*</Box>*/}
		</Layout>
	);
};<|MERGE_RESOLUTION|>--- conflicted
+++ resolved
@@ -65,78 +65,10 @@
 		listListeners((currPageNum - 1) * limit, limit, 0, null, null, aliveOnly);
 	}, [adminMode]);
 
-<<<<<<< HEAD
-	const handleRefresh = () => {
-		listListenerJobs(
-			selectedExtractor ? selectedExtractor["name"] : null,
-			selectedStatus,
-			null,
-			null,
-			null,
-			selectedCreatedTime ? format(selectedCreatedTime, "yyyy-MM-dd") : null,
-			0,
-			100
-		);
-	};
-
-	useEffect(() => {
-		// TODO add pagination for jobs
-		handleRefresh();
-	}, [selectedStatus, selectedCreatedTime]);
-
-	useEffect(() => {
-		const rows = [];
-		if (jobs.length > 0) {
-			jobs.map((job) => {
-				rows.push(
-					createData(
-						job["status"],
-						job["id"],
-						parseDate(job["created"]),
-						job["creator"]["email"],
-						`${job["duration"]} sec`,
-						job["resource_ref"]["collection"],
-						job["resource_ref"]["resource_id"]
-					)
-				);
-			});
-		}
-		setExecutionJobsTableRow(rows);
-	}, [jobs]);
-
-	useEffect(() => {
-		if (skip !== null && skip !== undefined) {
-			listListeners(skip, limit, 0, null, null);
-			if (skip === 0) setPrevDisabled(true);
-			else setPrevDisabled(false);
-		}
-	}, [skip]);
-
-	// fetch extractors from each individual dataset/id calls
-	useEffect(() => {
-		// disable flipping if reaches the last page
-		if (listeners.length < limit) setNextDisabled(true);
-		else setNextDisabled(false);
-	}, [listeners]);
-
-	// for pagination keep flipping until the return dataset is less than the limit
-	const previous = () => {
-		if (currPageNum - 1 >= 0) {
-			setSkip((currPageNum - 1) * limit);
-			setCurrPageNum(currPageNum - 1);
-		}
-	};
-	const next = () => {
-		if (listeners.length === limit) {
-			setSkip((currPageNum + 1) * limit);
-			setCurrPageNum(currPageNum + 1);
-		}
-=======
 	const handlePageChange = (_: ChangeEvent<unknown>, value: number) => {
 		const newSkip = (value - 1) * limit;
 		setCurrPageNum(value);
 		listListeners(newSkip, limit, 0, null, null, aliveOnly);
->>>>>>> 5b0c9031
 	};
 
 	return (
