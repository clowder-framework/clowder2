--- conflicted
+++ resolved
@@ -21,12 +21,8 @@
 import { FormProps } from "@rjsf/core";
 import { submitFileExtractionAction } from "../../actions/file";
 import { submitDatasetExtractionAction } from "../../actions/dataset";
-<<<<<<< HEAD
-import { Extractor, RootState } from "../../types/data";
-=======
 import { RootState } from "../../types/data";
 import { EventListenerOut as Extractor } from "../../openapi/v2";
->>>>>>> 66abc2ec
 import { ClowderRjsfSelectWidget } from "../styledComponents/ClowderRjsfSelectWidget";
 import { ClowderRjsfTextWidget } from "../styledComponents/ClowderRjsfTextWidget";
 import ExtractorStatus from "./ExtractorStatus";
@@ -36,10 +32,7 @@
 	fileId: string;
 	datasetId: string;
 	open: boolean;
-<<<<<<< HEAD
-=======
 	infoOnly: boolean;
->>>>>>> 66abc2ec
 	handleClose: any;
 	selectedExtractor: Extractor;
 };
@@ -50,12 +43,8 @@
 };
 
 export default function SubmitExtraction(props: SubmitExtractionProps) {
-<<<<<<< HEAD
-	const { fileId, datasetId, open, handleClose, selectedExtractor } = props;
-=======
 	const { fileId, datasetId, open, infoOnly, handleClose, selectedExtractor } =
 		props;
->>>>>>> 66abc2ec
 	const dispatch = useDispatch();
 
 	const submitFileExtraction = (
@@ -111,113 +100,6 @@
 				sx={{
 					".MuiPaper-root": {
 						padding: "2em",
-<<<<<<< HEAD
-					},
-				}}
-			>
-				<DialogTitle>
-					<ListenerInfo selectedExtractor={selectedExtractor} />
-				</DialogTitle>
-				<Divider />
-				<DialogContent>
-					<Stepper activeStep={activeStep} orientation="vertical">
-						{/*step 1 fill in parameters and submit extractions*/}
-						<Step key="submit">
-							<StepLabel>Submit Extractions</StepLabel>
-							<StepContent>
-								{selectedExtractor &&
-								selectedExtractor["properties"] &&
-								selectedExtractor["properties"]["parameters"] &&
-								selectedExtractor["properties"]["parameters"]["schema"] ? (
-									<Container>
-										<Form
-											widgets={widgets}
-											schema={{
-												properties: selectedExtractor["properties"][
-													"parameters"
-												]["schema"] as FormProps<any>["schema"],
-											}}
-											onSubmit={({ formData }) => {
-												onSubmit(formData);
-											}}
-										>
-											<Box className="inputGroup">
-												<Button
-													variant="contained"
-													type="submit"
-													className="form-button-block"
-												>
-													Submit
-												</Button>
-											</Box>
-										</Form>
-									</Container>
-								) : (
-									<Container>
-										<Form
-											schema={{ properties: {} }}
-											onSubmit={({ formData }) => {
-												onSubmit(formData);
-											}}
-										>
-											<Box className="inputGroup">
-												<Button
-													variant="contained"
-													type="submit"
-													className="form-button-block"
-												>
-													Submit
-												</Button>
-											</Box>
-										</Form>
-									</Container>
-								)}
-							</StepContent>
-						</Step>
-						{/*step 2 status*/}
-						<Step key="status">
-							<StepLabel>Extraction Status</StepLabel>
-							<StepContent>
-								<ExtractorStatus job_id={job_id} />
-								{/*buttons*/}
-								<Box sx={{ mb: 2 }}>
-									<Button
-										variant="contained"
-										onClick={handleNext}
-										sx={{ mt: 1, mr: 1 }}
-									>
-										Next
-									</Button>
-								</Box>
-							</StepContent>
-						</Step>
-						{/*step 2 results*/}
-						<Step key="results">
-							<StepLabel>Extracted Results</StepLabel>
-							<StepContent>
-								{/*buttons*/}
-								<Box sx={{ mb: 2 }}>
-									<>
-										<Button
-											variant="contained"
-											onClick={handleFinish}
-											sx={{ mt: 1, mr: 1 }}
-										>
-											Restart
-										</Button>
-										<Button onClick={handleBack} sx={{ mt: 1, mr: 1 }}>
-											Back
-										</Button>
-									</>
-								</Box>
-							</StepContent>
-						</Step>
-					</Stepper>
-				</DialogContent>
-				<DialogActions>
-					<Button onClick={onClose}>Close</Button>
-				</DialogActions>
-=======
 						height: "auto",
 					},
 				}}
@@ -337,7 +219,6 @@
 						</DialogActions>
 					</>
 				) : null}
->>>>>>> 66abc2ec
 			</Dialog>
 		</Container>
 	);
