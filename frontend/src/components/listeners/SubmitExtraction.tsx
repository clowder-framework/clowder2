--- conflicted
+++ resolved
@@ -158,11 +158,8 @@
 											<Container>
 												<Form
 													widgets={widgets}
-<<<<<<< HEAD
 													validator={validator}
-=======
 													uiSchema={uiSchema}
->>>>>>> e6724e84
 													schema={{
 														properties: selectedExtractor["properties"][
 															"parameters"
