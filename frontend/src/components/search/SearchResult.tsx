--- conflicted
+++ resolved
@@ -43,29 +43,6 @@
 	const { data } = props;
 
 	return (
-<<<<<<< HEAD
-		<List sx={{width: "100%", padding: "2% 5%", bgcolor: theme.palette.primary.contrastText}}>
-			{data.map((item) => (
-				<ListItem alignItems="flex-start" key={item._id}>
-					<ListItemAvatar sx={{color: theme.palette.primary.main}}>
-						{item._index === "dataset" ? <DatasetIcon/> : <ArticleIcon/>}
-					</ListItemAvatar>
-					<Box sx={{marginTop: "5px"}}>
-						{
-							item._index === "dataset" ?
-								<MuiLink component={Link} to={`/datasets/${item._id}`}
-										 sx={{fontWeight: "bold", fontSize: "18px"}}>
-									{parseString(item.name)}
-								</MuiLink>
-								:
-								<MuiLink component={Link} to={`/files/${item._id}?dataset=${item.dataset_id}`}
-										 sx={{fontWeight: "bold", fontSize: "18px"}}>
-									{parseString(item.name)}
-								</MuiLink>
-						}
-						<Typography variant="body2" color={theme.palette.secondary.light}>
-							`Created by ${parseString(item.creator)} at ${parseDate(item.created)}`
-=======
 		<List
 			sx={{
 				width: "100%",
@@ -76,14 +53,10 @@
 			{data.map((item) => (
 				<ListItem alignItems="flex-start" key={item._id}>
 					<ListItemAvatar sx={{ color: theme.palette.primary.main }}>
-						{getRecordType(item) === "dataset" ? (
-							<DatasetIcon />
-						) : (
-							<ArticleIcon />
-						)}
+						{item._index === "dataset" ? <DatasetIcon /> : <ArticleIcon />}
 					</ListItemAvatar>
 					<Box sx={{ marginTop: "5px" }}>
-						{getRecordType(item) === "dataset" ? (
+						{item._index === "dataset" ? (
 							<MuiLink
 								component={Link}
 								to={`/datasets/${item._id}`}
@@ -101,14 +74,8 @@
 							</MuiLink>
 						)}
 						<Typography variant="body2" color={theme.palette.secondary.light}>
-							{getRecordType(item) === "dataset"
-								? `Created by ${parseString(item.creator)} at ${parseDate(
-										item.created
-								  )}`
-								: `Created by ${parseString(item.creator)} at ${parseDate(
-										item.created
-								  )}`}
->>>>>>> 05b8182a
+							`Created by ${parseString(item.creator)} at $
+							{parseDate(item.created)}`
 						</Typography>
 						<Typography variant="body2" color={theme.palette.secondary.dark}>
 							{getRecordType(item) === "dataset"
