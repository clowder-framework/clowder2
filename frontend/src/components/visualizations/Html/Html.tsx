--- conflicted
+++ resolved
@@ -1,14 +1,8 @@
-<<<<<<< HEAD
 import React, { useEffect, useRef, useState } from "react";
 import { downloadVisData, fileDownloaded } from "../../../utils/visualization";
 import { readTextFromFile } from "../../../utils/common";
-=======
-import React, {useEffect, useRef, useState} from "react";
-import {downloadVisData, fileDownloaded} from "../../../utils/visualization";
-import {readTextFromFile} from "../../../utils/common";
-import {downloadPublicVisData} from "../../../actions/public_visualization";
-import {filePublicDownloaded} from "../../../actions/public_file";
->>>>>>> 5b0c9031
+import { downloadPublicVisData } from "../../../actions/public_visualization";
+import { filePublicDownloaded } from "../../../actions/public_file";
 
 type htmlProps = {
 	fileId?: string;
@@ -17,11 +11,7 @@
 };
 
 export default function Html(props: htmlProps) {
-<<<<<<< HEAD
-	const { fileId, visualizationId } = props;
-=======
-	const {fileId, visualizationId, publicView} = props;
->>>>>>> 5b0c9031
+	const { fileId, visualizationId, publicView } = props;
 	const divRef = useRef(null);
 	const isFirstRender = useRef(true);
 
@@ -32,14 +22,13 @@
 			try {
 				let blob;
 				if (visualizationId) {
-					if (publicView){
+					if (publicView) {
 						blob = await downloadPublicVisData(visualizationId);
-					} else{
+					} else {
 						blob = await downloadVisData(visualizationId);
 					}
-
 				} else {
-					if (publicView){
+					if (publicView) {
 						blob = await filePublicDownloaded(fileId);
 					} else {
 						blob = await fileDownloaded(fileId, 0);
