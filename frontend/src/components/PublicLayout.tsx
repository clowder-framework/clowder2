--- conflicted
+++ resolved
@@ -18,19 +18,12 @@
 import ListItemText from "@mui/material/ListItemText";
 import { Link, Menu, MenuItem, MenuList } from "@mui/material";
 import { Link as RouterLink, useLocation } from "react-router-dom";
-<<<<<<< HEAD
-import { useSelector } from "react-redux";
-import { RootState } from "../types/data";
-=======
->>>>>>> 377177eb
 import { Explore } from "@material-ui/icons";
 import PersonIcon from "@mui/icons-material/Person";
 import VpnKeyIcon from "@mui/icons-material/VpnKey";
 import LogoutIcon from "@mui/icons-material/Logout";
 import { EmbeddedPublicSearch } from "./search/EmbeddedPublicSearch";
-import { AppVersion } from "./versions/AppVersion";
 import SearchDatasetIcon from "@mui/icons-material/Search";
-import { EmbeddedSearch } from "./search/EmbeddedSearch";
 import { Footer } from "./navigation/Footer";
 
 const drawerWidth = 240;
@@ -241,10 +234,6 @@
 						</ListItemButton>
 					</ListItem>
 				</List>
-<<<<<<< HEAD
-				<Divider />
-=======
->>>>>>> 377177eb
 				<List>
 					<ListItem key={"public_search"} disablePadding>
 						<ListItemButton component={RouterLink} to="/public_search">
