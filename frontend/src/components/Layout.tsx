import * as React from "react";
import { useEffect } from "react";
import { styled, useTheme } from "@mui/material/styles";
import Box from "@mui/material/Box";
import Drawer from "@mui/material/Drawer";
import MuiAppBar, { AppBarProps as MuiAppBarProps } from "@mui/material/AppBar";
import Toolbar from "@mui/material/Toolbar";
import List from "@mui/material/List";
import IconButton from "@mui/material/IconButton";
import MenuIcon from "@mui/icons-material/Menu";
import ChevronLeftIcon from "@mui/icons-material/ChevronLeft";
import ChevronRightIcon from "@mui/icons-material/ChevronRight";
import SearchDatasetIcon from "@mui/icons-material/Search";
import ListItem from "@mui/material/ListItem";
import ListItemButton from "@mui/material/ListItemButton";
import ListItemIcon from "@mui/material/ListItemIcon";
import ListItemText from "@mui/material/ListItemText";
import { Badge, Link, Menu, MenuItem, MenuList } from "@mui/material";
import { Link as RouterLink, useLocation } from "react-router-dom";
import { useDispatch, useSelector } from "react-redux";
import { RootState } from "../types/data";
import { AddBox, Explore } from "@material-ui/icons";
import HistoryIcon from "@mui/icons-material/History";
import GroupIcon from "@mui/icons-material/Group";
import MenuBookIcon from "@mui/icons-material/MenuBook";
import Gravatar from "react-gravatar";
import PersonIcon from "@mui/icons-material/Person";
import InfoOutlinedIcon from "@mui/icons-material/InfoOutlined";
import { getCurrEmail } from "../utils/common";
import VpnKeyIcon from "@mui/icons-material/VpnKey";
import LogoutIcon from "@mui/icons-material/Logout";
import { EmbeddedSearch } from "./search/EmbeddedSearch";
import {
	fetchUserProfile,
	getAdminModeStatus as getAdminModeStatusAction,
	toggleAdminMode as toggleAdminModeAction,
} from "../actions/user";
import { AdminPanelSettings, SavedSearch } from "@mui/icons-material";
import ManageAccountsIcon from "@mui/icons-material/ManageAccounts";
import AdminPanelSettingsIcon from "@mui/icons-material/AdminPanelSettings";
import { Footer } from "./navigation/Footer";
import BuildIcon from "@mui/icons-material/Build";

import config from "../app.config";

const drawerWidth = 240;

const Main = styled("main", { shouldForwardProp: (prop) => prop !== "open" })<{
	open?: boolean;
}>(({ theme, open }) => ({
	flexGrow: 1,
	padding: theme.spacing(3),
	transition: theme.transitions.create("margin", {
		easing: theme.transitions.easing.sharp,
		duration: theme.transitions.duration.leavingScreen,
	}),
	marginLeft: 0,
	...(open && {
		transition: theme.transitions.create("margin", {
			easing: theme.transitions.easing.easeOut,
			duration: theme.transitions.duration.enteringScreen,
		}),
		marginLeft: `${drawerWidth}px`,
	}),
}));

const SearchDiv = styled("div")(({ theme }) => ({
	position: "relative",
	marginLeft: theme.spacing(3),
	marginBottom: "-5px", // to compoensate the tags div
	width: "50%",
}));

interface AppBarProps extends MuiAppBarProps {
	open?: boolean;
}

const AppBar = styled(MuiAppBar, {
	shouldForwardProp: (prop) => prop !== "open",
})<AppBarProps>(({ theme, open }) => ({
	transition: theme.transitions.create(["margin", "width"], {
		easing: theme.transitions.easing.sharp,
		duration: theme.transitions.duration.leavingScreen,
	}),
	...(open && {
		width: `calc(100% - ${drawerWidth}px)`,
		marginLeft: `${drawerWidth}px`,
		transition: theme.transitions.create(["margin", "width"], {
			easing: theme.transitions.easing.easeOut,
			duration: theme.transitions.duration.enteringScreen,
		}),
	}),
}));

const DrawerHeader = styled("div")(({ theme }) => ({
	display: "flex",
	alignItems: "center",
	padding: theme.spacing(0, 1),
	// necessary for content to be below app bar
	...theme.mixins.toolbar,
	justifyContent: "flex-end",
}));

const link = {
	textDecoration: "none",
	fontSize: "16px",
	color: "#495057",
	m: 2,
};

export default function PersistentDrawerLeft(props) {
	const dispatch = useDispatch();
	const { children } = props;
	const theme = useTheme();
	const [open, setOpen] = React.useState(false);
	const [embeddedSearchHidden, setEmbeddedSearchHidden] = React.useState(false);
	const [anchorEl, setAnchorEl] = React.useState(null);
	const isMenuOpen = Boolean(anchorEl);
	const currUserProfile = useSelector((state: RootState) => state.user.profile);
	const adminMode = useSelector((state: RootState) => state.user.adminMode);

	const fetchCurrUserProfile = () => dispatch(fetchUserProfile());
	const toggleAdminMode = (adminModeOn: boolean) =>
		dispatch(toggleAdminModeAction(adminModeOn));
	const getAdminModeStatus = () => dispatch(getAdminModeStatusAction());

	useEffect(() => {
		fetchCurrUserProfile();
		getAdminModeStatus();
	}, []);

	const handleDrawerOpen = () => {
		setOpen(true);
	};

	const handleDrawerClose = () => {
		setOpen(false);
	};

	const handleProfileMenuOpen = (event) => {
		setAnchorEl(event.currentTarget);
	};

	const handleProfileMenuClose = () => {
		setAnchorEl(null);
	};

	const location = useLocation();

	useEffect(() => {
		if (location.pathname.includes("search")) {
			setEmbeddedSearchHidden(true);
		} else {
			setEmbeddedSearchHidden(false);
		}
		fetchCurrUserProfile();
	}, [location]);

	const loggedOut = useSelector((state: RootState) => state.error.loggedOut);
	// @ts-ignore
	return (
		<Box
			sx={{
				display: "flex",
				flexDirection: "column", // Stack children vertically
				minHeight: "100vh", // Fill the viewport height
			}}
		>
			<AppBar position="fixed" open={open}>
				<Toolbar>
					<IconButton
						color="inherit"
						aria-label="open drawer"
						onClick={handleDrawerOpen}
						edge="start"
						sx={{ mr: 2, ...(open && { display: "none" }) }}
					>
						<MenuIcon />
					</IconButton>
					<Link href="/">
						<Box
							component="img"
							src="../../public/blue-clowder-logo-sm.svg"
							alt="clowder-logo-sm"
							sx={{ verticalAlign: "middle" }}
						/>
					</Link>

					{/*for searching*/}
					<SearchDiv hidden={embeddedSearchHidden}>
						{/*	<InputSearchBox />*/}
						<EmbeddedSearch />
					</SearchDiv>
					<Box sx={{ flexGrow: 1 }} />
					<Box sx={{ marginLeft: "auto" }}>
						{loggedOut ? (
							<>
								<Link href="/auth/register" sx={link}>
									Register
								</Link>
								<Link href="/auth/login" sx={link}>
									Login
								</Link>
							</>
						) : (
							<IconButton
								edge="end"
								aria-label="account of current user"
								aria-controls="primary-search-account-menu"
								aria-haspopup="true"
								onClick={handleProfileMenuOpen}
								color="inherit"
							>
								{getCurrEmail() !== undefined ? (
									<Badge
										overlap="circular"
										anchorOrigin={{ vertical: "bottom", horizontal: "right" }}
										badgeContent={
											adminMode ? (
												<AdminPanelSettingsIcon
													sx={{ color: theme.palette.primary.main }}
												/>
											) : (
												<></>
											)
										}
									>
										<Gravatar
											email={getCurrEmail()}
											rating="g"
											style={{
												width: "32px",
												height: "32px",
												borderRadius: "50%",
												verticalAlign: "middle",
											}}
										/>
									</Badge>
								) : (
									<Badge
										overlap="circular"
										anchorOrigin={{ vertical: "bottom", horizontal: "right" }}
										badgeContent={
											adminMode ? (
												<AdminPanelSettingsIcon
													sx={{ color: theme.palette.primary.main }}
												/>
											) : (
												<></>
											)
										}
									>
										<PersonIcon sx={{ verticalAlign: "middle" }} />
									</Badge>
								)}
							</IconButton>
						)}
					</Box>
				</Toolbar>
			</AppBar>
			{/*Profile menu*/}
			<MenuList>
				<Menu
					anchorEl={anchorEl}
					anchorOrigin={{ vertical: "bottom", horizontal: "left" }}
					id={"primary-search-account-menu"}
					keepMounted
					transformOrigin={{ vertical: "top", horizontal: "center" }}
					open={isMenuOpen}
					onClose={handleProfileMenuClose}
				>
					<MenuItem component={RouterLink} to="/profile">
						<ListItemIcon>
							<PersonIcon fontSize="small" />
						</ListItemIcon>
						<ListItemText>User Profile</ListItemText>
					</MenuItem>
					{currUserProfile.admin ? (
						<>
							<MenuItem onClick={() => toggleAdminMode(!adminMode)}>
								{adminMode ? (
									<>
										<ListItemIcon>
											<AdminPanelSettings fontSize="small" />
										</ListItemIcon>
										<ListItemText>Drop Admin Mode</ListItemText>
									</>
								) : (
									<>
										<ListItemIcon>
											<AdminPanelSettings fontSize="small" />
										</ListItemIcon>
										<ListItemText>Enable Admin Mode</ListItemText>
									</>
								)}
							</MenuItem>
						</>
					) : (
						<></>
					)}

					<MenuItem component={RouterLink} to="/apikeys">
						<ListItemIcon>
							<VpnKeyIcon fontSize="small" />
						</ListItemIcon>
						<ListItemText>API Key</ListItemText>
					</MenuItem>
					<MenuItem component={RouterLink} to="/auth/logout">
						<ListItemIcon>
							<LogoutIcon fontSize="small" />
						</ListItemIcon>
						<ListItemText>Log Out</ListItemText>
					</MenuItem>
				</Menu>
			</MenuList>
			{/*side drawer*/}
			<Drawer
				sx={{
					width: drawerWidth,
					flexShrink: 0,
					"& .MuiDrawer-paper": {
						width: drawerWidth,
						boxSizing: "border-box",
					},
				}}
				variant="persistent"
				anchor="left"
				open={open}
			>
				<DrawerHeader>
					<IconButton onClick={handleDrawerClose}>
						{theme.direction === "ltr" ? (
							<ChevronLeftIcon />
						) : (
							<ChevronRightIcon />
						)}
					</IconButton>
				</DrawerHeader>
				<List>
					<ListItem key={"explore"} disablePadding>
						<ListItemButton component={RouterLink} to="/">
							<ListItemIcon>
								<Explore />
							</ListItemIcon>
							<ListItemText primary={"Explore"} />
						</ListItemButton>
					</ListItem>
				</List>
				<List>
					<ListItem key={"search"} disablePadding>
						<ListItemButton component={RouterLink} to="/search">
							<ListItemIcon>
								<SearchDatasetIcon />
							</ListItemIcon>
							<ListItemText primary={"Search"} />
						</ListItemButton>
					</ListItem>
				</List>
				{currUserProfile.admin ? (
					<List>
						<ListItem key={"manage-user"} disablePadding>
							<ListItemButton component={RouterLink} to="/manage-users">
								<ListItemIcon>
									<ManageAccountsIcon />
								</ListItemIcon>
								<ListItemText primary={"Manage Users"} />
							</ListItemButton>
						</ListItem>
					</List>
				) : null}

				{currUserProfile.read_only_user ? null : (
					<List>
						<ListItem key={"groups"} disablePadding>
							<ListItemButton component={RouterLink} to="/groups">
								<ListItemIcon>
									<GroupIcon />
								</ListItemIcon>
								<ListItemText primary={"Groups"} />
							</ListItemButton>
						</ListItem>
					</List>
				)}
				{currUserProfile.read_only_user ? (
					<></>
				) : (
					<List>
						<ListItem key={"newdataset"} disablePadding>
							<ListItemButton component={RouterLink} to="/create-dataset">
								<ListItemIcon>
									<AddBox />
								</ListItemIcon>
								<ListItemText primary={"New Dataset"} />
							</ListItemButton>
						</ListItem>
					</List>
				)}
				<List>
					<ListItem key={"metadataDefinition"} disablePadding>
						<ListItemButton component={RouterLink} to="/metadata-definitions">
							<ListItemIcon>
								<InfoOutlinedIcon />
							</ListItemIcon>
							<ListItemText primary={"Metadata Definitions"} />
						</ListItemButton>
					</ListItem>
				</List>
				<List>
					<ListItem key={"extractions"} disablePadding>
						<ListItemButton component={RouterLink} to="/extractions">
							<ListItemIcon>
								<HistoryIcon />
							</ListItemIcon>
							<ListItemText primary={"Extraction History"} />
						</ListItemButton>
					</ListItem>
				</List>
				<List>
					<ListItem key={"listeners"} disablePadding>
						<ListItemButton component={RouterLink} to="/listeners">
							<ListItemIcon>
								<BuildIcon />
							</ListItemIcon>
							<ListItemText primary={"Extractors"} />
						</ListItemButton>
					</ListItem>
				</List>
<<<<<<< HEAD
				<Divider />
				{/*TODO: Need to make link dynamic */}
				<List>
					<ListItem key={"jupyter"} disablePadding>
						<ListItemButton
							component={RouterLink}
							to={config.jupyterHubURL}
							target="_blank"
							rel="noopener noreferrer"
						>
							<ListItemIcon>
								<MenuBookIcon />
							</ListItemIcon>
							<ListItemText primary={"Jupyter Notebook"} />
						</ListItemButton>
					</ListItem>
				</List>
=======
>>>>>>> c5aa7194
				<List>
					<ListItem key={"feeds"} disablePadding>
						<ListItemButton component={RouterLink} to="/feeds">
							<ListItemIcon>
								<SavedSearch />
							</ListItemIcon>
							<ListItemText primary={"Feeds"} />
						</ListItemButton>
					</ListItem>
				</List>
			</Drawer>
			<Main open={open}>
				<DrawerHeader />
				{children}
			</Main>
			<Box
				sx={{
					mt: "auto", // Pushes the footer to the bottom
					minHeight: "30px",
					width: "100%",
					marginLeft: 0,
					...(open && {
						width: `calc(100% - ${drawerWidth}px)`,
						transition: theme.transitions.create("margin", {
							easing: theme.transitions.easing.easeOut,
							duration: theme.transitions.duration.enteringScreen,
						}),
						marginLeft: `${drawerWidth}px`,
					}),
				}}
			>
				<Footer />
			</Box>
		</Box>
	);
}<|MERGE_RESOLUTION|>--- conflicted
+++ resolved
@@ -425,8 +425,6 @@
 						</ListItemButton>
 					</ListItem>
 				</List>
-<<<<<<< HEAD
-				<Divider />
 				{/*TODO: Need to make link dynamic */}
 				<List>
 					<ListItem key={"jupyter"} disablePadding>
@@ -443,8 +441,6 @@
 						</ListItemButton>
 					</ListItem>
 				</List>
-=======
->>>>>>> c5aa7194
 				<List>
 					<ListItem key={"feeds"} disablePadding>
 						<ListItemButton component={RouterLink} to="/feeds">
