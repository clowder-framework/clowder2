import * as React from 'react';
import {useEffect} from 'react';
import {styled, useTheme} from '@mui/material/styles';
import Box from '@mui/material/Box';
import Drawer from '@mui/material/Drawer';
import CssBaseline from '@mui/material/CssBaseline';
import MuiAppBar, {AppBarProps as MuiAppBarProps} from '@mui/material/AppBar';
import Toolbar from '@mui/material/Toolbar';
import List from '@mui/material/List';
import Divider from '@mui/material/Divider';
import IconButton from '@mui/material/IconButton';
import MenuIcon from '@mui/icons-material/Menu';
import ChevronLeftIcon from '@mui/icons-material/ChevronLeft';
import ChevronRightIcon from '@mui/icons-material/ChevronRight';
import SearchDatasetIcon from '@mui/icons-material/Search';
import ListItem from '@mui/material/ListItem';
import ListItemButton from '@mui/material/ListItemButton';
import ListItemIcon from '@mui/material/ListItemIcon';
import ListItemText from '@mui/material/ListItemText';
import {Link} from "@mui/material";
import {Link as RouterLink, useLocation} from 'react-router-dom';
import {useSelector} from "react-redux";
import {RootState} from "../types/data";
import {AddBox, Create, Explore} from "@material-ui/icons";
import {EmbeddedSearch} from "./search/EmbeddedSearch";
import {searchTheme} from "../theme";
import {ReactiveBase} from "@appbaseio/reactivesearch";
import Cookies from "universal-cookie";
import config from '../app.config';

const cookies = new Cookies();

const drawerWidth = 240;

const Main = styled('main', {shouldForwardProp: (prop) => prop !== 'open'})<{
	open?: boolean;
}>(({theme, open}) => ({
	flexGrow: 1,
	padding: theme.spacing(3),
	transition: theme.transitions.create('margin', {
		easing: theme.transitions.easing.sharp,
		duration: theme.transitions.duration.leavingScreen,
	}),
	marginLeft: `-${drawerWidth}px`,
	...(open && {
		transition: theme.transitions.create('margin', {
			easing: theme.transitions.easing.easeOut,
			duration: theme.transitions.duration.enteringScreen,
		}),
		marginLeft: 0,
	}),
}));


const SearchDiv = styled("div")(({theme}) => ({
	position: "relative",
	marginLeft: theme.spacing(3),
	marginBottom: "-5px",  // to compoensate the tags div
	width: "50%",
}));

interface AppBarProps extends MuiAppBarProps {
	open?: boolean;
}

const AppBar = styled(MuiAppBar, {
	shouldForwardProp: (prop) => prop !== 'open',
})<AppBarProps>(({theme, open}) => ({
	transition: theme.transitions.create(['margin', 'width'], {
		easing: theme.transitions.easing.sharp,
		duration: theme.transitions.duration.leavingScreen,
	}),
	...(open && {
		width: `calc(100% - ${drawerWidth}px)`,
		marginLeft: `${drawerWidth}px`,
		transition: theme.transitions.create(['margin', 'width'], {
			easing: theme.transitions.easing.easeOut,
			duration: theme.transitions.duration.enteringScreen,
		}),
	}),
}));

const DrawerHeader = styled('div')(({theme}) => ({
	display: 'flex',
	alignItems: 'center',
	padding: theme.spacing(0, 1),
	// necessary for content to be below app bar
	...theme.mixins.toolbar,
	justifyContent: 'flex-end',
}));

const link = {
	textDecoration: "none",
	fontSize: "16px",
	color: "#495057",
	m: 2,
};

const headers = {"Authorization": cookies.get("Authorization")};

export default function PersistentDrawerLeft(props) {
	const {children} = props;
	const theme = useTheme();
	const [open, setOpen] = React.useState(false);
	const [embeddedSearchHidden, setEmbeddedSearchHidden] = React.useState(false);

	const handleDrawerOpen = () => {
		setOpen(true);
	};

	const handleDrawerClose = () => {
		setOpen(false);
	};

	const location = useLocation();

	useEffect(() => {
		if (location.pathname.includes("search")) {
			setEmbeddedSearchHidden(true);
		} else {
			setEmbeddedSearchHidden(false);
		}
	}, [location])

	const loggedOut = useSelector((state: RootState) => state.error.loggedOut);


	// @ts-ignore
	return (
		// Wrap reactive search base on the most outside component
		<ReactiveBase
<<<<<<< HEAD
			// TODO put it in the Config file or other ways to dynamically pass in
		  url="http://localhost:8000/api/v2/elasticsearch"
		  app="file,dataset,metadata"
		  headers={{"Authorization": cookies.get("Authorization")}}
		  // transformResponse={(elasticsearchResponse) => {
		  // 	console.log(elasticsearchResponse)
		  // 	// if (elasticsearchResponse.detail.error === "invalid_token"){
		  // 	// 	console.log("token expired!");
			// // }
		  // }}
		  theme={searchTheme}
=======
			url={config.searchEndpoint}
			app="file,dataset"
			headers={headers}
			theme={searchTheme}
>>>>>>> bd3dfa4b
		>
			<Box sx={{display: 'flex'}}>
				<CssBaseline/>
				<AppBar position="fixed" open={open}>
					<Toolbar>
						<IconButton
							color="inherit"
							aria-label="open drawer"
							onClick={handleDrawerOpen}
							edge="start"
							sx={{mr: 2, ...(open && {display: 'none'})}}
						>
							<MenuIcon/>
						</IconButton>
						<Link href="/">
							<Box component="img" src="../../public/clowder-logo-sm.svg" alt="clowder-logo-sm"
								 sx={{verticalAlign: "middle"}}/>
						</Link>

						{/*for searching*/}
						<SearchDiv hidden={embeddedSearchHidden}>
							<EmbeddedSearch/>
						</SearchDiv>
						<Box sx={{flexGrow: 1}}/>
						<Box sx={{marginLeft: "auto"}}>
							{
								loggedOut ?
									<>
										<Link href="/auth/register" sx={link}>Register</Link>
										<Link href="/auth/login" sx={link}>Login</Link>
									</>
									:
									<Link href="/auth/logout" sx={link}>Logout</Link>
							}
						</Box>
					</Toolbar>
				</AppBar>
				<Drawer
					sx={{
						width: drawerWidth,
						flexShrink: 0,
						'& .MuiDrawer-paper': {
							width: drawerWidth,
							boxSizing: 'border-box',
						},
					}}
					variant="persistent"
					anchor="left"
					open={open}
				>
					<DrawerHeader>
						<IconButton onClick={handleDrawerClose}>
							{theme.direction === 'ltr' ? <ChevronLeftIcon/> : <ChevronRightIcon/>}
						</IconButton>
					</DrawerHeader>
					<Divider/>
					<List>
						<ListItem key={"explore"} disablePadding>
							<ListItemButton component={RouterLink} to="/">
								<ListItemIcon>
									<Explore/>
								</ListItemIcon>
								<ListItemText primary={"Explore"}/>
							</ListItemButton>
						</ListItem>
					</List>
					<Divider/>
					<List>
						<ListItem key={"search"} disablePadding>
							<ListItemButton component={RouterLink} to="/search">
								<ListItemIcon>
									<SearchDatasetIcon/>
								</ListItemIcon>
								<ListItemText primary={"Search"}/>
							</ListItemButton>
						</ListItem>
					</List>
					<Divider/>
					<List>
						<ListItem key={"newdataset"} disablePadding>
							<ListItemButton component={RouterLink} to="/create-dataset">
								<ListItemIcon>
									<AddBox/>
								</ListItemIcon>
								<ListItemText primary={"New Dataset"}/>
							</ListItemButton>
						</ListItem>
					</List>
				</Drawer>
				<Main open={open}>
					<DrawerHeader/>
					{children}
				</Main>
			</Box>
		</ReactiveBase>
	);
}<|MERGE_RESOLUTION|>--- conflicted
+++ resolved
@@ -129,24 +129,10 @@
 	return (
 		// Wrap reactive search base on the most outside component
 		<ReactiveBase
-<<<<<<< HEAD
-			// TODO put it in the Config file or other ways to dynamically pass in
-		  url="http://localhost:8000/api/v2/elasticsearch"
-		  app="file,dataset,metadata"
-		  headers={{"Authorization": cookies.get("Authorization")}}
-		  // transformResponse={(elasticsearchResponse) => {
-		  // 	console.log(elasticsearchResponse)
-		  // 	// if (elasticsearchResponse.detail.error === "invalid_token"){
-		  // 	// 	console.log("token expired!");
-			// // }
-		  // }}
-		  theme={searchTheme}
-=======
 			url={config.searchEndpoint}
-			app="file,dataset"
+			app="file,dataset,metadata"
 			headers={headers}
 			theme={searchTheme}
->>>>>>> bd3dfa4b
 		>
 			<Box sx={{display: 'flex'}}>
 				<CssBaseline/>
