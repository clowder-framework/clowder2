--- conflicted
+++ resolved
@@ -30,17 +30,13 @@
 import VpnKeyIcon from "@mui/icons-material/VpnKey";
 import LogoutIcon from "@mui/icons-material/Logout";
 import { EmbeddedSearch } from "./search/EmbeddedSearch";
-<<<<<<< HEAD
 import {
 	fetchUserProfile,
 	getAdminModeStatus as getAdminModeStatusAction,
 	toggleAdminMode as toggleAdminModeAction,
 } from "../actions/user";
 import { AdminPanelSettings } from "@mui/icons-material";
-=======
-import { fetchUserProfile } from "../actions/user";
 import ManageAccountsIcon from "@mui/icons-material/ManageAccounts";
->>>>>>> 08ce55c8
 
 const drawerWidth = 240;
 
@@ -115,7 +111,6 @@
 	const [embeddedSearchHidden, setEmbeddedSearchHidden] = React.useState(false);
 	const [anchorEl, setAnchorEl] = React.useState(null);
 	const isMenuOpen = Boolean(anchorEl);
-<<<<<<< HEAD
 	const currUserProfile = useSelector((state: RootState) => state.user.profile);
 	const adminMode = useSelector((state: RootState) => state.user.adminMode);
 
@@ -128,11 +123,6 @@
 		fetchCurrUserProfile();
 		getAdminModeStatus();
 	}, []);
-=======
-	const profile = useSelector((state: RootState) => state.user.profile);
-	const dispatch = useDispatch();
-	const fetchProfile = () => dispatch(fetchUserProfile());
->>>>>>> 08ce55c8
 
 	const handleDrawerOpen = () => {
 		setOpen(true);
@@ -158,7 +148,7 @@
 		} else {
 			setEmbeddedSearchHidden(false);
 		}
-		fetchProfile();
+		fetchCurrUserProfile();
 	}, [location]);
 
 	const loggedOut = useSelector((state: RootState) => state.error.loggedOut);
@@ -335,7 +325,7 @@
 					</ListItem>
 				</List>
 				<Divider />
-				{profile.admin ? (
+				{currUserProfile.admin ? (
 					<>
 						<List>
 							<ListItem key={"manage-user"} disablePadding>
