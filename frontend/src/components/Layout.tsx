import * as React from "react";
import { useEffect } from "react";
import { styled, useTheme } from "@mui/material/styles";
import Box from "@mui/material/Box";
import Drawer from "@mui/material/Drawer";
import MuiAppBar, { AppBarProps as MuiAppBarProps } from "@mui/material/AppBar";
import Toolbar from "@mui/material/Toolbar";
import List from "@mui/material/List";
import Divider from "@mui/material/Divider";
import IconButton from "@mui/material/IconButton";
import MenuIcon from "@mui/icons-material/Menu";
import ChevronLeftIcon from "@mui/icons-material/ChevronLeft";
import ChevronRightIcon from "@mui/icons-material/ChevronRight";
import SearchDatasetIcon from "@mui/icons-material/Search";
import ListItem from "@mui/material/ListItem";
import ListItemButton from "@mui/material/ListItemButton";
import ListItemIcon from "@mui/material/ListItemIcon";
import ListItemText from "@mui/material/ListItemText";
import { Badge, Link, Menu, MenuItem, MenuList } from "@mui/material";
import { Link as RouterLink, useLocation } from "react-router-dom";
import { useDispatch, useSelector } from "react-redux";
import { RootState } from "../types/data";
import { AddBox, Explore } from "@material-ui/icons";
import HistoryIcon from "@mui/icons-material/History";
import GroupIcon from "@mui/icons-material/Group";
import Gravatar from "react-gravatar";
import PersonIcon from "@mui/icons-material/Person";
import InfoOutlinedIcon from "@mui/icons-material/InfoOutlined";
import { getCurrEmail } from "../utils/common";
import VpnKeyIcon from "@mui/icons-material/VpnKey";
import LogoutIcon from "@mui/icons-material/Logout";
import { EmbeddedSearch } from "./search/EmbeddedSearch";
import {
	fetchUserProfile,
	getAdminModeStatus as getAdminModeStatusAction,
	toggleAdminMode as toggleAdminModeAction,
} from "../actions/user";
import { AdminPanelSettings, SavedSearch } from "@mui/icons-material";
import ManageAccountsIcon from "@mui/icons-material/ManageAccounts";
import AdminPanelSettingsIcon from "@mui/icons-material/AdminPanelSettings";
import { Footer } from "./navigation/Footer";
import BuildIcon from "@mui/icons-material/Build";

const drawerWidth = 240;

const Main = styled("main", { shouldForwardProp: (prop) => prop !== "open" })<{
	open?: boolean;
}>(({ theme, open }) => ({
	flexGrow: 1,
	padding: theme.spacing(3),
	transition: theme.transitions.create("margin", {
		easing: theme.transitions.easing.sharp,
		duration: theme.transitions.duration.leavingScreen,
	}),
	marginLeft: 0,
	...(open && {
		transition: theme.transitions.create("margin", {
			easing: theme.transitions.easing.easeOut,
			duration: theme.transitions.duration.enteringScreen,
		}),
		marginLeft: `${drawerWidth}px`,
	}),
}));

const SearchDiv = styled("div")(({ theme }) => ({
	position: "relative",
	marginLeft: theme.spacing(3),
	marginBottom: "-5px", // to compoensate the tags div
	width: "50%",
}));

interface AppBarProps extends MuiAppBarProps {
	open?: boolean;
}

const AppBar = styled(MuiAppBar, {
	shouldForwardProp: (prop) => prop !== "open",
})<AppBarProps>(({ theme, open }) => ({
	transition: theme.transitions.create(["margin", "width"], {
		easing: theme.transitions.easing.sharp,
		duration: theme.transitions.duration.leavingScreen,
	}),
	...(open && {
		width: `calc(100% - ${drawerWidth}px)`,
		marginLeft: `${drawerWidth}px`,
		transition: theme.transitions.create(["margin", "width"], {
			easing: theme.transitions.easing.easeOut,
			duration: theme.transitions.duration.enteringScreen,
		}),
	}),
}));

const DrawerHeader = styled("div")(({ theme }) => ({
	display: "flex",
	alignItems: "center",
	padding: theme.spacing(0, 1),
	// necessary for content to be below app bar
	...theme.mixins.toolbar,
	justifyContent: "flex-end",
}));

const link = {
	textDecoration: "none",
	fontSize: "16px",
	color: "#495057",
	m: 2,
};

export default function PersistentDrawerLeft(props) {
	const dispatch = useDispatch();
	const { children } = props;
	const theme = useTheme();
	const [open, setOpen] = React.useState(false);
	const [embeddedSearchHidden, setEmbeddedSearchHidden] = React.useState(false);
	const [anchorEl, setAnchorEl] = React.useState(null);
	const isMenuOpen = Boolean(anchorEl);
	const currUserProfile = useSelector((state: RootState) => state.user.profile);
	const adminMode = useSelector((state: RootState) => state.user.adminMode);

	const fetchCurrUserProfile = () => dispatch(fetchUserProfile());
	const toggleAdminMode = (adminModeOn: boolean) =>
		dispatch(toggleAdminModeAction(adminModeOn));
	const getAdminModeStatus = () => dispatch(getAdminModeStatusAction());

	useEffect(() => {
		fetchCurrUserProfile();
		getAdminModeStatus();
	}, []);

	const handleDrawerOpen = () => {
		setOpen(true);
	};

	const handleDrawerClose = () => {
		setOpen(false);
	};

	const handleProfileMenuOpen = (event) => {
		setAnchorEl(event.currentTarget);
	};

	const handleProfileMenuClose = () => {
		setAnchorEl(null);
	};

	const location = useLocation();

	useEffect(() => {
		if (location.pathname.includes("search")) {
			setEmbeddedSearchHidden(true);
		} else {
			setEmbeddedSearchHidden(false);
		}
		fetchCurrUserProfile();
	}, [location]);

	const loggedOut = useSelector((state: RootState) => state.error.loggedOut);

	// @ts-ignore
	return (
		<Box
			sx={{
				display: "flex",
				flexDirection: "column", // Stack children vertically
				minHeight: "100vh", // Fill the viewport height
			}}
		>
			<AppBar position="fixed" open={open}>
				<Toolbar>
					<IconButton
						color="inherit"
						aria-label="open drawer"
						onClick={handleDrawerOpen}
						edge="start"
						sx={{ mr: 2, ...(open && { display: "none" }) }}
					>
						<MenuIcon />
					</IconButton>
					<Link href="/">
						<Box
							component="img"
							src="../../public/blue-clowder-logo-sm.svg"
							alt="clowder-logo-sm"
							sx={{ verticalAlign: "middle" }}
						/>
					</Link>

					{/*for searching*/}
					<SearchDiv hidden={embeddedSearchHidden}>
						{/*	<InputSearchBox />*/}
						<EmbeddedSearch />
					</SearchDiv>
					<Box sx={{ flexGrow: 1 }} />
					<Box sx={{ marginLeft: "auto" }}>
						{loggedOut ? (
							<>
								<Link href="/auth/register" sx={link}>
									Register
								</Link>
								<Link href="/auth/login" sx={link}>
									Login
								</Link>
							</>
						) : (
							<IconButton
								edge="end"
								aria-label="account of current user"
								aria-controls="primary-search-account-menu"
								aria-haspopup="true"
								onClick={handleProfileMenuOpen}
								color="inherit"
							>
								{getCurrEmail() !== undefined ? (
									<Badge
										overlap="circular"
										anchorOrigin={{ vertical: "bottom", horizontal: "right" }}
										badgeContent={
											adminMode ? (
												<AdminPanelSettingsIcon
													sx={{ color: theme.palette.primary.main }}
												/>
											) : (
												<></>
											)
										}
									>
										<Gravatar
											email={getCurrEmail()}
											rating="g"
											style={{
												width: "32px",
												height: "32px",
												borderRadius: "50%",
												verticalAlign: "middle",
											}}
										/>
									</Badge>
								) : (
									<Badge
										overlap="circular"
										anchorOrigin={{ vertical: "bottom", horizontal: "right" }}
										badgeContent={
											adminMode ? (
												<AdminPanelSettingsIcon
													sx={{ color: theme.palette.primary.main }}
												/>
											) : (
												<></>
											)
										}
									>
										<PersonIcon sx={{ verticalAlign: "middle" }} />
									</Badge>
								)}
							</IconButton>
						)}
					</Box>
				</Toolbar>
			</AppBar>
			{/*Profile menu*/}
			<MenuList>
				<Menu
					anchorEl={anchorEl}
					anchorOrigin={{ vertical: "bottom", horizontal: "left" }}
					id={"primary-search-account-menu"}
					keepMounted
					transformOrigin={{ vertical: "top", horizontal: "center" }}
					open={isMenuOpen}
					onClose={handleProfileMenuClose}
				>
					<MenuItem component={RouterLink} to="/profile">
						<ListItemIcon>
							<PersonIcon fontSize="small" />
						</ListItemIcon>
						<ListItemText>User Profile</ListItemText>
					</MenuItem>
					<Divider orientation="horizontal" />
					{currUserProfile.admin ? (
						<>
							<MenuItem onClick={() => toggleAdminMode(!adminMode)}>
								{adminMode ? (
									<>
										<ListItemIcon>
											<AdminPanelSettings fontSize="small" />
										</ListItemIcon>
										<ListItemText>Drop Admin Mode</ListItemText>
									</>
								) : (
									<>
										<ListItemIcon>
											<AdminPanelSettings fontSize="small" />
										</ListItemIcon>
										<ListItemText>Enable Admin Mode</ListItemText>
									</>
								)}
							</MenuItem>

							<Divider orientation="horizontal" />
						</>
					) : (
						<></>
					)}

					<MenuItem component={RouterLink} to="/apikeys">
						<ListItemIcon>
							<VpnKeyIcon fontSize="small" />
						</ListItemIcon>
						<ListItemText>API Key</ListItemText>
					</MenuItem>
					<Divider orientation="horizontal" />
					<MenuItem component={RouterLink} to="/auth/logout">
						<ListItemIcon>
							<LogoutIcon fontSize="small" />
						</ListItemIcon>
						<ListItemText>Log Out</ListItemText>
					</MenuItem>
				</Menu>
			</MenuList>
			{/*side drawer*/}
			<Drawer
				sx={{
					width: drawerWidth,
					flexShrink: 0,
					"& .MuiDrawer-paper": {
						width: drawerWidth,
						boxSizing: "border-box",
					},
				}}
				variant="persistent"
				anchor="left"
				open={open}
			>
				<DrawerHeader>
					<IconButton onClick={handleDrawerClose}>
						{theme.direction === "ltr" ? (
							<ChevronLeftIcon />
						) : (
							<ChevronRightIcon />
						)}
					</IconButton>
				</DrawerHeader>
				<Divider />
				<List>
					<ListItem key={"explore"} disablePadding>
						<ListItemButton component={RouterLink} to="/">
							<ListItemIcon>
								<Explore />
							</ListItemIcon>
							<ListItemText primary={"Explore"} />
						</ListItemButton>
					</ListItem>
				</List>
				<Divider />
				<List>
					<ListItem key={"search"} disablePadding>
						<ListItemButton component={RouterLink} to="/search">
							<ListItemIcon>
								<SearchDatasetIcon />
							</ListItemIcon>
							<ListItemText primary={"Search"} />
						</ListItemButton>
					</ListItem>
				</List>
				<Divider />
				{currUserProfile.admin ? (
					<>
						<List>
							<ListItem key={"manage-user"} disablePadding>
								<ListItemButton component={RouterLink} to="/manage-users">
									<ListItemIcon>
										<ManageAccountsIcon />
									</ListItemIcon>
									<ListItemText primary={"Manage Users"} />
								</ListItemButton>
							</ListItem>
						</List>
						<Divider />
					</>
				) : null}
				<List>
					<ListItem key={"groups"} disablePadding>
						<ListItemButton component={RouterLink} to="/groups">
							<ListItemIcon>
								<GroupIcon />
							</ListItemIcon>
							<ListItemText primary={"Groups"} />
						</ListItemButton>
					</ListItem>
				</List>
				<Divider />
				<List>
					<ListItem key={"newdataset"} disablePadding>
						<ListItemButton component={RouterLink} to="/create-dataset">
							<ListItemIcon>
								<AddBox />
							</ListItemIcon>
							<ListItemText primary={"New Dataset"} />
						</ListItemButton>
					</ListItem>
				</List>
				<Divider />
				<List>
					<ListItem key={"metadataDefinition"} disablePadding>
						<ListItemButton component={RouterLink} to="/metadata-definitions">
							<ListItemIcon>
								<InfoOutlinedIcon />
							</ListItemIcon>
							<ListItemText primary={"Metadata Definitions"} />
						</ListItemButton>
					</ListItem>
				</List>
				<Divider />
				<List>
					<ListItem key={"extractions"} disablePadding>
						<ListItemButton component={RouterLink} to="/extractions">
							<ListItemIcon>
								<HistoryIcon />
							</ListItemIcon>
							<ListItemText primary={"Extraction History"} />
						</ListItemButton>
					</ListItem>
				</List>
				<Divider />
				<List>
<<<<<<< HEAD
					<ListItem key={"feeds"} disablePadding>
						<ListItemButton component={RouterLink} to="/feeds">
							<ListItemIcon>
								<SavedSearch />
							</ListItemIcon>
							<ListItemText primary={"Feeds"} />
=======
					<ListItem key={"listeners"} disablePadding>
						<ListItemButton component={RouterLink} to="/listeners">
							<ListItemIcon>
								<BuildIcon />
							</ListItemIcon>
							<ListItemText primary={"Extractors"} />
>>>>>>> 875dfe82
						</ListItemButton>
					</ListItem>
				</List>
			</Drawer>
			<Main open={open}>
				<DrawerHeader />
				{children}
			</Main>
			<Box
				sx={{
					mt: "auto", // Pushes the footer to the bottom
					minHeight: "30px",
					width: "100%",
					marginLeft: 0,
					...(open && {
						width: `calc(100% - ${drawerWidth}px)`,
						transition: theme.transitions.create("margin", {
							easing: theme.transitions.easing.easeOut,
							duration: theme.transitions.duration.enteringScreen,
						}),
						marginLeft: `${drawerWidth}px`,
					}),
				}}
			>
				<Footer />
			</Box>
		</Box>
	);
}<|MERGE_RESOLUTION|>--- conflicted
+++ resolved
@@ -422,21 +422,23 @@
 				</List>
 				<Divider />
 				<List>
-<<<<<<< HEAD
+					<ListItem key={"listeners"} disablePadding>
+						<ListItemButton component={RouterLink} to="/listeners">
+							<ListItemIcon>
+								<BuildIcon />
+							</ListItemIcon>
+							<ListItemText primary={"Extractors"} />
+						</ListItemButton>
+					</ListItem>
+				</List>
+				<Divider />
+				<List>
 					<ListItem key={"feeds"} disablePadding>
 						<ListItemButton component={RouterLink} to="/feeds">
 							<ListItemIcon>
 								<SavedSearch />
 							</ListItemIcon>
 							<ListItemText primary={"Feeds"} />
-=======
-					<ListItem key={"listeners"} disablePadding>
-						<ListItemButton component={RouterLink} to="/listeners">
-							<ListItemIcon>
-								<BuildIcon />
-							</ListItemIcon>
-							<ListItemText primary={"Extractors"} />
->>>>>>> 875dfe82
 						</ListItemButton>
 					</ListItem>
 				</List>
