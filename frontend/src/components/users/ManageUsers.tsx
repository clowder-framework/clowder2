import React, { ChangeEvent, useEffect, useState } from "react";
import { RootState } from "../../types/data";
import { useDispatch, useSelector } from "react-redux";
import Layout from "../Layout";
import Table from "@mui/material/Table";
import TableBody from "@mui/material/TableBody";
import TableCell from "@mui/material/TableCell";
import TableContainer from "@mui/material/TableContainer";
import TableHead from "@mui/material/TableHead";
import TableRow from "@mui/material/TableRow";
import Paper from "@mui/material/Paper";
import {
	fetchAllUsers as fetchAllUsersAction,
	fetchUserProfile,
	prefixSearchAllUsers as prefixSearchAllUsersAction,
	revokeAdmin as revokeAdminAction,
	setAdmin as setAdminAction,
	enableReadOnly as setEnableReadOnlyAction,
	disableReadOnly as setDisableReadOnlyAction,
} from "../../actions/user";
import { Box, Grid, Pagination, Switch } from "@mui/material";
import { ErrorModal } from "../errors/ErrorModal";
import { GenericSearchBox } from "../search/GenericSearchBox";
import Gravatar from "react-gravatar";
import PersonIcon from "@mui/icons-material/Person";
import config from "../../app.config";

export const ManageUsers = (): JSX.Element => {
	const [currPageNum, setCurrPageNum] = useState<number>(1);
	const [limit, setLimit] = useState<number>(config.defaultUserPerPage);
	const [errorOpen, setErrorOpen] = useState(false);
	const [searchTerm, setSearchTerm] = useState<string>("");

	const dispatch = useDispatch();
	const users = useSelector((state: RootState) => state.group.users.data);
	const pageMetadata = useSelector(
		(state: RootState) => state.group.users.metadata
	);
	const currentUser = useSelector((state: RootState) => state.user.profile);

	const fetchAllUsers = (skip: number, limit: number) =>
		dispatch(fetchAllUsersAction(skip, limit));
	const fetchCurrentUser = () => dispatch(fetchUserProfile());
	const prefixSearchAllUsers = (text: string, skip: number, limit: number) =>
		dispatch(prefixSearchAllUsersAction(text, skip, limit));

	const setAdmin = (email: string) => dispatch(setAdminAction(email));
	const revokeAdmin = (email: string) => dispatch(revokeAdminAction(email));

	const setEnableReadOnly = (email: string) =>
		dispatch(setEnableReadOnlyAction(email));
	const setDisableReadOnly = (email: string) =>
		dispatch(setDisableReadOnlyAction(email));

	// component did mount
	useEffect(() => {
		fetchAllUsers(0, limit);
		fetchCurrentUser();
	}, []);

	const searchUsers = (searchTerm: string) => {
		prefixSearchAllUsers(searchTerm, (currPageNum - 1) * limit, limit);
		setSearchTerm(searchTerm);
	};

	// search while typing
	useEffect(() => {
		// reset page with each new search term
		setCurrPageNum(1);
		if (searchTerm !== "") prefixSearchAllUsers(searchTerm, 0, limit);
		else fetchAllUsers(0, limit);
	}, [searchTerm]);

	const handlePageChange = (_: ChangeEvent<unknown>, value: number) => {
		const newSkip = (value - 1) * limit;
		setCurrPageNum(value);
		if (searchTerm !== "") prefixSearchAllUsers(searchTerm, newSkip, limit);
		else fetchAllUsers(newSkip, limit);
	};

	const changeReadOnly = (email: string, readOnly: boolean) => {
		if (readOnly) {
			setEnableReadOnly(email);
		} else {
			setDisableReadOnly(email);
		}
	};

	return (
		<Layout>
			{/*Error Message dialogue*/}
			<ErrorModal errorOpen={errorOpen} setErrorOpen={setErrorOpen} />
			<div className="outer-container">
				<Grid container spacing={2}>
					<Grid item xs={12}>
						<GenericSearchBox
							title="Search for Users"
							searchPrompt="search by email"
							setSearchTerm={setSearchTerm}
							searchTerm={searchTerm}
							searchFunction={searchUsers}
							skip={(currPageNum - 1) * limit}
							limit={limit}
						/>
					</Grid>
					<Grid item xs={12}>
						<TableContainer component={Paper}>
							<Table sx={{ minWidth: 650 }} aria-label="simple table">
								<TableHead>
									<TableRow>
										<TableCell>Name</TableCell>
										<TableCell align="right">Email</TableCell>
										<TableCell align="center">Admin</TableCell>
										<TableCell align="left">Read Only</TableCell>
									</TableRow>
								</TableHead>
								<TableBody>
									{users.map((profile) => {
										return (
											<TableRow
												sx={{
													"&:last-child td, &:last-child th": { border: 0 },
												}}
											>
												<TableCell>
													{profile.email !== undefined ? (
														<Gravatar
															email={profile.email}
															rating="g"
															style={{
																width: "32px",
																height: "32px",
																borderRadius: "50%",
																verticalAlign: "middle",
																marginRight: "1em",
															}}
														/>
													) : (
														<PersonIcon
															sx={{
																verticalAlign: "middle",
																marginRight: "1em",
															}}
														/>
													)}
													{profile.first_name} {profile.last_name}
												</TableCell>
												<TableCell align="right">{profile.email}</TableCell>
												<TableCell align="center">
													<Switch
														color="primary"
														checked={profile.admin}
														onChange={() => {
															if (profile.admin) {
																revokeAdmin(profile.email);
															} else {
																setAdmin(profile.email);
															}
														}}
														disabled={
															profile.email === currentUser.email ||
<<<<<<< HEAD
															currentUser.read_only_user
=======
															profile.read_only_user
>>>>>>> 2c2d76f4
														}
													/>
												</TableCell>
												<TableCell align="left">
													<Switch
														color="primary"
														checked={profile.read_only_user}
														onChange={() => {
															if (profile.read_only_user) {
																changeReadOnly(profile.email, false);
															} else {
																changeReadOnly(profile.email, true);
															}
														}}
														disabled={
															profile.email === currentUser.email ||
															profile.admin
														}
													/>
												</TableCell>
											</TableRow>
										);
									})}
								</TableBody>
							</Table>
							<Box display="flex" justifyContent="center" sx={{ m: 1 }}>
								<Pagination
									count={Math.ceil(pageMetadata.total_count / limit)}
									page={currPageNum}
									onChange={handlePageChange}
									shape="rounded"
									variant="outlined"
								/>
							</Box>
						</TableContainer>
					</Grid>
				</Grid>
			</div>
		</Layout>
	);
};<|MERGE_RESOLUTION|>--- conflicted
+++ resolved
@@ -159,11 +159,7 @@
 														}}
 														disabled={
 															profile.email === currentUser.email ||
-<<<<<<< HEAD
-															currentUser.read_only_user
-=======
 															profile.read_only_user
->>>>>>> 2c2d76f4
 														}
 													/>
 												</TableCell>
