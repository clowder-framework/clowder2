--- conflicted
+++ resolved
@@ -20,43 +20,6 @@
 		fetchProfile();
 	}, []);
 
-<<<<<<< HEAD
-	if (profile != null) {
-		return (
-			<Layout>
-				<TableContainer component={Paper}>
-					<Table sx={{ minWidth: 650 }} aria-label="simple table">
-						<TableHead>
-							<TableRow>
-								<TableCell>Name</TableCell>
-								<TableCell align="right">Email</TableCell>
-								<TableCell align="right">Admin</TableCell>
-								<TableCell align="right" />
-							</TableRow>
-						</TableHead>
-						<TableBody>
-							<TableRow
-								sx={{ "&:last-child td, &:last-child th": { border: 0 } }}
-							>
-								<TableCell>
-									{profile.first_name} {profile.last_name}
-								</TableCell>
-								<TableCell align="right">{profile.email}</TableCell>
-								{profile.admin ? (
-									<TableCell align="right">Admin</TableCell>
-								) : (
-									<TableCell align="right">Not admin</TableCell>
-								)}
-							</TableRow>
-						</TableBody>
-					</Table>
-				</TableContainer>
-			</Layout>
-		);
-	} else {
-		return <p>nothing yet</p>;
-	}
-=======
 	return (
 		<Layout>
 			<TableContainer component={Paper}>
@@ -85,5 +48,4 @@
 			</TableContainer>
 		</Layout>
 	);
->>>>>>> 08ce55c8
 };