import React, {useEffect, useState} from "react";
import config from "../../app.config";
import {Button, Grid, Tab, Tabs, Typography} from "@mui/material";
import {downloadResource, parseDate} from "../../utils/common";
import {PreviewConfiguration, RootState} from "../../types/data";
import {useParams, useSearchParams} from "react-router-dom";
import {useDispatch, useSelector} from "react-redux";
import {resetFailedReason} from "../../actions/common"

import {a11yProps, TabPanel} from "../tabs/TabComponent";
import {fetchFileSummary, fetchFileVersions, fileDownloaded} from "../../actions/file";
import {MainBreadcrumbs} from "../navigation/BreadCrumb";
import {ActionModal} from "../dialog/ActionModal";
import {FileVersionHistory} from "../versions/FileVersionHistory";
import {DisplayMetadata} from "../metadata/DisplayMetadata";
import {
	deleteFileMetadata as deleteFileMetadataAction,
	fetchFileMetadata,
	patchFileMetadata as patchFileMetadataAction,
	postFileMetadata as createFileMetadataAction
} from "../../actions/metadata";
import {EditMetadata} from "../metadata/EditMetadata";
import Layout from "../Layout";
import {fetchDatasetAbout} from "../../actions/dataset";
import {Download} from "@mui/icons-material";
import {FileDetails} from "./FileDetails";
import {fetchFolderPath} from "../../actions/folder";


export const File = (): JSX.Element => {

	// path parameter
	const {fileId} = useParams<{ fileId?: string }>();

	// search parameters
	let [searchParams] = useSearchParams();
	const folderId = searchParams.get("folder");
	const datasetId = searchParams.get("dataset");

	const listDatasetAbout = (datasetId: string | undefined) => dispatch(fetchDatasetAbout(datasetId));
	const about = useSelector((state: RootState) => state.dataset.about);

	const dispatch = useDispatch();
	const listFileSummary = (fileId: string | undefined) => dispatch(fetchFileSummary(fileId));
	const listFileVersions = (fileId: string | undefined) => dispatch(fetchFileVersions(fileId));
	const listFileMetadata = (fileId: string | undefined) => dispatch(fetchFileMetadata(fileId));
	const dismissError = () => dispatch(resetFailedReason());
	const createFileMetadata = (fileId: string | undefined, metadata: object) => dispatch(createFileMetadataAction(fileId, metadata));
	const updateFileMetadata = (fileId: string | undefined, metadata: object) => dispatch(patchFileMetadataAction(fileId, metadata));
	const deleteFileMetadata = (fileId: string | undefined, metadata: object) => dispatch(deleteFileMetadataAction(fileId, metadata));
	const downloadFile = (fileId: string | undefined, filename: string | undefined) => dispatch(fileDownloaded(fileId, filename))
<<<<<<< HEAD
=======
	const getFolderPath = (folderId: string | null) => dispatch(fetchFolderPath(folderId));
>>>>>>> 25c87ba4

	const fileSummary = useSelector((state: RootState) => state.file.fileSummary);
	const filePreviews = useSelector((state: RootState) => state.file.previews);
	const fileVersions = useSelector((state: RootState) => state.file.fileVersions);
	const reason = useSelector((state: RootState) => state.error.reason);
	const stack = useSelector((state: RootState) => state.error.stack);

	const [selectedTabIndex, setSelectedTabIndex] = useState(0);
	const [previews, setPreviews] = useState([]);
	const [enableAddMetadata, setEnableAddMetadata] = React.useState<boolean>(false);
	const [metadataRequestForms, setMetadataRequestForms] = useState({});

	// component did mount
	useEffect(() => {
		// load file information
		listFileSummary(fileId);
		listFileVersions(fileId);
		// FIXME replace checks for null with logic to load this info from redux instead of the page parameters
		if (datasetId != "null" && datasetId != "undefined") {
			listDatasetAbout(datasetId); // get dataset name
		}
		if (folderId != "null" && folderId != "undefined") {
			getFolderPath(folderId); // get folder path
		}
	}, []);


	// Error msg dialog
	const [errorOpen, setErrorOpen] = useState(false);
	useEffect(() => {
		if (reason !== "" && reason !== null && reason !== undefined) {
			setErrorOpen(true);
		}
	}, [reason])
	const handleErrorCancel = () => {
		// reset error message and close the error window
		dismissError();
		setErrorOpen(false);
	}
	const handleErrorReport = (reason: string) => {
		window.open(`${config.GHIssueBaseURL}+${reason}&body=${encodeURIComponent(stack)}`);
	}

	useEffect(() => {
		(async () => {
			if (filePreviews !== undefined && filePreviews.length > 0 && filePreviews[0].previews !== undefined) {
				const previewsTemp: any = [];
				await Promise.all(filePreviews[0].previews.map(async (filePreview) => {
					// download resources
					const Configuration: PreviewConfiguration = {
						previewType: "",
						url: "",
						fileid: "",
						previewer: "",
						fileType: "",
						resource: "",
					};
					Configuration.previewType = filePreview["p_id"].replace(" ", "-").toLowerCase();
					Configuration.url = `${config.hostname}${filePreview["pv_route"]}?superAdmin=true`;
					Configuration.fileid = filePreview["pv_id"];
					Configuration.previewer = `/public${filePreview["p_path"]}/`;
					Configuration.fileType = filePreview["pv_contenttype"];

					const resourceURL = `${config.hostname}${filePreview["pv_route"]}?superAdmin=true`;
					Configuration.resource = await downloadResource(resourceURL);

					previewsTemp.push(Configuration);

				}));
				setPreviews(previewsTemp);
			}
		})();
	}, [filePreviews]);

	const handleTabChange = (_event: React.ChangeEvent<{}>, newTabIndex: number) => {
		setSelectedTabIndex(newTabIndex);
	};

	const setMetadata = (metadata: any) => {
		// TODO wrap this in to a function
		setMetadataRequestForms(prevState => {
			// merge the contents field; e.g. lat lon
			if (metadata.definition in prevState) {
				const prevContent = prevState[metadata.definition].contents;
				metadata.contents = {...prevContent, ...metadata.contents};
			}
			return ({...prevState, [metadata.definition]: metadata});
		});
	};

	const handleMetadataUpdateFinish = () => {
		Object.keys(metadataRequestForms).map(key => {
			if ("id" in metadataRequestForms[key] && metadataRequestForms[key]["id"] !== undefined
				&& metadataRequestForms[key]["id"] !== null
				&& metadataRequestForms[key]["id"] !== "") {
				// update existing metadata
				updateFileMetadata(fileId, metadataRequestForms[key]);
			} else {
				// post new metadata if metadata id doesn't exist
				createFileMetadata(fileId, metadataRequestForms[key]);
			}
		});

		// reset the form
		setMetadataRequestForms({});

		// pulling lastest from the API endpoint
		listFileMetadata(fileId);

		// switch to display mode
		setEnableAddMetadata(false);
	};

	// for breadcrumb
	const paths = [
		{
			"name": "Explore",
			"url": "/",
		},
		{
			"name": about["name"],
			"url": `/datasets/${datasetId}`
		}
	];

	// add folder path to breadcrumbs
	const folderPath = useSelector((state: RootState) => state.folder.folderPath);
	if (folderPath != null) {
		for (const folderBread of folderPath) {
			paths.push({
				"name": folderBread["folder_name"],
				"url": `/datasets/${datasetId}?folder=${folderBread["folder_id"]}`
			})
		}
	} else {
		paths.slice(0, 1)
	}

	return (
		<Layout>
			{/*Error Message dialogue*/}
			<ActionModal actionOpen={errorOpen} actionTitle="Something went wrong..." actionText={reason}
						 actionBtnName="Report" handleActionBtnClick={handleErrorReport}
						 handleActionCancel={handleErrorCancel}/>

			<Grid container>
				<Grid item xs={10} sx={{display: 'flex', alignItems: 'center'}}>
					<MainBreadcrumbs paths={paths}/>
				</Grid>
				<Grid item xs={2}>
					<Button variant="contained"
							onClick={() => {
								downloadFile(fileId, fileSummary.name);
							}} endIcon={<Download/>}>
						Download
					</Button>
				</Grid>
			</Grid>
			<Grid container>
				<Grid item xs={10}>
					<Typography variant="h4" paragraph>{fileSummary.name}</Typography>
					{Object.keys(fileSummary).length > 0 &&
						<Typography variant="subtitle2"
									paragraph>Uploaded {parseDate(fileSummary.created)} by {fileSummary.creator.first_name} {fileSummary.creator.last_name}</Typography>
					}
					<Tabs value={selectedTabIndex} onChange={handleTabChange} aria-label="file tabs">
						{/*<Tab label="Previews" {...a11yProps(0)} />*/}
						<Tab label="Version History" {...a11yProps(0)} />
						<Tab label="Metadata" {...a11yProps(2)} disabled={false}/>
					</Tabs>
					{/*Preview Tab*/}
					{/*<TabPanel value={selectedTabIndex} index={0}>*/}
					{/*	{*/}
					{/*		previews.map((preview) => {*/}
					{/*			if (preview["previewType"] === "audio") {*/}
					{/*				return <Audio fileId={preview["fileid"]} audioSrc={preview["resource"]}/>;*/}
					{/*			} else if (preview["previewType"] === "video") {*/}
					{/*				return <Video fileId={preview["fileid"]} videoSrc={preview["resource"]}/>;*/}
					{/*			} else if (preview["previewType"] === "thumbnail") {*/}
					{/*				return (<Thumbnail fileId={preview["fileid"]} fileType={preview["fileType"]}*/}
					{/*								   imgSrc={preview["resource"]}/>);*/}
					{/*			}*/}
					{/*		})*/}
					{/*	}*/}
					{/*</TabPanel>*/}
					{/*Version History*/}
					<TabPanel value={selectedTabIndex} index={0}>
						{fileVersions !== undefined ?
							<FileVersionHistory fileVersions={fileVersions}/> : <></>}
					</TabPanel>
					<TabPanel value={selectedTabIndex} index={1}>
						{
							enableAddMetadata ?
								<>
									<EditMetadata resourceType="file" resourceId={fileId}
												  setMetadata={setMetadata}
									/>
									<Button variant="contained" onClick={handleMetadataUpdateFinish}
											sx={{mt: 1, mr: 1}}>
										Update
									</Button>
									<Button onClick={() => {
										setEnableAddMetadata(false);
									}}
											sx={{mt: 1, mr: 1}}>
										Cancel
									</Button>
								</>
								:
								<>
									<DisplayMetadata updateMetadata={updateFileMetadata}
													 deleteMetadata={deleteFileMetadata}
													 resourceType="file" resourceId={fileId}/>
									<Button variant="contained" onClick={() => {
										setEnableAddMetadata(true);
									}}>
										Add Metadata
									</Button>
								</>
						}
					</TabPanel>
					<TabPanel value={selectedTabIndex} index={4}>
						Extractions
					</TabPanel>
					<TabPanel value={selectedTabIndex} index={5}>
						Comments
					</TabPanel>
				</Grid>
				<Grid item xs={2}>
					{Object.keys(fileSummary).length > 0 &&
						<FileDetails fileSummary={fileSummary}/>
					}
				</Grid>
			</Grid>
		</Layout>
	);
};<|MERGE_RESOLUTION|>--- conflicted
+++ resolved
@@ -49,10 +49,7 @@
 	const updateFileMetadata = (fileId: string | undefined, metadata: object) => dispatch(patchFileMetadataAction(fileId, metadata));
 	const deleteFileMetadata = (fileId: string | undefined, metadata: object) => dispatch(deleteFileMetadataAction(fileId, metadata));
 	const downloadFile = (fileId: string | undefined, filename: string | undefined) => dispatch(fileDownloaded(fileId, filename))
-<<<<<<< HEAD
-=======
 	const getFolderPath = (folderId: string | null) => dispatch(fetchFolderPath(folderId));
->>>>>>> 25c87ba4
 
 	const fileSummary = useSelector((state: RootState) => state.file.fileSummary);
 	const filePreviews = useSelector((state: RootState) => state.file.previews);
