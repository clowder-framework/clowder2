import React, { useEffect, useState } from "react";
import config from "../../app.config";
import { Box, Button, Grid, Tab, Tabs, Typography } from "@mui/material";
import { downloadResource, parseDate } from "../../utils/common";
import { PreviewConfiguration, RootState } from "../../types/data";
import { useParams, useSearchParams } from "react-router-dom";
import { useDispatch, useSelector } from "react-redux";

import { a11yProps, TabPanel } from "../tabs/TabComponent";
import { fetchFileSummary, fetchFileVersions } from "../../actions/file";
import { MainBreadcrumbs } from "../navigation/BreadCrumb";
import { FileVersionHistory } from "../versions/FileVersionHistory";
import { DisplayMetadata } from "../metadata/DisplayMetadata";
import { DisplayListenerMetadata } from "../metadata/DisplayListenerMetadata";
import {
	deleteFileMetadata as deleteFileMetadataAction,
	fetchFileMetadata,
	patchFileMetadata as patchFileMetadataAction,
	postFileMetadata as createFileMetadataAction,
} from "../../actions/metadata";
import { EditMetadata } from "../metadata/EditMetadata";
import Layout from "../Layout";
import { fetchDatasetAbout } from "../../actions/dataset";
import { FileDetails } from "./FileDetails";
import { fetchFolderPath } from "../../actions/folder";
import { Listeners } from "../listeners/Listeners";
import { ExtractionHistoryTab } from "../listeners/ExtractionHistoryTab";
import { FileActionsMenu } from "./FileActionsMenu";
import RoleChip from "../auth/RoleChip";
import { FormatListBulleted, InsertDriveFile } from "@material-ui/icons";
import { TabStyle } from "../../styles/Styles";
import BuildIcon from "@mui/icons-material/Build";
import AssessmentIcon from "@mui/icons-material/Assessment";
import HistoryIcon from "@mui/icons-material/History";
import { Forbidden } from "../errors/Forbidden";
import { PageNotFound } from "../errors/PageNotFound";
import { ErrorModal } from "../errors/ErrorModal";

export const File = (): JSX.Element => {
	// path parameter
	const { fileId } = useParams<{ fileId?: string }>();

	// search parameters
	const [searchParams] = useSearchParams();
	const folderId = searchParams.get("folder");
	const datasetId = searchParams.get("dataset");

	const listDatasetAbout = (datasetId: string | undefined) =>
		dispatch(fetchDatasetAbout(datasetId));
	const about = useSelector((state: RootState) => state.dataset.about);

	const dispatch = useDispatch();
	const listFileSummary = (fileId: string | undefined) =>
		dispatch(fetchFileSummary(fileId));
	const listFileVersions = (fileId: string | undefined) =>
		dispatch(fetchFileVersions(fileId));
	const listFileMetadata = (fileId: string | undefined) =>
		dispatch(fetchFileMetadata(fileId));
	const createFileMetadata = (fileId: string | undefined, metadata: object) =>
		dispatch(createFileMetadataAction(fileId, metadata));
	const updateFileMetadata = (fileId: string | undefined, metadata: object) =>
		dispatch(patchFileMetadataAction(fileId, metadata));
	const deleteFileMetadata = (fileId: string | undefined, metadata: object) =>
		dispatch(deleteFileMetadataAction(fileId, metadata));
	const getFolderPath = (folderId: string | null) =>
		dispatch(fetchFolderPath(folderId));

	const fileSummary = useSelector((state: RootState) => state.file.fileSummary);
	const filePreviews = useSelector((state: RootState) => state.file.previews);
	const fileVersions = useSelector(
		(state: RootState) => state.file.fileVersions
	);
	const fileRole = useSelector((state: RootState) => state.file.fileRole);

	const [selectedTabIndex, setSelectedTabIndex] = useState(0);
	const [previews, setPreviews] = useState([]);
	const [enableAddMetadata, setEnableAddMetadata] =
		React.useState<boolean>(false);
	const [metadataRequestForms, setMetadataRequestForms] = useState({});
	const [allowSubmit, setAllowSubmit] = React.useState<boolean>(false);

	// component did mount
	useEffect(() => {
		// load file information
		listFileSummary(fileId);
		listFileVersions(fileId);
		// FIXME replace checks for null with logic to load this info from redux instead of the page parameters
		if (datasetId != "null" && datasetId != "undefined") {
			listDatasetAbout(datasetId); // get dataset name
		}
		if (folderId != "null" && folderId != "undefined") {
			getFolderPath(folderId); // get folder path
		}
	}, []);

	// Error msg dialog
	const [errorOpen, setErrorOpen] = useState(false);
	const [showForbiddenPage, setShowForbiddenPage] = useState(false);
	const [showNotFoundPage, setShowNotFoundPage] = useState(false);

	useEffect(() => {
<<<<<<< HEAD
		if (reason == "Forbidden") {
			setShowForbiddenPage(true);
		} else if (reason == "Not Found") {
			setShowNotFoundPage(true);
		} else if (reason !== "" && reason !== null && reason !== undefined) {
			setErrorOpen(true);
		}
	}, [reason]);
	const handleErrorCancel = () => {
		// reset error message and close the error window
		dismissError();
		setErrorOpen(false);
	};
	const handleErrorReport = () => {
		window.open(
			`${config.GHIssueBaseURL}+${encodeURIComponent(
				reason
			)}&body=${encodeURIComponent(stack)}`
		);
	};

	useEffect(() => {
=======
>>>>>>> 7b544fb1
		(async () => {
			if (
				filePreviews !== undefined &&
				filePreviews.length > 0 &&
				filePreviews[0].previews !== undefined
			) {
				const previewsTemp: any = [];
				await Promise.all(
					filePreviews[0].previews.map(async (filePreview) => {
						// download resources
						const Configuration: PreviewConfiguration = {
							previewType: "",
							url: "",
							fileid: "",
							previewer: "",
							fileType: "",
							resource: "",
						};
						Configuration.previewType = filePreview["p_id"]
							.replace(" ", "-")
							.toLowerCase();
						Configuration.url = `${config.hostname}${filePreview["pv_route"]}?superAdmin=true`;
						Configuration.fileid = filePreview["pv_id"];
						Configuration.previewer = `/public${filePreview["p_path"]}/`;
						Configuration.fileType = filePreview["pv_contenttype"];

						const resourceURL = `${config.hostname}${filePreview["pv_route"]}?superAdmin=true`;
						Configuration.resource = await downloadResource(resourceURL);

						previewsTemp.push(Configuration);
					})
				);
				setPreviews(previewsTemp);
			}
		})();
	}, [filePreviews]);

	const handleTabChange = (
		_event: React.ChangeEvent<{}>,
		newTabIndex: number
	) => {
		setSelectedTabIndex(newTabIndex);
	};

	const setMetadata = (metadata: any) => {
		// TODO wrap this in to a function
		setMetadataRequestForms((prevState) => {
			// merge the content field; e.g. lat lon
			if (metadata.definition in prevState) {
				const prevContent = prevState[metadata.definition].content;
				metadata.content = { ...prevContent, ...metadata.content };
			}
			return { ...prevState, [metadata.definition]: metadata };
		});
	};

	const handleMetadataUpdateFinish = () => {
		Object.keys(metadataRequestForms).map((key) => {
			if (
				"id" in metadataRequestForms[key] &&
				metadataRequestForms[key]["id"] !== undefined &&
				metadataRequestForms[key]["id"] !== null &&
				metadataRequestForms[key]["id"] !== ""
			) {
				// update existing metadata
				updateFileMetadata(fileId, metadataRequestForms[key]);
			} else {
				// post new metadata if metadata id doesn't exist
				createFileMetadata(fileId, metadataRequestForms[key]);
			}
		});

		// reset the form
		setMetadataRequestForms({});

		// pulling lastest from the API endpoint
		listFileMetadata(fileId);

		// switch to display mode
		setEnableAddMetadata(false);
	};

	// const submitToListener = ()=> {
	// 	const filename = fileSummary['name']
	// 	history(`/listeners?fileId=${fileId}&fileName=${filename}`);
	// }

	// for breadcrumb
	const paths = [
		{
			name: about["name"],
			url: `/datasets/${datasetId}`,
		},
	];

	// add folder path to breadcrumbs
	const folderPath = useSelector((state: RootState) => state.folder.folderPath);
	if (folderPath != null) {
		for (const folderBread of folderPath) {
			paths.push({
				name: folderBread["folder_name"],
				url: `/datasets/${datasetId}?folder=${folderBread["folder_id"]}`,
			});
		}
	} else {
		paths.slice(0, 1);
	}

	if (showForbiddenPage) {
		return <Forbidden />;
	} else if (showNotFoundPage) {
		return <PageNotFound />;
	}

	return (
		<Layout>
			{/*Error Message dialogue*/}
			<ErrorModal errorOpen={errorOpen} setErrorOpen={setErrorOpen} />
			<Grid container>
				<Grid item xs={8} sx={{ display: "flex", alignItems: "center" }}>
					<MainBreadcrumbs paths={paths} />
				</Grid>
				<Grid item xs={4}>
					<FileActionsMenu
						filename={fileSummary.name}
						fileId={fileId}
						datasetId={datasetId}
					/>
				</Grid>
			</Grid>
			<Grid container>
				<Grid item xs={10}>
					<Box
						sx={{
							display: "inline-flex",
							justifyContent: "space-between",
							alignItems: "baseline",
						}}
					>
						<Typography variant="h4" paragraph>
							{fileSummary.name}
						</Typography>
					</Box>
					<Box>
						<RoleChip role={fileRole} />
					</Box>
					<Box sx={{ mt: 2 }}>
						{Object.keys(fileSummary).length > 0 && (
							<Typography variant="subtitle2" paragraph>
								Uploaded {parseDate(fileSummary.created)} by{" "}
								{fileSummary.creator.first_name} {fileSummary.creator.last_name}
							</Typography>
						)}
					</Box>
					<Tabs
						value={selectedTabIndex}
						onChange={handleTabChange}
						aria-label="file tabs"
					>
						{/*<Tab label="Previews" {...a11yProps(0)} />*/}
						<Tab
							icon={<InsertDriveFile />}
							iconPosition="start"
							sx={TabStyle}
							label="Version History"
							{...a11yProps(0)}
						/>
						<Tab
							icon={<FormatListBulleted />}
							iconPosition="start"
							sx={TabStyle}
							label="User Metadata"
							{...a11yProps(1)}
							disabled={false}
						/>
						<Tab
							icon={<AssessmentIcon />}
							iconPosition="start"
							sx={TabStyle}
							label="Extracted Metadata"
							{...a11yProps(2)}
							disabled={false}
						/>
						<Tab
							icon={<BuildIcon />}
							iconPosition="start"
							sx={TabStyle}
							label="Extract"
							{...a11yProps(3)}
							disabled={false}
						/>
						<Tab
							icon={<HistoryIcon />}
							iconPosition="start"
							sx={TabStyle}
							label="Extraction History"
							{...a11yProps(4)}
							disabled={false}
						/>
					</Tabs>
					{/*Version History*/}
					<TabPanel value={selectedTabIndex} index={0}>
						{fileVersions !== undefined ? (
							<FileVersionHistory
								fileVersions={fileVersions}
								filename={fileSummary.name}
							/>
						) : (
							<></>
						)}
					</TabPanel>
					<TabPanel value={selectedTabIndex} index={1}>
						{enableAddMetadata ? (
							<>
								<EditMetadata
									resourceType="file"
									resourceId={fileId}
									setMetadata={setMetadata}
								/>
								<Button
									variant="contained"
									onClick={handleMetadataUpdateFinish}
									sx={{ mt: 1, mr: 1 }}
								>
									Update
								</Button>
								<Button
									onClick={() => {
										setEnableAddMetadata(false);
									}}
									sx={{ mt: 1, mr: 1 }}
								>
									Cancel
								</Button>
							</>
						) : (
							<>
								<DisplayMetadata
									updateMetadata={updateFileMetadata}
									deleteMetadata={deleteFileMetadata}
									resourceType="file"
									resourceId={fileId}
								/>
								<Box textAlign="center">
									<Button
										variant="contained"
										sx={{ m: 2 }}
										onClick={() => {
											setEnableAddMetadata(true);
										}}
									>
										Add Metadata
									</Button>
								</Box>
							</>
						)}
					</TabPanel>
					<TabPanel value={selectedTabIndex} index={2}>
						<DisplayListenerMetadata
							updateMetadata={updateFileMetadata}
							deleteMetadata={deleteFileMetadata}
							resourceType="file"
							resourceId={fileId}
							version={fileSummary.version_num}
						/>
					</TabPanel>
					<TabPanel value={selectedTabIndex} index={3}>
						<Listeners fileId={fileId} datasetId={datasetId} />
					</TabPanel>
					<TabPanel value={selectedTabIndex} index={4}>
						<ExtractionHistoryTab fileId={fileId} />
					</TabPanel>
				</Grid>
				<Grid item xs={2}>
					{Object.keys(fileSummary).length > 0 && (
						<FileDetails fileSummary={fileSummary} />
					)}
				</Grid>
			</Grid>
		</Layout>
	);
};<|MERGE_RESOLUTION|>--- conflicted
+++ resolved
@@ -99,31 +99,6 @@
 	const [showNotFoundPage, setShowNotFoundPage] = useState(false);
 
 	useEffect(() => {
-<<<<<<< HEAD
-		if (reason == "Forbidden") {
-			setShowForbiddenPage(true);
-		} else if (reason == "Not Found") {
-			setShowNotFoundPage(true);
-		} else if (reason !== "" && reason !== null && reason !== undefined) {
-			setErrorOpen(true);
-		}
-	}, [reason]);
-	const handleErrorCancel = () => {
-		// reset error message and close the error window
-		dismissError();
-		setErrorOpen(false);
-	};
-	const handleErrorReport = () => {
-		window.open(
-			`${config.GHIssueBaseURL}+${encodeURIComponent(
-				reason
-			)}&body=${encodeURIComponent(stack)}`
-		);
-	};
-
-	useEffect(() => {
-=======
->>>>>>> 7b544fb1
 		(async () => {
 			if (
 				filePreviews !== undefined &&
