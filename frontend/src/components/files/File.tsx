--- conflicted
+++ resolved
@@ -3,11 +3,7 @@
 import {Button, Grid, Tab, Tabs, Typography} from "@mui/material";
 import {downloadResource, parseDate} from "../../utils/common";
 import {PreviewConfiguration, RootState} from "../../types/data";
-<<<<<<< HEAD
 import {useParams, useSearchParams, useNavigate} from "react-router-dom";
-=======
-import {useParams, useSearchParams} from "react-router-dom";
->>>>>>> 63f43f7d
 import {useDispatch, useSelector} from "react-redux";
 import {resetFailedReason} from "../../actions/common"
 
@@ -37,10 +33,6 @@
 	// path parameter
 	const {fileId} = useParams<{ fileId?: string }>();
 
-<<<<<<< HEAD
-
-=======
->>>>>>> 63f43f7d
 	// search parameters
 	let [searchParams] = useSearchParams();
 	const folderId = searchParams.get("folder");
