--- conflicted
+++ resolved
@@ -60,11 +60,11 @@
 	const folderId = searchParams.get("folder");
 	const datasetId = searchParams.get("dataset");
 
-	const dispatch = useDispatch();
-
 	const listDatasetAbout = (datasetId: string | undefined) =>
 		dispatch(fetchDatasetAbout(datasetId));
 	const about = useSelector((state: RootState) => state.dataset.about);
+
+	const dispatch = useDispatch();
 	const listFileSummary = (fileId: string | undefined) =>
 		dispatch(fetchFileSummary(fileId));
 	const listFileVersions = (fileId: string | undefined) =>
@@ -312,7 +312,6 @@
 							{...a11yProps(0)}
 							disabled={false}
 						/>
-<<<<<<< HEAD
 						<Tab
 							icon={<FormatListBulleted />}
 							iconPosition="start"
@@ -321,7 +320,6 @@
 							{...a11yProps(1)}
 							disabled={false}
 						/>
-=======
 						{versionEnabled ? (
 							<Tab
 								icon={<InsertDriveFile />}
@@ -333,7 +331,6 @@
 						) : (
 							<></>
 						)}
->>>>>>> 66abc2ec
 						<Tab
 							icon={<AssessmentIcon />}
 							iconPosition="start"
