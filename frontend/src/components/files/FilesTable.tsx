--- conflicted
+++ resolved
@@ -83,14 +83,8 @@
 								<VersionChip versionNumber={file.version_num}/>
 							</TableCell>
 							<TableCell align="right">{parseDate(file.created)} by {file.creator.first_name} {file.creator.last_name}</TableCell>
-<<<<<<< HEAD
-							<TableCell align="right">{file.bytes}</TableCell>
-							<TableCell align="right">{file.content_type}</TableCell>
-=======
-							{/*TODO we don't have those in backend yet*/}
-							{/*<TableCell align="right">{file.size}</TableCell>*/}
-							{/*<TableCell align="right">{file.contentType}</TableCell>*/}
->>>>>>> a0980cc7
+							<TableCell align="right">{file.size}</TableCell>
+							<TableCell align="right">{file.contentType}</TableCell>
 							<TableCell align="right"><FileMenu file={file}/></TableCell>
 						</TableRow>))
 					}
