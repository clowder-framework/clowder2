import * as React from "react";
import { useState } from "react";
import Button from "@mui/material/Button";
import Menu from "@mui/material/Menu";
import MenuItem from "@mui/material/MenuItem";
import { FileOut as File } from "../../openapi/v2";
import { fileDeleted } from "../../actions/file";
import { useDispatch, useSelector } from "react-redux";
import { ActionModal } from "../dialog/ActionModal";
import DownloadIcon from "@mui/icons-material/Download";
import DeleteIcon from "@mui/icons-material/Delete";
import UploadIcon from "@mui/icons-material/Upload";
import { Dialog, DialogTitle, ListItemIcon, ListItemText } from "@mui/material";
import { UpdateFile } from "./UpdateFile";
import { MoreHoriz } from "@material-ui/icons";
import { RootState } from "../../types/data";
import { AuthWrapper } from "../auth/AuthWrapper";
import config from "../../app.config";
import { PublishedWrapper } from "../auth/PublishedWrapper";

type FileMenuProps = {
	file: File;
	setSelectedVersion: any;
	publicView: boolean | false;
};

export default function FileMenu(props: FileMenuProps) {
	const { file, setSelectedVersion, publicView } = props;
	const [anchorEl, setAnchorEl] = React.useState<null | HTMLElement>(null);
	const open = Boolean(anchorEl);
	const handleClick = (event: React.MouseEvent<HTMLButtonElement>) => {
		setAnchorEl(event.currentTarget);
	};
	const handleClose = () => {
		setAnchorEl(null);
	};

	// confirmation dialog
	const dispatch = useDispatch();
	const deleteFile = (fileId: string | undefined) =>
		dispatch(fileDeleted(fileId));
	// need to update file role
	const datasetRole = useSelector(
		(state: RootState) => state.dataset.datasetRole
	);
	const dataset = useSelector((state: RootState) => state.dataset.about);

	const [confirmationOpen, setConfirmationOpen] = useState(false);
	const [updateFileOpen, setUpdateFileOpen] = useState(false);
	const deleteSelectedFile = () => {
		if (file) {
			deleteFile(file.id);
		}
		setConfirmationOpen(false);
	};

	return (
		<div>
			<ActionModal
				actionOpen={confirmationOpen}
				actionTitle="Are you sure?"
				actionText="Do you really want to delete? This process cannot be undone."
				actionBtnName="Delete"
				handleActionBtnClick={deleteSelectedFile}
				handleActionCancel={() => {
					setConfirmationOpen(false);
				}}
			/>
			<Dialog
				open={updateFileOpen}
				onClose={() => {
					setUpdateFileOpen(false);
				}}
				fullWidth={true}
				aria-labelledby="form-dialog"
			>
				<DialogTitle id="form-dialog-title">Update File</DialogTitle>
				<UpdateFile
					fileId={file.id}
					setOpen={setUpdateFileOpen}
					setSelectedVersion={setSelectedVersion}
				/>
			</Dialog>
			<Button
				id="basic-button"
				// variant="outlined"
				size="small"
				aria-controls={open ? "basic-menu" : undefined}
				aria-haspopup="true"
				aria-expanded={open ? "true" : undefined}
				onClick={handleClick}
			>
				<MoreHoriz />
			</Button>
			<Menu
				id="basic-menu"
				anchorEl={anchorEl}
				open={open}
				onClose={handleClose}
				MenuListProps={{
					"aria-labelledby": "basic-button",
				}}
			>
				{/*owner, editor, uploader and viewer can download file*/}
				{publicView ? (
					<MenuItem
						onClick={() => {
							handleClose();
							window.location.href = `${config.hostname}/api/v2/public_files/${file.id}`;
						}}
					>
						<ListItemIcon>
							<DownloadIcon fontSize="small" />
						</ListItemIcon>
						<ListItemText>Download</ListItemText>
					</MenuItem>
<<<<<<< HEAD
				) : (
					<AuthWrapper
						currRole={datasetRole.role}
						allowedRoles={["owner", "editor", "uploader", "viewer"]}
					>
						<MenuItem
							onClick={() => {
								handleClose();
								window.location.href = `${config.hostname}/api/v2/files/${file.id}`;
							}}
						>
							<ListItemIcon>
								<DownloadIcon fontSize="small" />
							</ListItemIcon>
							<ListItemText>Download</ListItemText>
						</MenuItem>
					</AuthWrapper>
				)}
				<PublishedWrapper
					frozen={dataset.frozen}
					frozenVersionNum={dataset.frozen_version_num}
				>
					{/*owner, editor can update file*/}
=======
				</AuthWrapper>

				{/*owner, editor, uploader and viewer can download file*/}

				{publicView ? (
					<MenuItem
						onClick={() => {
							handleClose();
							window.location.href = `${config.hostname}/api/v2/public_files/${file.id}`;
						}}
					>
						<ListItemIcon>
							<DownloadIcon fontSize="small" />
						</ListItemIcon>
						<ListItemText>Download</ListItemText>
					</MenuItem>
				) : (
>>>>>>> 29e72710
					<AuthWrapper
						currRole={datasetRole.role}
						allowedRoles={["owner", "editor"]}
					>
						<MenuItem
							onClick={() => {
								handleClose();
								setUpdateFileOpen(true);
							}}
						>
							<ListItemIcon>
								<UploadIcon fontSize="small" />
							</ListItemIcon>
							<ListItemText>Update File</ListItemText>
						</MenuItem>
					</AuthWrapper>
<<<<<<< HEAD
					{/*owner can delete file*/}
					<AuthWrapper currRole={datasetRole.role} allowedRoles={["owner"]}>
						<MenuItem
							onClick={() => {
								handleClose();
								setConfirmationOpen(true);
							}}
						>
							<ListItemIcon>
								<DeleteIcon fontSize="small" />
							</ListItemIcon>
							<ListItemText>Delete</ListItemText>
						</MenuItem>
					</AuthWrapper>
				</PublishedWrapper>
=======
				)}

				{/*owner can delete file*/}
				<AuthWrapper currRole={datasetRole.role} allowedRoles={["owner"]}>
					<MenuItem
						onClick={() => {
							handleClose();
							setConfirmationOpen(true);
						}}
					>
						<ListItemIcon>
							<DeleteIcon fontSize="small" />
						</ListItemIcon>
						<ListItemText>Delete</ListItemText>
					</MenuItem>
				</AuthWrapper>
>>>>>>> 29e72710
			</Menu>
		</div>
	);
}<|MERGE_RESOLUTION|>--- conflicted
+++ resolved
@@ -8,7 +8,6 @@
 import { useDispatch, useSelector } from "react-redux";
 import { ActionModal } from "../dialog/ActionModal";
 import DownloadIcon from "@mui/icons-material/Download";
-import DeleteIcon from "@mui/icons-material/Delete";
 import UploadIcon from "@mui/icons-material/Upload";
 import { Dialog, DialogTitle, ListItemIcon, ListItemText } from "@mui/material";
 import { UpdateFile } from "./UpdateFile";
@@ -101,48 +100,6 @@
 					"aria-labelledby": "basic-button",
 				}}
 			>
-				{/*owner, editor, uploader and viewer can download file*/}
-				{publicView ? (
-					<MenuItem
-						onClick={() => {
-							handleClose();
-							window.location.href = `${config.hostname}/api/v2/public_files/${file.id}`;
-						}}
-					>
-						<ListItemIcon>
-							<DownloadIcon fontSize="small" />
-						</ListItemIcon>
-						<ListItemText>Download</ListItemText>
-					</MenuItem>
-<<<<<<< HEAD
-				) : (
-					<AuthWrapper
-						currRole={datasetRole.role}
-						allowedRoles={["owner", "editor", "uploader", "viewer"]}
-					>
-						<MenuItem
-							onClick={() => {
-								handleClose();
-								window.location.href = `${config.hostname}/api/v2/files/${file.id}`;
-							}}
-						>
-							<ListItemIcon>
-								<DownloadIcon fontSize="small" />
-							</ListItemIcon>
-							<ListItemText>Download</ListItemText>
-						</MenuItem>
-					</AuthWrapper>
-				)}
-				<PublishedWrapper
-					frozen={dataset.frozen}
-					frozenVersionNum={dataset.frozen_version_num}
-				>
-					{/*owner, editor can update file*/}
-=======
-				</AuthWrapper>
-
-				{/*owner, editor, uploader and viewer can download file*/}
-
 				{publicView ? (
 					<MenuItem
 						onClick={() => {
@@ -156,24 +113,22 @@
 						<ListItemText>Download</ListItemText>
 					</MenuItem>
 				) : (
->>>>>>> 29e72710
-					<AuthWrapper
-						currRole={datasetRole.role}
-						allowedRoles={["owner", "editor"]}
+					<MenuItem
+						onClick={() => {
+							handleClose();
+							window.location.href = `${config.hostname}/api/v2/files/${file.id}`;
+						}}
 					>
-						<MenuItem
-							onClick={() => {
-								handleClose();
-								setUpdateFileOpen(true);
-							}}
-						>
-							<ListItemIcon>
-								<UploadIcon fontSize="small" />
-							</ListItemIcon>
-							<ListItemText>Update File</ListItemText>
-						</MenuItem>
-					</AuthWrapper>
-<<<<<<< HEAD
+						<ListItemIcon>
+							<DownloadIcon fontSize="small" />
+						</ListItemIcon>
+						<ListItemText>Download</ListItemText>
+					</MenuItem>
+				)}
+				<PublishedWrapper
+					frozen={dataset.frozen}
+					frozenVersionNum={dataset.frozen_version_num}
+				>
 					{/*owner can delete file*/}
 					<AuthWrapper currRole={datasetRole.role} allowedRoles={["owner"]}>
 						<MenuItem
@@ -183,30 +138,12 @@
 							}}
 						>
 							<ListItemIcon>
-								<DeleteIcon fontSize="small" />
+								<UploadIcon fontSize="small" />
 							</ListItemIcon>
-							<ListItemText>Delete</ListItemText>
+							<ListItemText>Update File</ListItemText>
 						</MenuItem>
 					</AuthWrapper>
 				</PublishedWrapper>
-=======
-				)}
-
-				{/*owner can delete file*/}
-				<AuthWrapper currRole={datasetRole.role} allowedRoles={["owner"]}>
-					<MenuItem
-						onClick={() => {
-							handleClose();
-							setConfirmationOpen(true);
-						}}
-					>
-						<ListItemIcon>
-							<DeleteIcon fontSize="small" />
-						</ListItemIcon>
-						<ListItemText>Delete</ListItemText>
-					</MenuItem>
-				</AuthWrapper>
->>>>>>> 29e72710
 			</Menu>
 		</div>
 	);
