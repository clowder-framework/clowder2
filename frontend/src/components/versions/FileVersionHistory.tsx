--- conflicted
+++ resolved
@@ -10,11 +10,8 @@
 import { VersionChip } from "./VersionChip";
 import { parseDate } from "../../utils/common";
 import { FileVersion } from "../../openapi/v2";
-<<<<<<< HEAD
 import { fileDownloaded as fileDownloadedAction } from "../../actions/file";
-=======
-import { fileDownloaded } from "../../actions/file";
->>>>>>> 63268763
+
 import { useDispatch } from "react-redux";
 
 type FileVersionHistoryProps = {
@@ -28,15 +25,10 @@
 	const downloadFile = (
 		fileId: string | undefined,
 		filename: string | undefined,
-<<<<<<< HEAD
 		fileVersionNum: number | undefined,
 		autoSave: boolean
 	) =>
 		dispatch(fileDownloadedAction(fileId, filename, fileVersionNum, autoSave));
-=======
-		fileVersion: number | undefined
-	) => dispatch(fileDownloaded(fileId, filename, fileVersion));
->>>>>>> 63268763
 
 	return (
 		<Box className="infoCard">
@@ -60,7 +52,6 @@
 									sx={{ maxWidth: "38rem" }}
 								/>
 								<Button
-<<<<<<< HEAD
 									onClick={() => {
 										downloadFile(
 											fileVersion.file_id,
@@ -68,12 +59,8 @@
 											version_num,
 											true
 										);
-=======
+									}}
 									variant="contained"
-									onClick={() => {
-										downloadFile(fileVersion.file_id, filename, version_num);
->>>>>>> 63268763
-									}}
 								>
 									Download
 								</Button>
