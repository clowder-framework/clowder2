--- conflicted
+++ resolved
@@ -78,7 +78,23 @@
 	}
 }
 
-<<<<<<< HEAD
+// Capitalize first letter of a string and lower case the rest
+export const capitalize = (s) =>
+	s.charAt(0).toUpperCase() + s.slice(1).toLowerCase();
+
+// Get Current Email from JWT
+export const getCurrEmail = () => {
+	const authorization = cookies.get("Authorization") || "Bearer none";
+	if (
+		authorization &&
+		authorization !== "" &&
+		authorization.split(" ").length > 0
+	) {
+		let userInfo = jwt_decode(authorization.split(" ")[1]);
+		return userInfo["email"];
+	}
+};
+
 export function renameId(obj) {
 
 	Object.defineProperty(
@@ -95,24 +111,6 @@
 	return arr.map(obj => renameId(obj));
 }
 
-=======
-// Capitalize first letter of a string and lower case the rest
-export const capitalize = (s) =>
-	s.charAt(0).toUpperCase() + s.slice(1).toLowerCase();
-
-// Get Current Email from JWT
-export const getCurrEmail = () => {
-	const authorization = cookies.get("Authorization") || "Bearer none";
-	if (
-		authorization &&
-		authorization !== "" &&
-		authorization.split(" ").length > 0
-	) {
-		let userInfo = jwt_decode(authorization.split(" ")[1]);
-		return userInfo["email"];
-	}
-};
->>>>>>> fdc49d1f
 
 // get current username
 // export function getCurrUsername(){
