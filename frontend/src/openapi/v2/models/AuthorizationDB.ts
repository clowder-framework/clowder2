--- conflicted
+++ resolved
@@ -5,11 +5,7 @@
 import type { RoleType } from './RoleType';
 
 /**
-<<<<<<< HEAD
- * The creator of the Authorization object is also the creator of the dataset described.
-=======
  * The creator of the Authorization object should also be the creator of the dataset itself.
->>>>>>> 99209d40
  */
 export type AuthorizationDB = {
     creator: string;
