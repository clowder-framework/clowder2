--- conflicted
+++ resolved
@@ -42,12 +42,7 @@
                                 export type MetadataDefinitionIn = {
                                     name: string;
                                     description?: string;
-<<<<<<< HEAD
-                                    created?: string;
-                                    context?: Array<string>;
-=======
                                     '@context'?: Array<string>;
->>>>>>> f83957aa
                                     context_url?: string;
                                     fields: Array<MetadataField>;
                                 }