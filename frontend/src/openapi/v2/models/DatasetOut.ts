--- conflicted
+++ resolved
@@ -28,13 +28,10 @@
     user_views?: number;
     downloads?: number;
     thumbnail_id?: string;
-<<<<<<< HEAD
+    origin_id?: string;
     id?: string;
     frozen?: FrozenState;
     frozen_version_num?: number;
-    origin_id?: string;
-=======
     standard_license?: boolean;
     license_id?: string;
->>>>>>> 29e72710
 }