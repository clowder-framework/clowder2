--- conflicted
+++ resolved
@@ -45,10 +45,7 @@
      * Update File
      * @param fileId
      * @param formData
-<<<<<<< HEAD
-=======
-     * @param adminMode
->>>>>>> a2b9004a
+     * @param adminMode
      * @param datasetId
      * @returns FileOut Successful Response
      * @throws ApiError
@@ -56,20 +53,14 @@
     public static updateFileApiV2FilesFileIdPut(
         fileId: string,
         formData: Body_update_file_api_v2_files__file_id__put,
-<<<<<<< HEAD
-=======
-        adminMode: boolean = false,
->>>>>>> a2b9004a
+        adminMode: boolean = false,
         datasetId?: string,
     ): CancelablePromise<FileOut> {
         return __request({
             method: 'PUT',
             path: `/api/v2/files/${fileId}`,
             query: {
-<<<<<<< HEAD
-=======
-                'admin_mode': adminMode,
->>>>>>> a2b9004a
+                'admin_mode': adminMode,
                 'dataset_id': datasetId,
             },
             formData: formData,
@@ -83,30 +74,21 @@
     /**
      * Delete File
      * @param fileId
-<<<<<<< HEAD
-=======
-     * @param adminMode
->>>>>>> a2b9004a
+     * @param adminMode
      * @param datasetId
      * @returns any Successful Response
      * @throws ApiError
      */
     public static deleteFileApiV2FilesFileIdDelete(
         fileId: string,
-<<<<<<< HEAD
-=======
-        adminMode: boolean = false,
->>>>>>> a2b9004a
+        adminMode: boolean = false,
         datasetId?: string,
     ): CancelablePromise<any> {
         return __request({
             method: 'DELETE',
             path: `/api/v2/files/${fileId}`,
             query: {
-<<<<<<< HEAD
-=======
-                'admin_mode': adminMode,
->>>>>>> a2b9004a
+                'admin_mode': adminMode,
                 'dataset_id': datasetId,
             },
             errors: {
@@ -150,30 +132,21 @@
     /**
      * Get File Summary
      * @param fileId
-<<<<<<< HEAD
-=======
-     * @param adminMode
->>>>>>> a2b9004a
+     * @param adminMode
      * @param datasetId
      * @returns FileOut Successful Response
      * @throws ApiError
      */
     public static getFileSummaryApiV2FilesFileIdSummaryGet(
         fileId: string,
-<<<<<<< HEAD
-=======
-        adminMode: boolean = false,
->>>>>>> a2b9004a
+        adminMode: boolean = false,
         datasetId?: string,
     ): CancelablePromise<FileOut> {
         return __request({
             method: 'GET',
             path: `/api/v2/files/${fileId}/summary`,
             query: {
-<<<<<<< HEAD
-=======
-                'admin_mode': adminMode,
->>>>>>> a2b9004a
+                'admin_mode': adminMode,
                 'dataset_id': datasetId,
             },
             errors: {
@@ -247,10 +220,7 @@
      * Post File Extract
      * @param fileId
      * @param extractorName
-<<<<<<< HEAD
-=======
-     * @param adminMode
->>>>>>> a2b9004a
+     * @param adminMode
      * @param datasetId
      * @param requestBody
      * @returns any Successful Response
@@ -259,10 +229,7 @@
     public static postFileExtractApiV2FilesFileIdExtractPost(
         fileId: string,
         extractorName: string,
-<<<<<<< HEAD
-=======
-        adminMode: boolean = false,
->>>>>>> a2b9004a
+        adminMode: boolean = false,
         datasetId?: string,
         requestBody?: any,
     ): CancelablePromise<any> {
@@ -271,10 +238,7 @@
             path: `/api/v2/files/${fileId}/extract`,
             query: {
                 'extractorName': extractorName,
-<<<<<<< HEAD
-=======
-                'admin_mode': adminMode,
->>>>>>> a2b9004a
+                'admin_mode': adminMode,
                 'dataset_id': datasetId,
             },
             body: requestBody,
@@ -296,30 +260,21 @@
      * credentials: credentials of logged in user
      * rabbitmq_client: Rabbitmq Client
      * @param fileId
-<<<<<<< HEAD
-=======
-     * @param adminMode
->>>>>>> a2b9004a
+     * @param adminMode
      * @param datasetId
      * @returns any Successful Response
      * @throws ApiError
      */
     public static resubmitFileExtractionsApiV2FilesFileIdResubmitExtractPost(
         fileId: string,
-<<<<<<< HEAD
-=======
-        adminMode: boolean = false,
->>>>>>> a2b9004a
+        adminMode: boolean = false,
         datasetId?: string,
     ): CancelablePromise<any> {
         return __request({
             method: 'POST',
             path: `/api/v2/files/${fileId}/resubmit_extract`,
             query: {
-<<<<<<< HEAD
-=======
-                'admin_mode': adminMode,
->>>>>>> a2b9004a
+                'admin_mode': adminMode,
                 'dataset_id': datasetId,
             },
             errors: {
@@ -331,30 +286,21 @@
     /**
      * Download File Thumbnail
      * @param fileId
-<<<<<<< HEAD
-=======
-     * @param adminMode
->>>>>>> a2b9004a
+     * @param adminMode
      * @param datasetId
      * @returns any Successful Response
      * @throws ApiError
      */
     public static downloadFileThumbnailApiV2FilesFileIdThumbnailGet(
         fileId: string,
-<<<<<<< HEAD
-=======
-        adminMode: boolean = false,
->>>>>>> a2b9004a
+        adminMode: boolean = false,
         datasetId?: string,
     ): CancelablePromise<any> {
         return __request({
             method: 'GET',
             path: `/api/v2/files/${fileId}/thumbnail`,
             query: {
-<<<<<<< HEAD
-=======
-                'admin_mode': adminMode,
->>>>>>> a2b9004a
+                'admin_mode': adminMode,
                 'dataset_id': datasetId,
             },
             errors: {
@@ -367,10 +313,7 @@
      * Add File Thumbnail
      * @param fileId
      * @param thumbnailId
-<<<<<<< HEAD
-=======
-     * @param adminMode
->>>>>>> a2b9004a
+     * @param adminMode
      * @param datasetId
      * @returns FileOut Successful Response
      * @throws ApiError
@@ -378,20 +321,14 @@
     public static addFileThumbnailApiV2FilesFileIdThumbnailThumbnailIdPatch(
         fileId: string,
         thumbnailId: string,
-<<<<<<< HEAD
-=======
-        adminMode: boolean = false,
->>>>>>> a2b9004a
+        adminMode: boolean = false,
         datasetId?: string,
     ): CancelablePromise<FileOut> {
         return __request({
             method: 'PATCH',
             path: `/api/v2/files/${fileId}/thumbnail/${thumbnailId}`,
             query: {
-<<<<<<< HEAD
-=======
-                'admin_mode': adminMode,
->>>>>>> a2b9004a
+                'admin_mode': adminMode,
                 'dataset_id': datasetId,
             },
             errors: {
