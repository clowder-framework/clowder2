--- conflicted
+++ resolved
@@ -1,352 +1,343 @@
 /* istanbul ignore file */
 /* tslint:disable */
 /* eslint-disable */
-import type { Body_update_file_api_v2_files__file_id__put } from '../models/Body_update_file_api_v2_files__file_id__put';
-import type { FileOut } from '../models/FileOut';
-import type { FileVersion } from '../models/FileVersion';
-import type { CancelablePromise } from '../core/CancelablePromise';
-import { request as __request } from '../core/request';
+import type {Body_update_file_api_v2_files__file_id__put} from '../models/Body_update_file_api_v2_files__file_id__put';
+import type {FileOut} from '../models/FileOut';
+import type {FileVersion} from '../models/FileVersion';
+import type {CancelablePromise} from '../core/CancelablePromise';
+import {request as __request} from '../core/request';
 
 export class FilesService {
 
-    /**
-     * Download File
-     * @param fileId
-     * @param version
-     * @param increment
-     * @param forceAdmin
-     * @param datasetId
-     * @returns any Successful Response
-     * @throws ApiError
-     */
-    public static downloadFileApiV2FilesFileIdGet(
-        fileId: string,
-        version?: number,
-        increment: boolean = true,
-        forceAdmin: boolean = false,
-        datasetId?: string,
-    ): CancelablePromise<any> {
-        return __request({
-            method: 'GET',
-            path: `/api/v2/files/${fileId}`,
-            query: {
-                'version': version,
-                'increment': increment,
-                'force_admin': forceAdmin,
-                'dataset_id': datasetId,
-            },
-            errors: {
-                422: `Validation Error`,
-            },
-        });
-    }
-
-    /**
-     * Update File
-     * @param fileId
-     * @param formData
-     * @param forceAdmin
-     * @param datasetId
-     * @returns FileOut Successful Response
-     * @throws ApiError
-     */
-    public static updateFileApiV2FilesFileIdPut(
-        fileId: string,
-        formData: Body_update_file_api_v2_files__file_id__put,
-        forceAdmin: boolean = false,
-        datasetId?: string,
-    ): CancelablePromise<FileOut> {
-        return __request({
-            method: 'PUT',
-            path: `/api/v2/files/${fileId}`,
-            query: {
-                'force_admin': forceAdmin,
-                'dataset_id': datasetId,
-            },
-            formData: formData,
-            mediaType: 'multipart/form-data',
-            errors: {
-                422: `Validation Error`,
-            },
-        });
-    }
-
-    /**
-     * Delete File
-     * @param fileId
-     * @param forceAdmin
-     * @param datasetId
-     * @returns any Successful Response
-     * @throws ApiError
-     */
-    public static deleteFileApiV2FilesFileIdDelete(
-        fileId: string,
-        forceAdmin: boolean = false,
-        datasetId?: string,
-    ): CancelablePromise<any> {
-        return __request({
-            method: 'DELETE',
-            path: `/api/v2/files/${fileId}`,
-            query: {
-                'force_admin': forceAdmin,
-                'dataset_id': datasetId,
-            },
-            errors: {
-                422: `Validation Error`,
-            },
-        });
-    }
-
-    /**
-     * Download File Url
-     * @param fileId
-     * @param version
-     * @param expiresInSeconds
-<<<<<<< HEAD
-     * @param forceAdmin
-=======
-     * @param increment
->>>>>>> f81b6a6c
-     * @param datasetId
-     * @returns any Successful Response
-     * @throws ApiError
-     */
-    public static downloadFileUrlApiV2FilesFileIdUrlGet(
-        fileId: string,
-        version?: number,
-        expiresInSeconds: number = 3600,
-<<<<<<< HEAD
-        forceAdmin: boolean = false,
-=======
-        increment: boolean = true,
->>>>>>> f81b6a6c
-        datasetId?: string,
-    ): CancelablePromise<any> {
-        return __request({
-            method: 'GET',
-            path: `/api/v2/files/${fileId}/url/`,
-            query: {
-                'version': version,
-                'expires_in_seconds': expiresInSeconds,
-<<<<<<< HEAD
-                'force_admin': forceAdmin,
-=======
-                'increment': increment,
->>>>>>> f81b6a6c
-                'dataset_id': datasetId,
-            },
-            errors: {
-                422: `Validation Error`,
-            },
-        });
-    }
-
-    /**
-     * Get File Summary
-     * @param fileId
-     * @param forceAdmin
-     * @param datasetId
-     * @returns FileOut Successful Response
-     * @throws ApiError
-     */
-    public static getFileSummaryApiV2FilesFileIdSummaryGet(
-        fileId: string,
-        forceAdmin: boolean = false,
-        datasetId?: string,
-    ): CancelablePromise<FileOut> {
-        return __request({
-            method: 'GET',
-            path: `/api/v2/files/${fileId}/summary`,
-            query: {
-                'force_admin': forceAdmin,
-                'dataset_id': datasetId,
-            },
-            errors: {
-                422: `Validation Error`,
-            },
-        });
-    }
-
-    /**
-     * Get File Version Details
-     * @param fileId
-     * @param versionNum
-     * @param forceAdmin
-     * @param datasetId
-     * @returns FileOut Successful Response
-     * @throws ApiError
-     */
-    public static getFileVersionDetailsApiV2FilesFileIdVersionDetailsGet(
-        fileId: string,
-        versionNum?: number,
-        forceAdmin: boolean = false,
-        datasetId?: string,
-    ): CancelablePromise<FileOut> {
-        return __request({
-            method: 'GET',
-            path: `/api/v2/files/${fileId}/version_details`,
-            query: {
-                'version_num': versionNum,
-                'force_admin': forceAdmin,
-                'dataset_id': datasetId,
-            },
-            errors: {
-                422: `Validation Error`,
-            },
-        });
-    }
-
-    /**
-     * Get File Versions
-     * @param fileId
-     * @param skip
-     * @param limit
-     * @param forceAdmin
-     * @param datasetId
-     * @returns FileVersion Successful Response
-     * @throws ApiError
-     */
-    public static getFileVersionsApiV2FilesFileIdVersionsGet(
-        fileId: string,
-        skip?: number,
-        limit: number = 20,
-        forceAdmin: boolean = false,
-        datasetId?: string,
-    ): CancelablePromise<Array<FileVersion>> {
-        return __request({
-            method: 'GET',
-            path: `/api/v2/files/${fileId}/versions`,
-            query: {
-                'skip': skip,
-                'limit': limit,
-                'force_admin': forceAdmin,
-                'dataset_id': datasetId,
-            },
-            errors: {
-                422: `Validation Error`,
-            },
-        });
-    }
-
-    /**
-     * Post File Extract
-     * @param fileId
-     * @param extractorName
-     * @param forceAdmin
-     * @param datasetId
-     * @param requestBody
-     * @returns any Successful Response
-     * @throws ApiError
-     */
-    public static postFileExtractApiV2FilesFileIdExtractPost(
-        fileId: string,
-        extractorName: string,
-        forceAdmin: boolean = false,
-        datasetId?: string,
-        requestBody?: any,
-    ): CancelablePromise<any> {
-        return __request({
-            method: 'POST',
-            path: `/api/v2/files/${fileId}/extract`,
-            query: {
-                'extractorName': extractorName,
-                'force_admin': forceAdmin,
-                'dataset_id': datasetId,
-            },
-            body: requestBody,
-            mediaType: 'application/json',
-            errors: {
-                422: `Validation Error`,
-            },
-        });
-    }
-
-    /**
-     * Resubmit File Extractions
-     * This route will check metadata. We get the extractors run from metadata from extractors.
-     * Then they are resubmitted. At present parameters are not stored. This will change once Jobs are
-     * implemented.
-     *
-     * Arguments:
-     * file_id: Id of file
-     * credentials: credentials of logged in user
-     * rabbitmq_client: Rabbitmq Client
-     * @param fileId
-     * @param forceAdmin
-     * @param datasetId
-     * @returns any Successful Response
-     * @throws ApiError
-     */
-    public static resubmitFileExtractionsApiV2FilesFileIdResubmitExtractPost(
-        fileId: string,
-        forceAdmin: boolean = false,
-        datasetId?: string,
-    ): CancelablePromise<any> {
-        return __request({
-            method: 'POST',
-            path: `/api/v2/files/${fileId}/resubmit_extract`,
-            query: {
-                'force_admin': forceAdmin,
-                'dataset_id': datasetId,
-            },
-            errors: {
-                422: `Validation Error`,
-            },
-        });
-    }
-
-    /**
-     * Download File Thumbnail
-     * @param fileId
-     * @param forceAdmin
-     * @param datasetId
-     * @returns any Successful Response
-     * @throws ApiError
-     */
-    public static downloadFileThumbnailApiV2FilesFileIdThumbnailGet(
-        fileId: string,
-        forceAdmin: boolean = false,
-        datasetId?: string,
-    ): CancelablePromise<any> {
-        return __request({
-            method: 'GET',
-            path: `/api/v2/files/${fileId}/thumbnail`,
-            query: {
-                'force_admin': forceAdmin,
-                'dataset_id': datasetId,
-            },
-            errors: {
-                422: `Validation Error`,
-            },
-        });
-    }
-
-    /**
-     * Add File Thumbnail
-     * @param fileId
-     * @param thumbnailId
-     * @param forceAdmin
-     * @param datasetId
-     * @returns FileOut Successful Response
-     * @throws ApiError
-     */
-    public static addFileThumbnailApiV2FilesFileIdThumbnailThumbnailIdPatch(
-        fileId: string,
-        thumbnailId: string,
-        forceAdmin: boolean = false,
-        datasetId?: string,
-    ): CancelablePromise<FileOut> {
-        return __request({
-            method: 'PATCH',
-            path: `/api/v2/files/${fileId}/thumbnail/${thumbnailId}`,
-            query: {
-                'force_admin': forceAdmin,
-                'dataset_id': datasetId,
-            },
-            errors: {
-                422: `Validation Error`,
-            },
-        });
-    }
+	/**
+	 * Download File
+	 * @param fileId
+	 * @param version
+	 * @param increment
+	 * @param enableAdmin
+	 * @param datasetId
+	 * @returns any Successful Response
+	 * @throws ApiError
+	 */
+	public static downloadFileApiV2FilesFileIdGet(
+		fileId: string,
+		version?: number,
+		increment: boolean = true,
+		enableAdmin: boolean = false,
+		datasetId?: string,
+	): CancelablePromise<any> {
+		return __request({
+			method: 'GET',
+			path: `/api/v2/files/${fileId}`,
+			query: {
+				'version': version,
+				'increment': increment,
+				'enable_admin': enableAdmin,
+				'dataset_id': datasetId,
+			},
+			errors: {
+				422: `Validation Error`,
+			},
+		});
+	}
+
+	/**
+	 * Update File
+	 * @param fileId
+	 * @param formData
+	 * @param enableAdmin
+	 * @param datasetId
+	 * @returns FileOut Successful Response
+	 * @throws ApiError
+	 */
+	public static updateFileApiV2FilesFileIdPut(
+		fileId: string,
+		formData: Body_update_file_api_v2_files__file_id__put,
+		enableAdmin: boolean = false,
+		datasetId?: string,
+	): CancelablePromise<FileOut> {
+		return __request({
+			method: 'PUT',
+			path: `/api/v2/files/${fileId}`,
+			query: {
+				'enable_admin': enableAdmin,
+				'dataset_id': datasetId,
+			},
+			formData: formData,
+			mediaType: 'multipart/form-data',
+			errors: {
+				422: `Validation Error`,
+			},
+		});
+	}
+
+	/**
+	 * Delete File
+	 * @param fileId
+	 * @param enableAdmin
+	 * @param datasetId
+	 * @returns any Successful Response
+	 * @throws ApiError
+	 */
+	public static deleteFileApiV2FilesFileIdDelete(
+		fileId: string,
+		enableAdmin: boolean = false,
+		datasetId?: string,
+	): CancelablePromise<any> {
+		return __request({
+			method: 'DELETE',
+			path: `/api/v2/files/${fileId}`,
+			query: {
+				'enable_admin': enableAdmin,
+				'dataset_id': datasetId,
+			},
+			errors: {
+				422: `Validation Error`,
+			},
+		});
+	}
+
+	/**
+	 * Download File Url
+	 * @param fileId
+	 * @param version
+	 * @param expiresInSeconds
+	 * @param increment
+	 * @param enableAdmin
+	 * @param datasetId
+	 * @returns any Successful Response
+	 * @throws ApiError
+	 */
+	public static downloadFileUrlApiV2FilesFileIdUrlGet(
+		fileId: string,
+		version?: number,
+		expiresInSeconds: number = 3600,
+		increment: boolean = true,
+		enableAdmin: boolean = false,
+		datasetId?: string,
+	): CancelablePromise<any> {
+		return __request({
+			method: 'GET',
+			path: `/api/v2/files/${fileId}/url/`,
+			query: {
+				'version': version,
+				'expires_in_seconds': expiresInSeconds,
+				'increment': increment,
+				'enable_admin': enableAdmin,
+				'dataset_id': datasetId,
+			},
+			errors: {
+				422: `Validation Error`,
+			},
+		});
+	}
+
+	/**
+	 * Get File Summary
+	 * @param fileId
+	 * @param enableAdmin
+	 * @param datasetId
+	 * @returns FileOut Successful Response
+	 * @throws ApiError
+	 */
+	public static getFileSummaryApiV2FilesFileIdSummaryGet(
+		fileId: string,
+		enableAdmin: boolean = false,
+		datasetId?: string,
+	): CancelablePromise<FileOut> {
+		return __request({
+			method: 'GET',
+			path: `/api/v2/files/${fileId}/summary`,
+			query: {
+				'enable_admin': enableAdmin,
+				'dataset_id': datasetId,
+			},
+			errors: {
+				422: `Validation Error`,
+			},
+		});
+	}
+
+	/**
+	 * Get File Version Details
+	 * @param fileId
+	 * @param versionNum
+	 * @param enableAdmin
+	 * @param datasetId
+	 * @returns FileOut Successful Response
+	 * @throws ApiError
+	 */
+	public static getFileVersionDetailsApiV2FilesFileIdVersionDetailsGet(
+		fileId: string,
+		versionNum?: number,
+		enableAdmin: boolean = false,
+		datasetId?: string,
+	): CancelablePromise<FileOut> {
+		return __request({
+			method: 'GET',
+			path: `/api/v2/files/${fileId}/version_details`,
+			query: {
+				'version_num': versionNum,
+				'enable_admin': enableAdmin,
+				'dataset_id': datasetId,
+			},
+			errors: {
+				422: `Validation Error`,
+			},
+		});
+	}
+
+	/**
+	 * Get File Versions
+	 * @param fileId
+	 * @param skip
+	 * @param limit
+	 * @param enableAdmin
+	 * @param datasetId
+	 * @returns FileVersion Successful Response
+	 * @throws ApiError
+	 */
+	public static getFileVersionsApiV2FilesFileIdVersionsGet(
+		fileId: string,
+		skip?: number,
+		limit: number = 20,
+		enableAdmin: boolean = false,
+		datasetId?: string,
+	): CancelablePromise<Array<FileVersion>> {
+		return __request({
+			method: 'GET',
+			path: `/api/v2/files/${fileId}/versions`,
+			query: {
+				'skip': skip,
+				'limit': limit,
+				'enable_admin': enableAdmin,
+				'dataset_id': datasetId,
+			},
+			errors: {
+				422: `Validation Error`,
+			},
+		});
+	}
+
+	/**
+	 * Post File Extract
+	 * @param fileId
+	 * @param extractorName
+	 * @param enableAdmin
+	 * @param datasetId
+	 * @param requestBody
+	 * @returns any Successful Response
+	 * @throws ApiError
+	 */
+	public static postFileExtractApiV2FilesFileIdExtractPost(
+		fileId: string,
+		extractorName: string,
+		enableAdmin: boolean = false,
+		datasetId?: string,
+		requestBody?: any,
+	): CancelablePromise<any> {
+		return __request({
+			method: 'POST',
+			path: `/api/v2/files/${fileId}/extract`,
+			query: {
+				'extractorName': extractorName,
+				'enable_admin': enableAdmin,
+				'dataset_id': datasetId,
+			},
+			body: requestBody,
+			mediaType: 'application/json',
+			errors: {
+				422: `Validation Error`,
+			},
+		});
+	}
+
+	/**
+	 * Resubmit File Extractions
+	 * This route will check metadata. We get the extractors run from metadata from extractors.
+	 * Then they are resubmitted. At present parameters are not stored. This will change once Jobs are
+	 * implemented.
+	 *
+	 * Arguments:
+	 * file_id: Id of file
+	 * credentials: credentials of logged in user
+	 * rabbitmq_client: Rabbitmq Client
+	 * @param fileId
+	 * @param enableAdmin
+	 * @param datasetId
+	 * @returns any Successful Response
+	 * @throws ApiError
+	 */
+	public static resubmitFileExtractionsApiV2FilesFileIdResubmitExtractPost(
+		fileId: string,
+		enableAdmin: boolean = false,
+		datasetId?: string,
+	): CancelablePromise<any> {
+		return __request({
+			method: 'POST',
+			path: `/api/v2/files/${fileId}/resubmit_extract`,
+			query: {
+				'enable_admin': enableAdmin,
+				'dataset_id': datasetId,
+			},
+			errors: {
+				422: `Validation Error`,
+			},
+		});
+	}
+
+	/**
+	 * Download File Thumbnail
+	 * @param fileId
+	 * @param enableAdmin
+	 * @param datasetId
+	 * @returns any Successful Response
+	 * @throws ApiError
+	 */
+	public static downloadFileThumbnailApiV2FilesFileIdThumbnailGet(
+		fileId: string,
+		enableAdmin: boolean = false,
+		datasetId?: string,
+	): CancelablePromise<any> {
+		return __request({
+			method: 'GET',
+			path: `/api/v2/files/${fileId}/thumbnail`,
+			query: {
+				'enable_admin': enableAdmin,
+				'dataset_id': datasetId,
+			},
+			errors: {
+				422: `Validation Error`,
+			},
+		});
+	}
+
+	/**
+	 * Add File Thumbnail
+	 * @param fileId
+	 * @param thumbnailId
+	 * @param enableAdmin
+	 * @param datasetId
+	 * @returns FileOut Successful Response
+	 * @throws ApiError
+	 */
+	public static addFileThumbnailApiV2FilesFileIdThumbnailThumbnailIdPatch(
+		fileId: string,
+		thumbnailId: string,
+		enableAdmin: boolean = false,
+		datasetId?: string,
+	): CancelablePromise<FileOut> {
+		return __request({
+			method: 'PATCH',
+			path: `/api/v2/files/${fileId}/thumbnail/${thumbnailId}`,
+			query: {
+				'enable_admin': enableAdmin,
+				'dataset_id': datasetId,
+			},
+			errors: {
+				422: `Validation Error`,
+			},
+		});
+	}
 
 }