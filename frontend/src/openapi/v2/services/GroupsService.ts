--- conflicted
+++ resolved
@@ -10,21 +10,6 @@
 export class GroupsService {
 
     /**
-<<<<<<< HEAD
-     * Save Group
-     * @param requestBody
-     * @returns GroupOut Successful Response
-     * @throws ApiError
-     */
-    public static saveGroupApiV2GroupsPost(
-        requestBody: GroupIn,
-    ): CancelablePromise<GroupOut> {
-        return __request({
-            method: 'POST',
-            path: `/api/v2/groups`,
-            body: requestBody,
-            mediaType: 'application/json',
-=======
      * Get Groups
      * Get a list of all Groups in the db the user is a member/owner of.
      *
@@ -47,7 +32,26 @@
                 'skip': skip,
                 'limit': limit,
             },
->>>>>>> ddb44cb0
+            errors: {
+                422: `Validation Error`,
+            },
+        });
+    }
+
+    /**
+     * Save Group
+     * @param requestBody
+     * @returns GroupOut Successful Response
+     * @throws ApiError
+     */
+    public static saveGroupApiV2GroupsPost(
+        requestBody: GroupIn,
+    ): CancelablePromise<GroupOut> {
+        return __request({
+            method: 'POST',
+            path: `/api/v2/groups`,
+            body: requestBody,
+            mediaType: 'application/json',
             errors: {
                 422: `Validation Error`,
             },
@@ -66,33 +70,6 @@
         return __request({
             method: 'GET',
             path: `/api/v2/groups/${groupId}`,
-            errors: {
-                422: `Validation Error`,
-            },
-        });
-    }
-
-    /**
-     * Edit Group
-     * @param groupId
-     * @param userId
-     * @param requestBody
-     * @returns GroupOut Successful Response
-     * @throws ApiError
-     */
-    public static editGroupApiV2GroupsGroupIdPut(
-        groupId: string,
-        userId: string,
-        requestBody: GroupBase,
-    ): CancelablePromise<GroupOut> {
-        return __request({
-            method: 'PUT',
-            path: `/api/v2/groups/${groupId}`,
-            query: {
-                'user_id': userId,
-            },
-            body: requestBody,
-            mediaType: 'application/json',
             errors: {
                 422: `Validation Error`,
             },
