--- conflicted
+++ resolved
@@ -134,30 +134,21 @@
      * Delete Metadata
      * Delete metadata by specific ID.
      * @param metadataId
-<<<<<<< HEAD
-=======
-     * @param adminMode
->>>>>>> a2b9004a
+     * @param adminMode
      * @param datasetId
      * @returns any Successful Response
      * @throws ApiError
      */
     public static deleteMetadataApiV2MetadataMetadataIdDelete(
         metadataId: string,
-<<<<<<< HEAD
-=======
-        adminMode: boolean = false,
->>>>>>> a2b9004a
+        adminMode: boolean = false,
         datasetId?: string,
     ): CancelablePromise<any> {
         return __request({
             method: 'DELETE',
             path: `/api/v2/metadata/${metadataId}`,
             query: {
-<<<<<<< HEAD
-=======
-                'admin_mode': adminMode,
->>>>>>> a2b9004a
+                'admin_mode': adminMode,
                 'dataset_id': datasetId,
             },
             errors: {
@@ -175,10 +166,7 @@
      * Metadata document that was updated
      * @param metadataId
      * @param requestBody
-<<<<<<< HEAD
-=======
-     * @param adminMode
->>>>>>> a2b9004a
+     * @param adminMode
      * @param datasetId
      * @returns MetadataOut Successful Response
      * @throws ApiError
@@ -186,20 +174,14 @@
     public static updateMetadataApiV2MetadataMetadataIdPatch(
         metadataId: string,
         requestBody: MetadataPatch,
-<<<<<<< HEAD
-=======
-        adminMode: boolean = false,
->>>>>>> a2b9004a
+        adminMode: boolean = false,
         datasetId?: string,
     ): CancelablePromise<MetadataOut> {
         return __request({
             method: 'PATCH',
             path: `/api/v2/metadata/${metadataId}`,
             query: {
-<<<<<<< HEAD
-=======
-                'admin_mode': adminMode,
->>>>>>> a2b9004a
+                'admin_mode': adminMode,
                 'dataset_id': datasetId,
             },
             body: requestBody,
@@ -255,10 +237,7 @@
      * Metadata document that was updated
      * @param fileId
      * @param requestBody
-<<<<<<< HEAD
-=======
-     * @param adminMode
->>>>>>> a2b9004a
+     * @param adminMode
      * @param datasetId
      * @returns MetadataOut Successful Response
      * @throws ApiError
@@ -266,20 +245,14 @@
     public static replaceFileMetadataApiV2FilesFileIdMetadataPut(
         fileId: string,
         requestBody: MetadataPatch,
-<<<<<<< HEAD
-=======
-        adminMode: boolean = false,
->>>>>>> a2b9004a
+        adminMode: boolean = false,
         datasetId?: string,
     ): CancelablePromise<MetadataOut> {
         return __request({
             method: 'PUT',
             path: `/api/v2/files/${fileId}/metadata`,
             query: {
-<<<<<<< HEAD
-=======
-                'admin_mode': adminMode,
->>>>>>> a2b9004a
+                'admin_mode': adminMode,
                 'dataset_id': datasetId,
             },
             body: requestBody,
@@ -299,10 +272,7 @@
      * Metadata document that was added to database
      * @param fileId
      * @param requestBody
-<<<<<<< HEAD
-=======
-     * @param adminMode
->>>>>>> a2b9004a
+     * @param adminMode
      * @param datasetId
      * @returns MetadataOut Successful Response
      * @throws ApiError
@@ -310,20 +280,14 @@
     public static addFileMetadataApiV2FilesFileIdMetadataPost(
         fileId: string,
         requestBody: MetadataIn,
-<<<<<<< HEAD
-=======
-        adminMode: boolean = false,
->>>>>>> a2b9004a
+        adminMode: boolean = false,
         datasetId?: string,
     ): CancelablePromise<MetadataOut> {
         return __request({
             method: 'POST',
             path: `/api/v2/files/${fileId}/metadata`,
             query: {
-<<<<<<< HEAD
-=======
-                'admin_mode': adminMode,
->>>>>>> a2b9004a
+                'admin_mode': adminMode,
                 'dataset_id': datasetId,
             },
             body: requestBody,
@@ -338,10 +302,7 @@
      * Delete File Metadata
      * @param fileId
      * @param requestBody
-<<<<<<< HEAD
-=======
-     * @param adminMode
->>>>>>> a2b9004a
+     * @param adminMode
      * @param datasetId
      * @returns MetadataOut Successful Response
      * @throws ApiError
@@ -349,20 +310,14 @@
     public static deleteFileMetadataApiV2FilesFileIdMetadataDelete(
         fileId: string,
         requestBody: MetadataDelete,
-<<<<<<< HEAD
-=======
-        adminMode: boolean = false,
->>>>>>> a2b9004a
+        adminMode: boolean = false,
         datasetId?: string,
     ): CancelablePromise<MetadataOut> {
         return __request({
             method: 'DELETE',
             path: `/api/v2/files/${fileId}/metadata`,
             query: {
-<<<<<<< HEAD
-=======
-                'admin_mode': adminMode,
->>>>>>> a2b9004a
+                'admin_mode': adminMode,
                 'dataset_id': datasetId,
             },
             body: requestBody,
@@ -382,10 +337,7 @@
      * Metadata document that was updated
      * @param fileId
      * @param requestBody
-<<<<<<< HEAD
-=======
-     * @param adminMode
->>>>>>> a2b9004a
+     * @param adminMode
      * @param datasetId
      * @returns MetadataOut Successful Response
      * @throws ApiError
@@ -393,20 +345,14 @@
     public static updateFileMetadataApiV2FilesFileIdMetadataPatch(
         fileId: string,
         requestBody: MetadataPatch,
-<<<<<<< HEAD
-=======
-        adminMode: boolean = false,
->>>>>>> a2b9004a
+        adminMode: boolean = false,
         datasetId?: string,
     ): CancelablePromise<MetadataOut> {
         return __request({
             method: 'PATCH',
             path: `/api/v2/files/${fileId}/metadata`,
             query: {
-<<<<<<< HEAD
-=======
-                'admin_mode': adminMode,
->>>>>>> a2b9004a
+                'admin_mode': adminMode,
                 'dataset_id': datasetId,
             },
             body: requestBody,
