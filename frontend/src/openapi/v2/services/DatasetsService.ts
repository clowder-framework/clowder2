/* istanbul ignore file */
/* tslint:disable */
/* eslint-disable */
import type { Body_create_dataset_from_zip_api_v2_datasets_createFromZip_post } from '../models/Body_create_dataset_from_zip_api_v2_datasets_createFromZip_post';
import type { Body_save_file_api_v2_datasets__dataset_id__files_post } from '../models/Body_save_file_api_v2_datasets__dataset_id__files_post';
import type { Body_save_files_api_v2_datasets__dataset_id__filesMultiple_post } from '../models/Body_save_files_api_v2_datasets__dataset_id__filesMultiple_post';
import type { DatasetBase } from '../models/DatasetBase';
import type { DatasetIn } from '../models/DatasetIn';
import type { DatasetOut } from '../models/DatasetOut';
import type { DatasetPatch } from '../models/DatasetPatch';
import type { FileOut } from '../models/FileOut';
import type { FolderIn } from '../models/FolderIn';
import type { FolderOut } from '../models/FolderOut';
import type { LocalFileIn } from '../models/LocalFileIn';
import type { CancelablePromise } from '../core/CancelablePromise';
import { request as __request } from '../core/request';

export class DatasetsService {

    /**
     * Get Datasets
     * @param skip
     * @param limit
     * @param mine
     * @returns DatasetOut Successful Response
     * @throws ApiError
     */
    public static getDatasetsApiV2DatasetsGet(
        skip?: number,
        limit: number = 10,
        mine: boolean = false,
    ): CancelablePromise<Array<DatasetOut>> {
        return __request({
            method: 'GET',
            path: `/api/v2/datasets`,
            query: {
                'skip': skip,
                'limit': limit,
                'mine': mine,
            },
            errors: {
                422: `Validation Error`,
            },
        });
    }

    /**
     * Save Dataset
     * @param requestBody
     * @returns DatasetOut Successful Response
     * @throws ApiError
     */
    public static saveDatasetApiV2DatasetsPost(
        requestBody: DatasetIn,
    ): CancelablePromise<DatasetOut> {
        return __request({
            method: 'POST',
            path: `/api/v2/datasets`,
            body: requestBody,
            mediaType: 'application/json',
            errors: {
                422: `Validation Error`,
            },
        });
    }

    /**
     * Get Dataset
     * @param datasetId
     * @returns DatasetOut Successful Response
     * @throws ApiError
     */
    public static getDatasetApiV2DatasetsDatasetIdGet(
        datasetId: string,
    ): CancelablePromise<DatasetOut> {
        return __request({
            method: 'GET',
            path: `/api/v2/datasets/${datasetId}`,
            errors: {
                422: `Validation Error`,
            },
        });
    }

    /**
     * Edit Dataset
     * @param datasetId
     * @param requestBody
     * @returns DatasetOut Successful Response
     * @throws ApiError
     */
    public static editDatasetApiV2DatasetsDatasetIdPut(
        datasetId: string,
        requestBody: DatasetBase,
    ): CancelablePromise<DatasetOut> {
        return __request({
            method: 'PUT',
            path: `/api/v2/datasets/${datasetId}`,
            body: requestBody,
            mediaType: 'application/json',
            errors: {
                422: `Validation Error`,
            },
        });
    }

    /**
     * Delete Dataset
     * @param datasetId
     * @returns any Successful Response
     * @throws ApiError
     */
    public static deleteDatasetApiV2DatasetsDatasetIdDelete(
        datasetId: string,
    ): CancelablePromise<any> {
        return __request({
            method: 'DELETE',
            path: `/api/v2/datasets/${datasetId}`,
            errors: {
                422: `Validation Error`,
            },
        });
    }

    /**
     * Patch Dataset
     * @param datasetId
     * @param requestBody
     * @returns DatasetOut Successful Response
     * @throws ApiError
     */
    public static patchDatasetApiV2DatasetsDatasetIdPatch(
        datasetId: string,
        requestBody: DatasetPatch,
    ): CancelablePromise<DatasetOut> {
        return __request({
            method: 'PATCH',
            path: `/api/v2/datasets/${datasetId}`,
            body: requestBody,
            mediaType: 'application/json',
            errors: {
                422: `Validation Error`,
            },
        });
    }

    /**
     * Get Dataset Files
     * @param datasetId
     * @param folderId
     * @param skip
     * @param limit
     * @returns FileOut Successful Response
     * @throws ApiError
     */
    public static getDatasetFilesApiV2DatasetsDatasetIdFilesGet(
        datasetId: string,
        folderId?: string,
        skip?: number,
        limit: number = 10,
    ): CancelablePromise<Array<FileOut>> {
        return __request({
            method: 'GET',
            path: `/api/v2/datasets/${datasetId}/files`,
            query: {
                'folder_id': folderId,
                'skip': skip,
                'limit': limit,
            },
            errors: {
                422: `Validation Error`,
            },
        });
    }

    /**
     * Save File
     * @param datasetId
     * @param formData
     * @param folderId
     * @returns FileOut Successful Response
     * @throws ApiError
     */
    public static saveFileApiV2DatasetsDatasetIdFilesPost(
        datasetId: string,
        formData: Body_save_file_api_v2_datasets__dataset_id__files_post,
        folderId?: string,
    ): CancelablePromise<FileOut> {
        return __request({
            method: 'POST',
            path: `/api/v2/datasets/${datasetId}/files`,
            query: {
                'folder_id': folderId,
            },
            formData: formData,
            mediaType: 'multipart/form-data',
            errors: {
                422: `Validation Error`,
            },
        });
    }

    /**
     * Get Dataset Folders
     * @param datasetId
     * @param parentFolder
     * @param skip
     * @param limit
     * @returns FolderOut Successful Response
     * @throws ApiError
     */
    public static getDatasetFoldersApiV2DatasetsDatasetIdFoldersGet(
        datasetId: string,
        parentFolder?: string,
        skip?: number,
        limit: number = 10,
    ): CancelablePromise<Array<FolderOut>> {
        return __request({
            method: 'GET',
            path: `/api/v2/datasets/${datasetId}/folders`,
            query: {
                'parent_folder': parentFolder,
                'skip': skip,
                'limit': limit,
            },
            errors: {
                422: `Validation Error`,
            },
        });
    }

    /**
     * Add Folder
     * @param datasetId
     * @param requestBody
     * @returns FolderOut Successful Response
     * @throws ApiError
     */
    public static addFolderApiV2DatasetsDatasetIdFoldersPost(
        datasetId: string,
        requestBody: FolderIn,
    ): CancelablePromise<FolderOut> {
        return __request({
            method: 'POST',
            path: `/api/v2/datasets/${datasetId}/folders`,
            body: requestBody,
            mediaType: 'application/json',
            errors: {
                422: `Validation Error`,
            },
        });
    }

    /**
     * Delete Folder
     * @param datasetId
     * @param folderId
     * @returns any Successful Response
     * @throws ApiError
     */
    public static deleteFolderApiV2DatasetsDatasetIdFoldersFolderIdDelete(
        datasetId: string,
        folderId: string,
    ): CancelablePromise<any> {
        return __request({
            method: 'DELETE',
            path: `/api/v2/datasets/${datasetId}/folders/${folderId}`,
            errors: {
                422: `Validation Error`,
            },
        });
    }

    /**
<<<<<<< HEAD
     * Save Local File
     * @param datasetId
     * @param requestBody
=======
     * Save Files
     * @param datasetId
     * @param formData
>>>>>>> 847b570b
     * @param folderId
     * @returns FileOut Successful Response
     * @throws ApiError
     */
<<<<<<< HEAD
    public static saveLocalFileApiV2DatasetsDatasetIdLocalFilesPost(
        datasetId: string,
        requestBody: LocalFileIn,
        folderId?: string,
    ): CancelablePromise<FileOut> {
        return __request({
            method: 'POST',
            path: `/api/v2/datasets/${datasetId}/local_files`,
            query: {
                'folder_id': folderId,
            },
            body: requestBody,
            mediaType: 'application/json',
=======
    public static saveFilesApiV2DatasetsDatasetIdFilesMultiplePost(
        datasetId: string,
        formData: Body_save_files_api_v2_datasets__dataset_id__filesMultiple_post,
        folderId?: string,
    ): CancelablePromise<Array<FileOut>> {
        return __request({
            method: 'POST',
            path: `/api/v2/datasets/${datasetId}/filesMultiple`,
            query: {
                'folder_id': folderId,
            },
            formData: formData,
            mediaType: 'multipart/form-data',
>>>>>>> 847b570b
            errors: {
                422: `Validation Error`,
            },
        });
    }

    /**
     * Create Dataset From Zip
     * @param formData
     * @returns DatasetOut Successful Response
     * @throws ApiError
     */
    public static createDatasetFromZipApiV2DatasetsCreateFromZipPost(
        formData: Body_create_dataset_from_zip_api_v2_datasets_createFromZip_post,
    ): CancelablePromise<DatasetOut> {
        return __request({
            method: 'POST',
            path: `/api/v2/datasets/createFromZip`,
            formData: formData,
            mediaType: 'multipart/form-data',
            errors: {
                422: `Validation Error`,
            },
        });
    }

    /**
     * Download Dataset
     * @param datasetId
     * @returns DatasetOut Successful Response
     * @throws ApiError
     */
    public static downloadDatasetApiV2DatasetsDatasetIdDownloadGet(
        datasetId: string,
    ): CancelablePromise<DatasetOut> {
        return __request({
            method: 'GET',
            path: `/api/v2/datasets/${datasetId}/download`,
            errors: {
                422: `Validation Error`,
            },
        });
    }

    /**
     * Get Dataset Extract
     * @param datasetId
     * @param extractorName
     * @param requestBody
     * @returns any Successful Response
     * @throws ApiError
     */
    public static getDatasetExtractApiV2DatasetsDatasetIdExtractPost(
        datasetId: string,
        extractorName: string,
        requestBody?: any,
    ): CancelablePromise<any> {
        return __request({
            method: 'POST',
            path: `/api/v2/datasets/${datasetId}/extract`,
            query: {
                'extractorName': extractorName,
            },
            body: requestBody,
            mediaType: 'application/json',
            errors: {
                422: `Validation Error`,
            },
        });
    }

    /**
     * Download Dataset Thumbnail
     * @param datasetId
     * @returns any Successful Response
     * @throws ApiError
     */
    public static downloadDatasetThumbnailApiV2DatasetsDatasetIdThumbnailGet(
        datasetId: string,
    ): CancelablePromise<any> {
        return __request({
            method: 'GET',
            path: `/api/v2/datasets/${datasetId}/thumbnail`,
            errors: {
                422: `Validation Error`,
            },
        });
    }

    /**
     * Add Dataset Thumbnail
     * @param datasetId
     * @param thumbnailId
     * @returns DatasetOut Successful Response
     * @throws ApiError
     */
    public static addDatasetThumbnailApiV2DatasetsDatasetIdThumbnailThumbnailIdPatch(
        datasetId: string,
        thumbnailId: string,
    ): CancelablePromise<DatasetOut> {
        return __request({
            method: 'PATCH',
            path: `/api/v2/datasets/${datasetId}/thumbnail/${thumbnailId}`,
            errors: {
                422: `Validation Error`,
            },
        });
    }

}<|MERGE_RESOLUTION|>--- conflicted
+++ resolved
@@ -1,426 +1,427 @@
 /* istanbul ignore file */
 /* tslint:disable */
 /* eslint-disable */
-import type { Body_create_dataset_from_zip_api_v2_datasets_createFromZip_post } from '../models/Body_create_dataset_from_zip_api_v2_datasets_createFromZip_post';
-import type { Body_save_file_api_v2_datasets__dataset_id__files_post } from '../models/Body_save_file_api_v2_datasets__dataset_id__files_post';
-import type { Body_save_files_api_v2_datasets__dataset_id__filesMultiple_post } from '../models/Body_save_files_api_v2_datasets__dataset_id__filesMultiple_post';
-import type { DatasetBase } from '../models/DatasetBase';
-import type { DatasetIn } from '../models/DatasetIn';
-import type { DatasetOut } from '../models/DatasetOut';
-import type { DatasetPatch } from '../models/DatasetPatch';
-import type { FileOut } from '../models/FileOut';
-import type { FolderIn } from '../models/FolderIn';
-import type { FolderOut } from '../models/FolderOut';
-import type { LocalFileIn } from '../models/LocalFileIn';
-import type { CancelablePromise } from '../core/CancelablePromise';
-import { request as __request } from '../core/request';
+import type { Body_create_dataset_from_zip_api_v2_datasets_createFromZip_post } from "../models/Body_create_dataset_from_zip_api_v2_datasets_createFromZip_post";
+import type { Body_save_file_api_v2_datasets__dataset_id__files_post } from "../models/Body_save_file_api_v2_datasets__dataset_id__files_post";
+import type { Body_save_files_api_v2_datasets__dataset_id__filesMultiple_post } from "../models/Body_save_files_api_v2_datasets__dataset_id__filesMultiple_post";
+import type { DatasetBase } from "../models/DatasetBase";
+import type { DatasetIn } from "../models/DatasetIn";
+import type { DatasetOut } from "../models/DatasetOut";
+import type { DatasetPatch } from "../models/DatasetPatch";
+import type { FileOut } from "../models/FileOut";
+import type { FolderIn } from "../models/FolderIn";
+import type { FolderOut } from "../models/FolderOut";
+import type { LocalFileIn } from "../models/LocalFileIn";
+import type { CancelablePromise } from "../core/CancelablePromise";
+import { request as __request } from "../core/request";
 
 export class DatasetsService {
-
-    /**
-     * Get Datasets
-     * @param skip
-     * @param limit
-     * @param mine
-     * @returns DatasetOut Successful Response
-     * @throws ApiError
-     */
-    public static getDatasetsApiV2DatasetsGet(
-        skip?: number,
-        limit: number = 10,
-        mine: boolean = false,
-    ): CancelablePromise<Array<DatasetOut>> {
-        return __request({
-            method: 'GET',
-            path: `/api/v2/datasets`,
-            query: {
-                'skip': skip,
-                'limit': limit,
-                'mine': mine,
-            },
-            errors: {
-                422: `Validation Error`,
-            },
-        });
-    }
-
-    /**
-     * Save Dataset
-     * @param requestBody
-     * @returns DatasetOut Successful Response
-     * @throws ApiError
-     */
-    public static saveDatasetApiV2DatasetsPost(
-        requestBody: DatasetIn,
-    ): CancelablePromise<DatasetOut> {
-        return __request({
-            method: 'POST',
-            path: `/api/v2/datasets`,
-            body: requestBody,
-            mediaType: 'application/json',
-            errors: {
-                422: `Validation Error`,
-            },
-        });
-    }
-
-    /**
-     * Get Dataset
-     * @param datasetId
-     * @returns DatasetOut Successful Response
-     * @throws ApiError
-     */
-    public static getDatasetApiV2DatasetsDatasetIdGet(
-        datasetId: string,
-    ): CancelablePromise<DatasetOut> {
-        return __request({
-            method: 'GET',
-            path: `/api/v2/datasets/${datasetId}`,
-            errors: {
-                422: `Validation Error`,
-            },
-        });
-    }
-
-    /**
-     * Edit Dataset
-     * @param datasetId
-     * @param requestBody
-     * @returns DatasetOut Successful Response
-     * @throws ApiError
-     */
-    public static editDatasetApiV2DatasetsDatasetIdPut(
-        datasetId: string,
-        requestBody: DatasetBase,
-    ): CancelablePromise<DatasetOut> {
-        return __request({
-            method: 'PUT',
-            path: `/api/v2/datasets/${datasetId}`,
-            body: requestBody,
-            mediaType: 'application/json',
-            errors: {
-                422: `Validation Error`,
-            },
-        });
-    }
-
-    /**
-     * Delete Dataset
-     * @param datasetId
-     * @returns any Successful Response
-     * @throws ApiError
-     */
-    public static deleteDatasetApiV2DatasetsDatasetIdDelete(
-        datasetId: string,
-    ): CancelablePromise<any> {
-        return __request({
-            method: 'DELETE',
-            path: `/api/v2/datasets/${datasetId}`,
-            errors: {
-                422: `Validation Error`,
-            },
-        });
-    }
-
-    /**
-     * Patch Dataset
-     * @param datasetId
-     * @param requestBody
-     * @returns DatasetOut Successful Response
-     * @throws ApiError
-     */
-    public static patchDatasetApiV2DatasetsDatasetIdPatch(
-        datasetId: string,
-        requestBody: DatasetPatch,
-    ): CancelablePromise<DatasetOut> {
-        return __request({
-            method: 'PATCH',
-            path: `/api/v2/datasets/${datasetId}`,
-            body: requestBody,
-            mediaType: 'application/json',
-            errors: {
-                422: `Validation Error`,
-            },
-        });
-    }
-
-    /**
-     * Get Dataset Files
-     * @param datasetId
-     * @param folderId
-     * @param skip
-     * @param limit
-     * @returns FileOut Successful Response
-     * @throws ApiError
-     */
-    public static getDatasetFilesApiV2DatasetsDatasetIdFilesGet(
-        datasetId: string,
-        folderId?: string,
-        skip?: number,
-        limit: number = 10,
-    ): CancelablePromise<Array<FileOut>> {
-        return __request({
-            method: 'GET',
-            path: `/api/v2/datasets/${datasetId}/files`,
-            query: {
-                'folder_id': folderId,
-                'skip': skip,
-                'limit': limit,
-            },
-            errors: {
-                422: `Validation Error`,
-            },
-        });
-    }
-
-    /**
-     * Save File
-     * @param datasetId
-     * @param formData
-     * @param folderId
-     * @returns FileOut Successful Response
-     * @throws ApiError
-     */
-    public static saveFileApiV2DatasetsDatasetIdFilesPost(
-        datasetId: string,
-        formData: Body_save_file_api_v2_datasets__dataset_id__files_post,
-        folderId?: string,
-    ): CancelablePromise<FileOut> {
-        return __request({
-            method: 'POST',
-            path: `/api/v2/datasets/${datasetId}/files`,
-            query: {
-                'folder_id': folderId,
-            },
-            formData: formData,
-            mediaType: 'multipart/form-data',
-            errors: {
-                422: `Validation Error`,
-            },
-        });
-    }
-
-    /**
-     * Get Dataset Folders
-     * @param datasetId
-     * @param parentFolder
-     * @param skip
-     * @param limit
-     * @returns FolderOut Successful Response
-     * @throws ApiError
-     */
-    public static getDatasetFoldersApiV2DatasetsDatasetIdFoldersGet(
-        datasetId: string,
-        parentFolder?: string,
-        skip?: number,
-        limit: number = 10,
-    ): CancelablePromise<Array<FolderOut>> {
-        return __request({
-            method: 'GET',
-            path: `/api/v2/datasets/${datasetId}/folders`,
-            query: {
-                'parent_folder': parentFolder,
-                'skip': skip,
-                'limit': limit,
-            },
-            errors: {
-                422: `Validation Error`,
-            },
-        });
-    }
-
-    /**
-     * Add Folder
-     * @param datasetId
-     * @param requestBody
-     * @returns FolderOut Successful Response
-     * @throws ApiError
-     */
-    public static addFolderApiV2DatasetsDatasetIdFoldersPost(
-        datasetId: string,
-        requestBody: FolderIn,
-    ): CancelablePromise<FolderOut> {
-        return __request({
-            method: 'POST',
-            path: `/api/v2/datasets/${datasetId}/folders`,
-            body: requestBody,
-            mediaType: 'application/json',
-            errors: {
-                422: `Validation Error`,
-            },
-        });
-    }
-
-    /**
-     * Delete Folder
-     * @param datasetId
-     * @param folderId
-     * @returns any Successful Response
-     * @throws ApiError
-     */
-    public static deleteFolderApiV2DatasetsDatasetIdFoldersFolderIdDelete(
-        datasetId: string,
-        folderId: string,
-    ): CancelablePromise<any> {
-        return __request({
-            method: 'DELETE',
-            path: `/api/v2/datasets/${datasetId}/folders/${folderId}`,
-            errors: {
-                422: `Validation Error`,
-            },
-        });
-    }
-
-    /**
-<<<<<<< HEAD
-     * Save Local File
-     * @param datasetId
-     * @param requestBody
-=======
-     * Save Files
-     * @param datasetId
-     * @param formData
->>>>>>> 847b570b
-     * @param folderId
-     * @returns FileOut Successful Response
-     * @throws ApiError
-     */
-<<<<<<< HEAD
-    public static saveLocalFileApiV2DatasetsDatasetIdLocalFilesPost(
-        datasetId: string,
-        requestBody: LocalFileIn,
-        folderId?: string,
-    ): CancelablePromise<FileOut> {
-        return __request({
-            method: 'POST',
-            path: `/api/v2/datasets/${datasetId}/local_files`,
-            query: {
-                'folder_id': folderId,
-            },
-            body: requestBody,
-            mediaType: 'application/json',
-=======
-    public static saveFilesApiV2DatasetsDatasetIdFilesMultiplePost(
-        datasetId: string,
-        formData: Body_save_files_api_v2_datasets__dataset_id__filesMultiple_post,
-        folderId?: string,
-    ): CancelablePromise<Array<FileOut>> {
-        return __request({
-            method: 'POST',
-            path: `/api/v2/datasets/${datasetId}/filesMultiple`,
-            query: {
-                'folder_id': folderId,
-            },
-            formData: formData,
-            mediaType: 'multipart/form-data',
->>>>>>> 847b570b
-            errors: {
-                422: `Validation Error`,
-            },
-        });
-    }
-
-    /**
-     * Create Dataset From Zip
-     * @param formData
-     * @returns DatasetOut Successful Response
-     * @throws ApiError
-     */
-    public static createDatasetFromZipApiV2DatasetsCreateFromZipPost(
-        formData: Body_create_dataset_from_zip_api_v2_datasets_createFromZip_post,
-    ): CancelablePromise<DatasetOut> {
-        return __request({
-            method: 'POST',
-            path: `/api/v2/datasets/createFromZip`,
-            formData: formData,
-            mediaType: 'multipart/form-data',
-            errors: {
-                422: `Validation Error`,
-            },
-        });
-    }
-
-    /**
-     * Download Dataset
-     * @param datasetId
-     * @returns DatasetOut Successful Response
-     * @throws ApiError
-     */
-    public static downloadDatasetApiV2DatasetsDatasetIdDownloadGet(
-        datasetId: string,
-    ): CancelablePromise<DatasetOut> {
-        return __request({
-            method: 'GET',
-            path: `/api/v2/datasets/${datasetId}/download`,
-            errors: {
-                422: `Validation Error`,
-            },
-        });
-    }
-
-    /**
-     * Get Dataset Extract
-     * @param datasetId
-     * @param extractorName
-     * @param requestBody
-     * @returns any Successful Response
-     * @throws ApiError
-     */
-    public static getDatasetExtractApiV2DatasetsDatasetIdExtractPost(
-        datasetId: string,
-        extractorName: string,
-        requestBody?: any,
-    ): CancelablePromise<any> {
-        return __request({
-            method: 'POST',
-            path: `/api/v2/datasets/${datasetId}/extract`,
-            query: {
-                'extractorName': extractorName,
-            },
-            body: requestBody,
-            mediaType: 'application/json',
-            errors: {
-                422: `Validation Error`,
-            },
-        });
-    }
-
-    /**
-     * Download Dataset Thumbnail
-     * @param datasetId
-     * @returns any Successful Response
-     * @throws ApiError
-     */
-    public static downloadDatasetThumbnailApiV2DatasetsDatasetIdThumbnailGet(
-        datasetId: string,
-    ): CancelablePromise<any> {
-        return __request({
-            method: 'GET',
-            path: `/api/v2/datasets/${datasetId}/thumbnail`,
-            errors: {
-                422: `Validation Error`,
-            },
-        });
-    }
-
-    /**
-     * Add Dataset Thumbnail
-     * @param datasetId
-     * @param thumbnailId
-     * @returns DatasetOut Successful Response
-     * @throws ApiError
-     */
-    public static addDatasetThumbnailApiV2DatasetsDatasetIdThumbnailThumbnailIdPatch(
-        datasetId: string,
-        thumbnailId: string,
-    ): CancelablePromise<DatasetOut> {
-        return __request({
-            method: 'PATCH',
-            path: `/api/v2/datasets/${datasetId}/thumbnail/${thumbnailId}`,
-            errors: {
-                422: `Validation Error`,
-            },
-        });
-    }
-
+	/**
+	 * Get Datasets
+	 * @param skip
+	 * @param limit
+	 * @param mine
+	 * @returns DatasetOut Successful Response
+	 * @throws ApiError
+	 */
+	public static getDatasetsApiV2DatasetsGet(
+		skip?: number,
+		limit: number = 10,
+		mine: boolean = false
+	): CancelablePromise<Array<DatasetOut>> {
+		return __request({
+			method: "GET",
+			path: `/api/v2/datasets`,
+			query: {
+				skip: skip,
+				limit: limit,
+				mine: mine,
+			},
+			errors: {
+				422: `Validation Error`,
+			},
+		});
+	}
+
+	/**
+	 * Save Dataset
+	 * @param requestBody
+	 * @returns DatasetOut Successful Response
+	 * @throws ApiError
+	 */
+	public static saveDatasetApiV2DatasetsPost(
+		requestBody: DatasetIn
+	): CancelablePromise<DatasetOut> {
+		return __request({
+			method: "POST",
+			path: `/api/v2/datasets`,
+			body: requestBody,
+			mediaType: "application/json",
+			errors: {
+				422: `Validation Error`,
+			},
+		});
+	}
+
+	/**
+	 * Get Dataset
+	 * @param datasetId
+	 * @returns DatasetOut Successful Response
+	 * @throws ApiError
+	 */
+	public static getDatasetApiV2DatasetsDatasetIdGet(
+		datasetId: string
+	): CancelablePromise<DatasetOut> {
+		return __request({
+			method: "GET",
+			path: `/api/v2/datasets/${datasetId}`,
+			errors: {
+				422: `Validation Error`,
+			},
+		});
+	}
+
+	/**
+	 * Edit Dataset
+	 * @param datasetId
+	 * @param requestBody
+	 * @returns DatasetOut Successful Response
+	 * @throws ApiError
+	 */
+	public static editDatasetApiV2DatasetsDatasetIdPut(
+		datasetId: string,
+		requestBody: DatasetBase
+	): CancelablePromise<DatasetOut> {
+		return __request({
+			method: "PUT",
+			path: `/api/v2/datasets/${datasetId}`,
+			body: requestBody,
+			mediaType: "application/json",
+			errors: {
+				422: `Validation Error`,
+			},
+		});
+	}
+
+	/**
+	 * Delete Dataset
+	 * @param datasetId
+	 * @returns any Successful Response
+	 * @throws ApiError
+	 */
+	public static deleteDatasetApiV2DatasetsDatasetIdDelete(
+		datasetId: string
+	): CancelablePromise<any> {
+		return __request({
+			method: "DELETE",
+			path: `/api/v2/datasets/${datasetId}`,
+			errors: {
+				422: `Validation Error`,
+			},
+		});
+	}
+
+	/**
+	 * Patch Dataset
+	 * @param datasetId
+	 * @param requestBody
+	 * @returns DatasetOut Successful Response
+	 * @throws ApiError
+	 */
+	public static patchDatasetApiV2DatasetsDatasetIdPatch(
+		datasetId: string,
+		requestBody: DatasetPatch
+	): CancelablePromise<DatasetOut> {
+		return __request({
+			method: "PATCH",
+			path: `/api/v2/datasets/${datasetId}`,
+			body: requestBody,
+			mediaType: "application/json",
+			errors: {
+				422: `Validation Error`,
+			},
+		});
+	}
+
+	/**
+	 * Get Dataset Files
+	 * @param datasetId
+	 * @param folderId
+	 * @param skip
+	 * @param limit
+	 * @returns FileOut Successful Response
+	 * @throws ApiError
+	 */
+	public static getDatasetFilesApiV2DatasetsDatasetIdFilesGet(
+		datasetId: string,
+		folderId?: string,
+		skip?: number,
+		limit: number = 10
+	): CancelablePromise<Array<FileOut>> {
+		return __request({
+			method: "GET",
+			path: `/api/v2/datasets/${datasetId}/files`,
+			query: {
+				folder_id: folderId,
+				skip: skip,
+				limit: limit,
+			},
+			errors: {
+				422: `Validation Error`,
+			},
+		});
+	}
+
+	/**
+	 * Save File
+	 * @param datasetId
+	 * @param formData
+	 * @param folderId
+	 * @returns FileOut Successful Response
+	 * @throws ApiError
+	 */
+	public static saveFileApiV2DatasetsDatasetIdFilesPost(
+		datasetId: string,
+		formData: Body_save_file_api_v2_datasets__dataset_id__files_post,
+		folderId?: string
+	): CancelablePromise<FileOut> {
+		return __request({
+			method: "POST",
+			path: `/api/v2/datasets/${datasetId}/files`,
+			query: {
+				folder_id: folderId,
+			},
+			formData: formData,
+			mediaType: "multipart/form-data",
+			errors: {
+				422: `Validation Error`,
+			},
+		});
+	}
+
+	/**
+	 * Get Dataset Folders
+	 * @param datasetId
+	 * @param parentFolder
+	 * @param skip
+	 * @param limit
+	 * @returns FolderOut Successful Response
+	 * @throws ApiError
+	 */
+	public static getDatasetFoldersApiV2DatasetsDatasetIdFoldersGet(
+		datasetId: string,
+		parentFolder?: string,
+		skip?: number,
+		limit: number = 10
+	): CancelablePromise<Array<FolderOut>> {
+		return __request({
+			method: "GET",
+			path: `/api/v2/datasets/${datasetId}/folders`,
+			query: {
+				parent_folder: parentFolder,
+				skip: skip,
+				limit: limit,
+			},
+			errors: {
+				422: `Validation Error`,
+			},
+		});
+	}
+
+	/**
+	 * Add Folder
+	 * @param datasetId
+	 * @param requestBody
+	 * @returns FolderOut Successful Response
+	 * @throws ApiError
+	 */
+	public static addFolderApiV2DatasetsDatasetIdFoldersPost(
+		datasetId: string,
+		requestBody: FolderIn
+	): CancelablePromise<FolderOut> {
+		return __request({
+			method: "POST",
+			path: `/api/v2/datasets/${datasetId}/folders`,
+			body: requestBody,
+			mediaType: "application/json",
+			errors: {
+				422: `Validation Error`,
+			},
+		});
+	}
+
+	/**
+	 * Delete Folder
+	 * @param datasetId
+	 * @param folderId
+	 * @returns any Successful Response
+	 * @throws ApiError
+	 */
+	public static deleteFolderApiV2DatasetsDatasetIdFoldersFolderIdDelete(
+		datasetId: string,
+		folderId: string
+	): CancelablePromise<any> {
+		return __request({
+			method: "DELETE",
+			path: `/api/v2/datasets/${datasetId}/folders/${folderId}`,
+			errors: {
+				422: `Validation Error`,
+			},
+		});
+	}
+
+	/**
+	 Save Files
+	 * @param folderId
+	 * @returns FileOut Successful Response
+	 * @throws ApiError
+	 */
+	public static saveFilesApiV2DatasetsDatasetIdFilesMultiplePost(
+		datasetId: string,
+		formData: Body_save_files_api_v2_datasets__dataset_id__filesMultiple_post,
+		folderId?: string
+	): CancelablePromise<Array<FileOut>> {
+		return __request({
+			method: "POST",
+			path: `/api/v2/datasets/${datasetId}/filesMultiple`,
+			query: {
+				folder_id: folderId,
+			},
+			formData: formData,
+			mediaType: "multipart/form-data",
+			errors: {
+				422: `Validation Error`,
+			},
+		});
+	}
+
+	/**
+	Save Local Files
+	 * @param datasetId
+	 * @param formData
+	 * @param folderId
+	 * @returns FileOut Successful Response
+	 * @throws ApiError
+	 */
+	public static saveLocalFileApiV2DatasetsDatasetIdLocalFilesPost(
+		datasetId: string,
+		requestBody: LocalFileIn,
+		folderId?: string
+	): CancelablePromise<FileOut> {
+		return __request({
+			method: "POST",
+			path: `/api/v2/datasets/${datasetId}/local_files`,
+			query: {
+				folder_id: folderId,
+			},
+			body: requestBody,
+			mediaType: "application/json",
+			errors: {
+				422: `Validation Error`,
+			},
+		});
+	}
+
+	/**
+	 * Create Dataset From Zip
+	 * @param formData
+	 * @returns DatasetOut Successful Response
+	 * @throws ApiError
+	 */
+	public static createDatasetFromZipApiV2DatasetsCreateFromZipPost(
+		formData: Body_create_dataset_from_zip_api_v2_datasets_createFromZip_post
+	): CancelablePromise<DatasetOut> {
+		return __request({
+			method: "POST",
+			path: `/api/v2/datasets/createFromZip`,
+			formData: formData,
+			mediaType: "multipart/form-data",
+			errors: {
+				422: `Validation Error`,
+			},
+		});
+	}
+
+	/**
+	 * Download Dataset
+	 * @param datasetId
+	 * @returns DatasetOut Successful Response
+	 * @throws ApiError
+	 */
+	public static downloadDatasetApiV2DatasetsDatasetIdDownloadGet(
+		datasetId: string
+	): CancelablePromise<DatasetOut> {
+		return __request({
+			method: "GET",
+			path: `/api/v2/datasets/${datasetId}/download`,
+			errors: {
+				422: `Validation Error`,
+			},
+		});
+	}
+
+	/**
+	 * Get Dataset Extract
+	 * @param datasetId
+	 * @param extractorName
+	 * @param requestBody
+	 * @returns any Successful Response
+	 * @throws ApiError
+	 */
+	public static getDatasetExtractApiV2DatasetsDatasetIdExtractPost(
+		datasetId: string,
+		extractorName: string,
+		requestBody?: any
+	): CancelablePromise<any> {
+		return __request({
+			method: "POST",
+			path: `/api/v2/datasets/${datasetId}/extract`,
+			query: {
+				extractorName: extractorName,
+			},
+			body: requestBody,
+			mediaType: "application/json",
+			errors: {
+				422: `Validation Error`,
+			},
+		});
+	}
+
+	/**
+	 * Download Dataset Thumbnail
+	 * @param datasetId
+	 * @returns any Successful Response
+	 * @throws ApiError
+	 */
+	public static downloadDatasetThumbnailApiV2DatasetsDatasetIdThumbnailGet(
+		datasetId: string
+	): CancelablePromise<any> {
+		return __request({
+			method: "GET",
+			path: `/api/v2/datasets/${datasetId}/thumbnail`,
+			errors: {
+				422: `Validation Error`,
+			},
+		});
+	}
+
+	/**
+	 * Add Dataset Thumbnail
+	 * @param datasetId
+	 * @param thumbnailId
+	 * @returns DatasetOut Successful Response
+	 * @throws ApiError
+	 */
+	public static addDatasetThumbnailApiV2DatasetsDatasetIdThumbnailThumbnailIdPatch(
+		datasetId: string,
+		thumbnailId: string
+	): CancelablePromise<DatasetOut> {
+		return __request({
+			method: "PATCH",
+			path: `/api/v2/datasets/${datasetId}/thumbnail/${thumbnailId}`,
+			errors: {
+				422: `Validation Error`,
+			},
+		});
+	}
 }