--- conflicted
+++ resolved
@@ -595,22 +595,14 @@
     /**
      * Download Dataset
      * @param datasetId
-<<<<<<< HEAD
      * @param enableAdmin
      * @returns DatasetOut Successful Response
-=======
-     * @returns any Successful Response
->>>>>>> f997289d
      * @throws ApiError
      */
     public static downloadDatasetApiV2DatasetsDatasetIdDownloadGet(
         datasetId: string,
-<<<<<<< HEAD
         enableAdmin: boolean = false,
     ): CancelablePromise<DatasetOut> {
-=======
-    ): CancelablePromise<any> {
->>>>>>> f997289d
         return __request({
             method: 'GET',
             path: `/api/v2/datasets/${datasetId}/download`,
