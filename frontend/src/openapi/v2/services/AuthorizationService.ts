/* istanbul ignore file */
/* tslint:disable */
/* eslint-disable */
import type { AuthorizationBase } from '../models/AuthorizationBase';
import type { AuthorizationDB } from '../models/AuthorizationDB';
import type { AuthorizationMetadata } from '../models/AuthorizationMetadata';
import type { GroupAndRole } from '../models/GroupAndRole';
import type { RoleType } from '../models/RoleType';
import type { UserAndRole } from '../models/UserAndRole';
import type { CancelablePromise } from '../core/CancelablePromise';
import { request as __request } from '../core/request';

export class AuthorizationService {

    /**
     * Save Authorization
     * Save authorization info in Mongo. This is a triple of dataset_id/user_id/role/group_id.
     * @param datasetId
     * @param requestBody
     * @returns AuthorizationDB Successful Response
     * @throws ApiError
     */
    public static saveAuthorizationApiV2AuthorizationsDatasetsDatasetIdPost(
        datasetId: string,
        requestBody: AuthorizationBase,
    ): CancelablePromise<AuthorizationDB> {
        return __request({
            method: 'POST',
            path: `/api/v2/authorizations/datasets/${datasetId}`,
            body: requestBody,
            mediaType: 'application/json',
            errors: {
                422: `Validation Error`,
            },
        });
    }

    /**
     * Get Dataset Role
     * Retrieve role of user for a specific dataset.
     * @param datasetId
     * @returns AuthorizationDB Successful Response
     * @throws ApiError
     */
    public static getDatasetRoleApiV2AuthorizationsDatasetsDatasetIdRoleGet(
        datasetId: string,
    ): CancelablePromise<AuthorizationDB> {
        return __request({
            method: 'GET',
            path: `/api/v2/authorizations/datasets/${datasetId}/role`,
            errors: {
                422: `Validation Error`,
            },
        });
    }

    /**
     * Get Dataset Role Viewer
     * Used for testing only. Returns true if user has viewer permission on dataset, otherwise throws a 403 Forbidden HTTP exception.
     * See `routers/authorization.py` for more info.
     * @param datasetId
     * @returns any Successful Response
     * @throws ApiError
     */
    public static getDatasetRoleViewerApiV2AuthorizationsDatasetsDatasetIdRoleViewerGet(
        datasetId: string,
    ): CancelablePromise<any> {
        return __request({
            method: 'GET',
            path: `/api/v2/authorizations/datasets/${datasetId}/role/viewer`,
            errors: {
                422: `Validation Error`,
            },
        });
    }

    /**
     * Get Dataset Role Owner
     * Used for testing only. Returns true if user has owner permission on dataset, otherwise throws a 403 Forbidden HTTP exception.
     * See `routers/authorization.py` for more info.
     * @param datasetId
     * @returns any Successful Response
     * @throws ApiError
     */
    public static getDatasetRoleOwnerApiV2AuthorizationsDatasetsDatasetIdRoleOwnerGet(
        datasetId: string,
    ): CancelablePromise<any> {
        return __request({
            method: 'GET',
            path: `/api/v2/authorizations/datasets/${datasetId}/role/owner`,
            errors: {
                422: `Validation Error`,
            },
        });
    }

    /**
     * Get File Role
     * Retrieve role of user for an individual file. Role cannot change between file versions.
     * @param fileId
     * @returns RoleType Successful Response
     * @throws ApiError
     */
    public static getFileRoleApiV2AuthorizationsFilesFileIdRoleGet(
        fileId: string,
    ): CancelablePromise<RoleType> {
        return __request({
            method: 'GET',
            path: `/api/v2/authorizations/files/${fileId}/role`,
            errors: {
                422: `Validation Error`,
            },
        });
    }

    /**
     * Get Metadata Role
     * Retrieve role of user for group. Group roles can be OWNER, EDITOR, or VIEWER (for regular Members).
     * @param metadataId
     * @returns AuthorizationMetadata Successful Response
     * @throws ApiError
     */
    public static getMetadataRoleApiV2AuthorizationsMetadataMetadataIdRoleGet(
        metadataId: string,
    ): CancelablePromise<AuthorizationMetadata> {
        return __request({
            method: 'GET',
            path: `/api/v2/authorizations/metadata/${metadataId}/role`,
            errors: {
                422: `Validation Error`,
            },
        });
    }

    /**
<<<<<<< HEAD
     * Set Group Role
=======
     * Get Group Role
     * Retrieve role of user on a particular group (i.e. whether they can change group memberships).
     * @param groupId
     * @returns RoleType Successful Response
     * @throws ApiError
     */
    public static getGroupRoleApiV2AuthorizationsGroupsGroupIdRoleGet(
        groupId: string,
    ): CancelablePromise<RoleType> {
        return __request({
            method: 'GET',
            path: `/api/v2/authorizations/groups/${groupId}/role`,
            errors: {
                422: `Validation Error`,
            },
        });
    }

    /**
     * Set Dataset Group Role
>>>>>>> 201832a4
     * Assign an entire group a specific role for a dataset.
     * @param datasetId
     * @param groupId
     * @param role
     * @returns AuthorizationDB Successful Response
     * @throws ApiError
     */
    public static setDatasetGroupRoleApiV2AuthorizationsDatasetsDatasetIdGroupRoleGroupIdRolePost(
        datasetId: string,
        groupId: string,
        role: RoleType,
    ): CancelablePromise<AuthorizationDB> {
        return __request({
            method: 'POST',
            path: `/api/v2/authorizations/datasets/${datasetId}/group_role/${groupId}/${role}`,
            errors: {
                422: `Validation Error`,
            },
        });
    }

    /**
<<<<<<< HEAD
     * Set User Role
=======
     * Set Dataset User Role
>>>>>>> 201832a4
     * Assign a single user a specific role for a dataset.
     * @param datasetId
     * @param username
     * @param role
     * @returns AuthorizationDB Successful Response
     * @throws ApiError
     */
    public static setDatasetUserRoleApiV2AuthorizationsDatasetsDatasetIdUserRoleUsernameRolePost(
        datasetId: string,
        username: string,
        role: RoleType,
    ): CancelablePromise<AuthorizationDB> {
        return __request({
            method: 'POST',
            path: `/api/v2/authorizations/datasets/${datasetId}/user_role/${username}/${role}`,
            errors: {
                422: `Validation Error`,
            },
        });
    }

    /**
<<<<<<< HEAD
     * Remove Group Role
=======
     * Remove Dataset Group Role
>>>>>>> 201832a4
     * Remove any role the group has with a specific dataset.
     * @param datasetId
     * @param groupId
     * @returns AuthorizationDB Successful Response
     * @throws ApiError
     */
    public static removeDatasetGroupRoleApiV2AuthorizationsDatasetsDatasetIdGroupRoleGroupIdDelete(
        datasetId: string,
        groupId: string,
    ): CancelablePromise<AuthorizationDB> {
        return __request({
            method: 'DELETE',
            path: `/api/v2/authorizations/datasets/${datasetId}/group_role/${groupId}`,
            errors: {
                422: `Validation Error`,
            },
        });
    }

    /**
<<<<<<< HEAD
     * Remove User Role
=======
     * Remove Dataset User Role
>>>>>>> 201832a4
     * Remove any role the user has with a specific dataset.
     * @param datasetId
     * @param username
     * @returns AuthorizationDB Successful Response
     * @throws ApiError
     */
    public static removeDatasetUserRoleApiV2AuthorizationsDatasetsDatasetIdUserRoleUsernameDelete(
        datasetId: string,
        username: string,
    ): CancelablePromise<AuthorizationDB> {
        return __request({
            method: 'DELETE',
            path: `/api/v2/authorizations/datasets/${datasetId}/user_role/${username}`,
            errors: {
                422: `Validation Error`,
            },
        });
    }

<<<<<<< HEAD
    /**
     * Get Dataset Users And Roles
     * @param datasetId
     * @returns UserAndRole Successful Response
     * @throws ApiError
     */
    public static getDatasetUsersAndRolesApiV2AuthorizationsDatasetsDatasetIdUsersAndRolesGet(
        datasetId: string,
    ): CancelablePromise<Array<UserAndRole>> {
        return __request({
            method: 'GET',
            path: `/api/v2/authorizations/datasets/${datasetId}/users_and_roles`,
            errors: {
                422: `Validation Error`,
            },
        });
    }

    /**
     * Get Dataset Groups And Roles
     * @param datasetId
     * @returns GroupAndRole Successful Response
     * @throws ApiError
     */
    public static getDatasetGroupsAndRolesApiV2AuthorizationsDatasetsDatasetIdGroupsAndRolesGet(
        datasetId: string,
    ): CancelablePromise<Array<GroupAndRole>> {
        return __request({
            method: 'GET',
            path: `/api/v2/authorizations/datasets/${datasetId}/groups_and_roles`,
            errors: {
                422: `Validation Error`,
            },
        });
    }

=======
>>>>>>> 201832a4
}<|MERGE_RESOLUTION|>--- conflicted
+++ resolved
@@ -131,167 +131,4 @@
             },
         });
     }
-
-    /**
-<<<<<<< HEAD
-     * Set Group Role
-=======
-     * Get Group Role
-     * Retrieve role of user on a particular group (i.e. whether they can change group memberships).
-     * @param groupId
-     * @returns RoleType Successful Response
-     * @throws ApiError
-     */
-    public static getGroupRoleApiV2AuthorizationsGroupsGroupIdRoleGet(
-        groupId: string,
-    ): CancelablePromise<RoleType> {
-        return __request({
-            method: 'GET',
-            path: `/api/v2/authorizations/groups/${groupId}/role`,
-            errors: {
-                422: `Validation Error`,
-            },
-        });
-    }
-
-    /**
-     * Set Dataset Group Role
->>>>>>> 201832a4
-     * Assign an entire group a specific role for a dataset.
-     * @param datasetId
-     * @param groupId
-     * @param role
-     * @returns AuthorizationDB Successful Response
-     * @throws ApiError
-     */
-    public static setDatasetGroupRoleApiV2AuthorizationsDatasetsDatasetIdGroupRoleGroupIdRolePost(
-        datasetId: string,
-        groupId: string,
-        role: RoleType,
-    ): CancelablePromise<AuthorizationDB> {
-        return __request({
-            method: 'POST',
-            path: `/api/v2/authorizations/datasets/${datasetId}/group_role/${groupId}/${role}`,
-            errors: {
-                422: `Validation Error`,
-            },
-        });
-    }
-
-    /**
-<<<<<<< HEAD
-     * Set User Role
-=======
-     * Set Dataset User Role
->>>>>>> 201832a4
-     * Assign a single user a specific role for a dataset.
-     * @param datasetId
-     * @param username
-     * @param role
-     * @returns AuthorizationDB Successful Response
-     * @throws ApiError
-     */
-    public static setDatasetUserRoleApiV2AuthorizationsDatasetsDatasetIdUserRoleUsernameRolePost(
-        datasetId: string,
-        username: string,
-        role: RoleType,
-    ): CancelablePromise<AuthorizationDB> {
-        return __request({
-            method: 'POST',
-            path: `/api/v2/authorizations/datasets/${datasetId}/user_role/${username}/${role}`,
-            errors: {
-                422: `Validation Error`,
-            },
-        });
-    }
-
-    /**
-<<<<<<< HEAD
-     * Remove Group Role
-=======
-     * Remove Dataset Group Role
->>>>>>> 201832a4
-     * Remove any role the group has with a specific dataset.
-     * @param datasetId
-     * @param groupId
-     * @returns AuthorizationDB Successful Response
-     * @throws ApiError
-     */
-    public static removeDatasetGroupRoleApiV2AuthorizationsDatasetsDatasetIdGroupRoleGroupIdDelete(
-        datasetId: string,
-        groupId: string,
-    ): CancelablePromise<AuthorizationDB> {
-        return __request({
-            method: 'DELETE',
-            path: `/api/v2/authorizations/datasets/${datasetId}/group_role/${groupId}`,
-            errors: {
-                422: `Validation Error`,
-            },
-        });
-    }
-
-    /**
-<<<<<<< HEAD
-     * Remove User Role
-=======
-     * Remove Dataset User Role
->>>>>>> 201832a4
-     * Remove any role the user has with a specific dataset.
-     * @param datasetId
-     * @param username
-     * @returns AuthorizationDB Successful Response
-     * @throws ApiError
-     */
-    public static removeDatasetUserRoleApiV2AuthorizationsDatasetsDatasetIdUserRoleUsernameDelete(
-        datasetId: string,
-        username: string,
-    ): CancelablePromise<AuthorizationDB> {
-        return __request({
-            method: 'DELETE',
-            path: `/api/v2/authorizations/datasets/${datasetId}/user_role/${username}`,
-            errors: {
-                422: `Validation Error`,
-            },
-        });
-    }
-
-<<<<<<< HEAD
-    /**
-     * Get Dataset Users And Roles
-     * @param datasetId
-     * @returns UserAndRole Successful Response
-     * @throws ApiError
-     */
-    public static getDatasetUsersAndRolesApiV2AuthorizationsDatasetsDatasetIdUsersAndRolesGet(
-        datasetId: string,
-    ): CancelablePromise<Array<UserAndRole>> {
-        return __request({
-            method: 'GET',
-            path: `/api/v2/authorizations/datasets/${datasetId}/users_and_roles`,
-            errors: {
-                422: `Validation Error`,
-            },
-        });
-    }
-
-    /**
-     * Get Dataset Groups And Roles
-     * @param datasetId
-     * @returns GroupAndRole Successful Response
-     * @throws ApiError
-     */
-    public static getDatasetGroupsAndRolesApiV2AuthorizationsDatasetsDatasetIdGroupsAndRolesGet(
-        datasetId: string,
-    ): CancelablePromise<Array<GroupAndRole>> {
-        return __request({
-            method: 'GET',
-            path: `/api/v2/authorizations/datasets/${datasetId}/groups_and_roles`,
-            errors: {
-                422: `Validation Error`,
-            },
-        });
-    }
-
-=======
->>>>>>> 201832a4
 }