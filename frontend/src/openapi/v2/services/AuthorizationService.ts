--- conflicted
+++ resolved
@@ -131,9 +131,6 @@
     }
 
     /**
-<<<<<<< HEAD
-     * Set Group Role
-=======
      * Get Group Role
      * Retrieve role of user on a particular group (i.e. whether they can change group memberships).
      * @param groupId
@@ -154,7 +151,6 @@
 
     /**
      * Set Dataset Group Role
->>>>>>> ddb44cb0
      * Assign an entire group a specific role for a dataset.
      * @param datasetId
      * @param groupId
@@ -177,11 +173,7 @@
     }
 
     /**
-<<<<<<< HEAD
-     * Set User Role
-=======
      * Set Dataset User Role
->>>>>>> ddb44cb0
      * Assign a single user a specific role for a dataset.
      * @param datasetId
      * @param username
@@ -204,11 +196,7 @@
     }
 
     /**
-<<<<<<< HEAD
-     * Remove Group Role
-=======
      * Remove Dataset Group Role
->>>>>>> ddb44cb0
      * Remove any role the group has with a specific dataset.
      * @param datasetId
      * @param groupId
@@ -229,11 +217,7 @@
     }
 
     /**
-<<<<<<< HEAD
-     * Remove User Role
-=======
      * Remove Dataset User Role
->>>>>>> ddb44cb0
      * Remove any role the user has with a specific dataset.
      * @param datasetId
      * @param username
