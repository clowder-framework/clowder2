--- conflicted
+++ resolved
@@ -1,517 +1,505 @@
 /* istanbul ignore file */
 /* tslint:disable */
 /* eslint-disable */
-import type { EventListenerIn } from '../models/EventListenerIn';
-import type { EventListenerOut } from '../models/EventListenerOut';
-import type { Paged } from '../models/Paged';
-import type { CancelablePromise } from '../core/CancelablePromise';
-import { request as __request } from '../core/request';
+import type {EventListenerIn} from '../models/EventListenerIn';
+import type {EventListenerOut} from '../models/EventListenerOut';
+import type {Paged} from '../models/Paged';
+import type {CancelablePromise} from '../core/CancelablePromise';
+import {request as __request} from '../core/request';
 
 export class ListenersService {
 
-    /**
-     * Get Instance Id
-     * @returns any Successful Response
-     * @throws ApiError
-     */
-    public static getInstanceIdApiV2ListenersInstanceGet(): CancelablePromise<any> {
-        return __request({
-            method: 'GET',
-            path: `/api/v2/listeners/instance`,
-        });
-    }
-
-    /**
-     * Get Listeners
-     * Get a list of all Event Listeners in the db.
-     *
-     * Arguments:
-     * skip -- number of initial records to skip (i.e. for pagination)
-     * limit -- restrict number of records to be returned (i.e. for pagination)
-     * heartbeat_interval -- number of seconds after which a listener is considered dead
-     * category -- filter by category has to be exact match
-     * label -- filter by label has to be exact match
-     * alive_only -- filter by alive status
-     * process -- filter by file or dataset type (if specified)
-     * dataset_id -- restrict to listeners that run on the given dataset or a file within (if not otherwise permitted)
-     * all -- boolean stating if we want to show all listeners irrespective of admin and admin_mode
-     * @param skip
-     * @param limit
-     * @param heartbeatInterval
-     * @param category
-     * @param label
-     * @param aliveOnly
-     * @param process
-<<<<<<< HEAD
-=======
-     * @param all
-     * @param enableAdmin
->>>>>>> c88990e6
-     * @param datasetId
-     * @param all
-     * @returns Paged Successful Response
-     * @throws ApiError
-     */
-    public static getListenersApiV2ListenersGet(
-        skip?: number,
-        limit: number = 2,
-        heartbeatInterval: number = 300,
-        category?: string,
-        label?: string,
-        aliveOnly: boolean = false,
-        process?: string,
-<<<<<<< HEAD
-=======
-        all: boolean = false,
-        enableAdmin: boolean = false,
->>>>>>> c88990e6
-        datasetId?: string,
-        all: boolean = false,
-    ): CancelablePromise<Paged> {
-        return __request({
-            method: 'GET',
-            path: `/api/v2/listeners`,
-            query: {
-                'skip': skip,
-                'limit': limit,
-                'heartbeat_interval': heartbeatInterval,
-                'category': category,
-                'label': label,
-                'alive_only': aliveOnly,
-                'process': process,
-<<<<<<< HEAD
-=======
-                'all': all,
-                'enable_admin': enableAdmin,
->>>>>>> c88990e6
-                'dataset_id': datasetId,
-                'all': all,
-            },
-            errors: {
-                422: `Validation Error`,
-            },
-        });
-    }
-
-    /**
-     * Save Listener
-     * Register a new Event Listener with the system.
-     * @param requestBody
-     * @returns EventListenerOut Successful Response
-     * @throws ApiError
-     */
-    public static saveListenerApiV2ListenersPost(
-        requestBody: EventListenerIn,
-    ): CancelablePromise<EventListenerOut> {
-        return __request({
-            method: 'POST',
-            path: `/api/v2/listeners`,
-            body: requestBody,
-            mediaType: 'application/json',
-            errors: {
-                422: `Validation Error`,
-            },
-        });
-    }
-
-    /**
-     * Search Listeners
-     * Search all Event Listeners in the db based on text.
-     *
-     * Arguments:
-     * text -- any text matching name or description
-     * skip -- number of initial records to skip (i.e. for pagination)
-     * limit -- restrict number of records to be returned (i.e. for pagination)
-     * @param text
-     * @param skip
-     * @param limit
-     * @param heartbeatInterval
-     * @param process
-     * @param enableAdmin
-     * @param datasetId
-     * @returns Paged Successful Response
-     * @throws ApiError
-     */
-    public static searchListenersApiV2ListenersSearchGet(
-        text: string = '',
-        skip?: number,
-        limit: number = 2,
-        heartbeatInterval: number = 300,
-        process?: string,
-        enableAdmin: boolean = false,
-        datasetId?: string,
-    ): CancelablePromise<Paged> {
-        return __request({
-            method: 'GET',
-            path: `/api/v2/listeners/search`,
-            query: {
-                'text': text,
-                'skip': skip,
-                'limit': limit,
-                'heartbeat_interval': heartbeatInterval,
-                'process': process,
-                'enable_admin': enableAdmin,
-                'dataset_id': datasetId,
-            },
-            errors: {
-                422: `Validation Error`,
-            },
-        });
-    }
-
-    /**
-     * List Categories
-     * Get all the distinct categories of registered listeners in the db
-     * @returns string Successful Response
-     * @throws ApiError
-     */
-    public static listCategoriesApiV2ListenersCategoriesGet(): CancelablePromise<Array<string>> {
-        return __request({
-            method: 'GET',
-            path: `/api/v2/listeners/categories`,
-        });
-    }
-
-    /**
-     * List Default Labels
-     * Get all the distinct default labels of registered listeners in the db
-     * @returns string Successful Response
-     * @throws ApiError
-     */
-    public static listDefaultLabelsApiV2ListenersDefaultLabelsGet(): CancelablePromise<Array<string>> {
-        return __request({
-            method: 'GET',
-            path: `/api/v2/listeners/defaultLabels`,
-        });
-    }
-
-    /**
-     * Get Listener
-     * Return JSON information about an Event Listener if it exists.
-     * @param listenerId
-     * @param enableAdmin
-     * @param datasetId
-     * @returns EventListenerOut Successful Response
-     * @throws ApiError
-     */
-    public static getListenerApiV2ListenersListenerIdGet(
-        listenerId: string,
-        enableAdmin: boolean = false,
-        datasetId?: string,
-    ): CancelablePromise<EventListenerOut> {
-        return __request({
-            method: 'GET',
-            path: `/api/v2/listeners/${listenerId}`,
-            query: {
-                'enable_admin': enableAdmin,
-                'dataset_id': datasetId,
-            },
-            errors: {
-                422: `Validation Error`,
-            },
-        });
-    }
-
-    /**
-     * Edit Listener
-     * Update the information about an existing Event Listener..
-     *
-     * Arguments:
-     * listener_id -- UUID of the listener to be udpated
-     * listener_in -- JSON object including updated information
-     * @param listenerId
-     * @param requestBody
-     * @param enableAdmin
-     * @param datasetId
-     * @returns EventListenerOut Successful Response
-     * @throws ApiError
-     */
-    public static editListenerApiV2ListenersListenerIdPut(
-        listenerId: string,
-        requestBody: EventListenerIn,
-        enableAdmin: boolean = false,
-        datasetId?: string,
-    ): CancelablePromise<EventListenerOut> {
-        return __request({
-            method: 'PUT',
-            path: `/api/v2/listeners/${listenerId}`,
-            query: {
-                'enable_admin': enableAdmin,
-                'dataset_id': datasetId,
-            },
-            body: requestBody,
-            mediaType: 'application/json',
-            errors: {
-                422: `Validation Error`,
-            },
-        });
-    }
-
-    /**
-     * Delete Listener
-     * Remove an Event Listener from the database. Will not clear event history for the listener.
-     * @param listenerId
-     * @param enableAdmin
-     * @param datasetId
-     * @returns any Successful Response
-     * @throws ApiError
-     */
-    public static deleteListenerApiV2ListenersListenerIdDelete(
-        listenerId: string,
-        enableAdmin: boolean = false,
-        datasetId?: string,
-    ): CancelablePromise<any> {
-        return __request({
-            method: 'DELETE',
-            path: `/api/v2/listeners/${listenerId}`,
-            query: {
-                'enable_admin': enableAdmin,
-                'dataset_id': datasetId,
-            },
-            errors: {
-                422: `Validation Error`,
-            },
-        });
-    }
-
-    /**
-     * Check Listener Livelihood
-     * Return JSON information about an Event Listener if it exists.
-     * @param listenerId
-     * @param heartbeatInterval
-     * @param enableAdmin
-     * @param datasetId
-     * @returns boolean Successful Response
-     * @throws ApiError
-     */
-    public static checkListenerLivelihoodApiV2ListenersListenerIdStatusGet(
-        listenerId: string,
-        heartbeatInterval: number = 300,
-        enableAdmin: boolean = false,
-        datasetId?: string,
-    ): CancelablePromise<boolean> {
-        return __request({
-            method: 'GET',
-            path: `/api/v2/listeners/${listenerId}/status`,
-            query: {
-                'heartbeat_interval': heartbeatInterval,
-                'enable_admin': enableAdmin,
-                'dataset_id': datasetId,
-            },
-            errors: {
-                422: `Validation Error`,
-            },
-        });
-    }
-
-    /**
-     * Enable Listener
-     * Enable an Event Listener. Only admins can enable listeners.
-     *
-     * Arguments:
-     * listener_id -- UUID of the listener to be enabled
-     * @param listenerId
-     * @param enableAdmin
-     * @param datasetId
-     * @returns EventListenerOut Successful Response
-     * @throws ApiError
-     */
-    public static enableListenerApiV2ListenersListenerIdEnablePut(
-        listenerId: string,
-        enableAdmin: boolean = false,
-        datasetId?: string,
-    ): CancelablePromise<EventListenerOut> {
-        return __request({
-            method: 'PUT',
-            path: `/api/v2/listeners/${listenerId}/enable`,
-            query: {
-                'enable_admin': enableAdmin,
-                'dataset_id': datasetId,
-            },
-            errors: {
-                422: `Validation Error`,
-            },
-        });
-    }
-
-    /**
-     * Disable Listener
-     * Disable an Event Listener. Only admins can enable listeners.
-     *
-     * Arguments:
-     * listener_id -- UUID of the listener to be enabled
-     * @param listenerId
-     * @param enableAdmin
-     * @param datasetId
-     * @returns EventListenerOut Successful Response
-     * @throws ApiError
-     */
-    public static disableListenerApiV2ListenersListenerIdDisablePut(
-        listenerId: string,
-        enableAdmin: boolean = false,
-        datasetId?: string,
-    ): CancelablePromise<EventListenerOut> {
-        return __request({
-            method: 'PUT',
-            path: `/api/v2/listeners/${listenerId}/disable`,
-            query: {
-                'enable_admin': enableAdmin,
-                'dataset_id': datasetId,
-            },
-            errors: {
-                422: `Validation Error`,
-            },
-        });
-    }
-
-    /**
-     * Add User Permission
-     * @param listenerId
-     * @param targetUser
-     * @param datasetId
-     * @returns any Successful Response
-     * @throws ApiError
-     */
-    public static addUserPermissionApiV2ListenersListenerIdUsersTargetUserPost(
-        listenerId: string,
-        targetUser: string,
-        datasetId?: string,
-    ): CancelablePromise<any> {
-        return __request({
-            method: 'POST',
-            path: `/api/v2/listeners/${listenerId}/users/${targetUser}`,
-            query: {
-                'dataset_id': datasetId,
-            },
-            errors: {
-                422: `Validation Error`,
-            },
-        });
-    }
-
-    /**
-     * Remove User Permission
-     * @param listenerId
-     * @param targetUser
-     * @param datasetId
-     * @returns any Successful Response
-     * @throws ApiError
-     */
-    public static removeUserPermissionApiV2ListenersListenerIdUsersTargetUserDelete(
-        listenerId: string,
-        targetUser: string,
-        datasetId?: string,
-    ): CancelablePromise<any> {
-        return __request({
-            method: 'DELETE',
-            path: `/api/v2/listeners/${listenerId}/users/${targetUser}`,
-            query: {
-                'dataset_id': datasetId,
-            },
-            errors: {
-                422: `Validation Error`,
-            },
-        });
-    }
-
-    /**
-     * Add Group Permission
-     * @param listenerId
-     * @param targetGroup
-     * @param datasetId
-     * @returns any Successful Response
-     * @throws ApiError
-     */
-    public static addGroupPermissionApiV2ListenersListenerIdGroupsTargetGroupPost(
-        listenerId: string,
-        targetGroup: string,
-        datasetId?: string,
-    ): CancelablePromise<any> {
-        return __request({
-            method: 'POST',
-            path: `/api/v2/listeners/${listenerId}/groups/${targetGroup}`,
-            query: {
-                'dataset_id': datasetId,
-            },
-            errors: {
-                422: `Validation Error`,
-            },
-        });
-    }
-
-    /**
-     * Remove Group Permission
-     * @param listenerId
-     * @param targetGroup
-     * @param datasetId
-     * @returns any Successful Response
-     * @throws ApiError
-     */
-    public static removeGroupPermissionApiV2ListenersListenerIdGroupsTargetGroupDelete(
-        listenerId: string,
-        targetGroup: string,
-        datasetId?: string,
-    ): CancelablePromise<any> {
-        return __request({
-            method: 'DELETE',
-            path: `/api/v2/listeners/${listenerId}/groups/${targetGroup}`,
-            query: {
-                'dataset_id': datasetId,
-            },
-            errors: {
-                422: `Validation Error`,
-            },
-        });
-    }
-
-    /**
-     * Add Dataset Permission
-     * @param listenerId
-     * @param targetDataset
-     * @param datasetId
-     * @returns any Successful Response
-     * @throws ApiError
-     */
-    public static addDatasetPermissionApiV2ListenersListenerIdDatasetsTargetDatasetPost(
-        listenerId: string,
-        targetDataset: string,
-        datasetId?: string,
-    ): CancelablePromise<any> {
-        return __request({
-            method: 'POST',
-            path: `/api/v2/listeners/${listenerId}/datasets/${targetDataset}`,
-            query: {
-                'dataset_id': datasetId,
-            },
-            errors: {
-                422: `Validation Error`,
-            },
-        });
-    }
-
-    /**
-     * Remove Dataset Permission
-     * @param listenerId
-     * @param targetDataset
-     * @param datasetId
-     * @returns any Successful Response
-     * @throws ApiError
-     */
-    public static removeDatasetPermissionApiV2ListenersListenerIdDatasetsTargetDatasetDelete(
-        listenerId: string,
-        targetDataset: string,
-        datasetId?: string,
-    ): CancelablePromise<any> {
-        return __request({
-            method: 'DELETE',
-            path: `/api/v2/listeners/${listenerId}/datasets/${targetDataset}`,
-            query: {
-                'dataset_id': datasetId,
-            },
-            errors: {
-                422: `Validation Error`,
-            },
-        });
-    }
+	/**
+	 * Get Instance Id
+	 * @returns any Successful Response
+	 * @throws ApiError
+	 */
+	public static getInstanceIdApiV2ListenersInstanceGet(): CancelablePromise<any> {
+		return __request({
+			method: 'GET',
+			path: `/api/v2/listeners/instance`,
+		});
+	}
+
+	/**
+	 * Get Listeners
+	 * Get a list of all Event Listeners in the db.
+	 *
+	 * Arguments:
+	 * skip -- number of initial records to skip (i.e. for pagination)
+	 * limit -- restrict number of records to be returned (i.e. for pagination)
+	 * heartbeat_interval -- number of seconds after which a listener is considered dead
+	 * category -- filter by category has to be exact match
+	 * label -- filter by label has to be exact match
+	 * alive_only -- filter by alive status
+	 * process -- filter by file or dataset type (if specified)
+	 * dataset_id -- restrict to listeners that run on the given dataset or a file within (if not otherwise permitted)
+	 * all -- boolean stating if we want to show all listeners irrespective of admin and admin_mode
+	 * @param skip
+	 * @param limit
+	 * @param heartbeatInterval
+	 * @param category
+	 * @param label
+	 * @param aliveOnly
+	 * @param process
+	 * @param all
+	 * @param enableAdmin
+	 * @param datasetId
+	 * @returns Paged Successful Response
+	 * @throws ApiError
+	 */
+	public static getListenersApiV2ListenersGet(
+		skip?: number,
+		limit: number = 2,
+		heartbeatInterval: number = 300,
+		category?: string,
+		label?: string,
+		aliveOnly: boolean = false,
+		process?: string,
+		all: boolean = false,
+		enableAdmin: boolean = false,
+		datasetId?: string,
+	): CancelablePromise<Paged> {
+		return __request({
+			method: 'GET',
+			path: `/api/v2/listeners`,
+			query: {
+				'skip': skip,
+				'limit': limit,
+				'heartbeat_interval': heartbeatInterval,
+				'category': category,
+				'label': label,
+				'alive_only': aliveOnly,
+				'process': process,
+				'all': all,
+				'enable_admin': enableAdmin,
+				'dataset_id': datasetId,
+			},
+			errors: {
+				422: `Validation Error`,
+			},
+		});
+	}
+
+	/**
+	 * Save Listener
+	 * Register a new Event Listener with the system.
+	 * @param requestBody
+	 * @returns EventListenerOut Successful Response
+	 * @throws ApiError
+	 */
+	public static saveListenerApiV2ListenersPost(
+		requestBody: EventListenerIn,
+	): CancelablePromise<EventListenerOut> {
+		return __request({
+			method: 'POST',
+			path: `/api/v2/listeners`,
+			body: requestBody,
+			mediaType: 'application/json',
+			errors: {
+				422: `Validation Error`,
+			},
+		});
+	}
+
+	/**
+	 * Search Listeners
+	 * Search all Event Listeners in the db based on text.
+	 *
+	 * Arguments:
+	 * text -- any text matching name or description
+	 * skip -- number of initial records to skip (i.e. for pagination)
+	 * limit -- restrict number of records to be returned (i.e. for pagination)
+	 * @param text
+	 * @param skip
+	 * @param limit
+	 * @param heartbeatInterval
+	 * @param process
+	 * @param enableAdmin
+	 * @param datasetId
+	 * @returns Paged Successful Response
+	 * @throws ApiError
+	 */
+	public static searchListenersApiV2ListenersSearchGet(
+		text: string = '',
+		skip?: number,
+		limit: number = 2,
+		heartbeatInterval: number = 300,
+		process?: string,
+		enableAdmin: boolean = false,
+		datasetId?: string,
+	): CancelablePromise<Paged> {
+		return __request({
+			method: 'GET',
+			path: `/api/v2/listeners/search`,
+			query: {
+				'text': text,
+				'skip': skip,
+				'limit': limit,
+				'heartbeat_interval': heartbeatInterval,
+				'process': process,
+				'enable_admin': enableAdmin,
+				'dataset_id': datasetId,
+			},
+			errors: {
+				422: `Validation Error`,
+			},
+		});
+	}
+
+	/**
+	 * List Categories
+	 * Get all the distinct categories of registered listeners in the db
+	 * @returns string Successful Response
+	 * @throws ApiError
+	 */
+	public static listCategoriesApiV2ListenersCategoriesGet(): CancelablePromise<Array<string>> {
+		return __request({
+			method: 'GET',
+			path: `/api/v2/listeners/categories`,
+		});
+	}
+
+	/**
+	 * List Default Labels
+	 * Get all the distinct default labels of registered listeners in the db
+	 * @returns string Successful Response
+	 * @throws ApiError
+	 */
+	public static listDefaultLabelsApiV2ListenersDefaultLabelsGet(): CancelablePromise<Array<string>> {
+		return __request({
+			method: 'GET',
+			path: `/api/v2/listeners/defaultLabels`,
+		});
+	}
+
+	/**
+	 * Get Listener
+	 * Return JSON information about an Event Listener if it exists.
+	 * @param listenerId
+	 * @param enableAdmin
+	 * @param datasetId
+	 * @returns EventListenerOut Successful Response
+	 * @throws ApiError
+	 */
+	public static getListenerApiV2ListenersListenerIdGet(
+		listenerId: string,
+		enableAdmin: boolean = false,
+		datasetId?: string,
+	): CancelablePromise<EventListenerOut> {
+		return __request({
+			method: 'GET',
+			path: `/api/v2/listeners/${listenerId}`,
+			query: {
+				'enable_admin': enableAdmin,
+				'dataset_id': datasetId,
+			},
+			errors: {
+				422: `Validation Error`,
+			},
+		});
+	}
+
+	/**
+	 * Edit Listener
+	 * Update the information about an existing Event Listener..
+	 *
+	 * Arguments:
+	 * listener_id -- UUID of the listener to be udpated
+	 * listener_in -- JSON object including updated information
+	 * @param listenerId
+	 * @param requestBody
+	 * @param enableAdmin
+	 * @param datasetId
+	 * @returns EventListenerOut Successful Response
+	 * @throws ApiError
+	 */
+	public static editListenerApiV2ListenersListenerIdPut(
+		listenerId: string,
+		requestBody: EventListenerIn,
+		enableAdmin: boolean = false,
+		datasetId?: string,
+	): CancelablePromise<EventListenerOut> {
+		return __request({
+			method: 'PUT',
+			path: `/api/v2/listeners/${listenerId}`,
+			query: {
+				'enable_admin': enableAdmin,
+				'dataset_id': datasetId,
+			},
+			body: requestBody,
+			mediaType: 'application/json',
+			errors: {
+				422: `Validation Error`,
+			},
+		});
+	}
+
+	/**
+	 * Delete Listener
+	 * Remove an Event Listener from the database. Will not clear event history for the listener.
+	 * @param listenerId
+	 * @param enableAdmin
+	 * @param datasetId
+	 * @returns any Successful Response
+	 * @throws ApiError
+	 */
+	public static deleteListenerApiV2ListenersListenerIdDelete(
+		listenerId: string,
+		enableAdmin: boolean = false,
+		datasetId?: string,
+	): CancelablePromise<any> {
+		return __request({
+			method: 'DELETE',
+			path: `/api/v2/listeners/${listenerId}`,
+			query: {
+				'enable_admin': enableAdmin,
+				'dataset_id': datasetId,
+			},
+			errors: {
+				422: `Validation Error`,
+			},
+		});
+	}
+
+	/**
+	 * Check Listener Livelihood
+	 * Return JSON information about an Event Listener if it exists.
+	 * @param listenerId
+	 * @param heartbeatInterval
+	 * @param enableAdmin
+	 * @param datasetId
+	 * @returns boolean Successful Response
+	 * @throws ApiError
+	 */
+	public static checkListenerLivelihoodApiV2ListenersListenerIdStatusGet(
+		listenerId: string,
+		heartbeatInterval: number = 300,
+		enableAdmin: boolean = false,
+		datasetId?: string,
+	): CancelablePromise<boolean> {
+		return __request({
+			method: 'GET',
+			path: `/api/v2/listeners/${listenerId}/status`,
+			query: {
+				'heartbeat_interval': heartbeatInterval,
+				'enable_admin': enableAdmin,
+				'dataset_id': datasetId,
+			},
+			errors: {
+				422: `Validation Error`,
+			},
+		});
+	}
+
+	/**
+	 * Enable Listener
+	 * Enable an Event Listener. Only admins can enable listeners.
+	 *
+	 * Arguments:
+	 * listener_id -- UUID of the listener to be enabled
+	 * @param listenerId
+	 * @param enableAdmin
+	 * @param datasetId
+	 * @returns EventListenerOut Successful Response
+	 * @throws ApiError
+	 */
+	public static enableListenerApiV2ListenersListenerIdEnablePut(
+		listenerId: string,
+		enableAdmin: boolean = false,
+		datasetId?: string,
+	): CancelablePromise<EventListenerOut> {
+		return __request({
+			method: 'PUT',
+			path: `/api/v2/listeners/${listenerId}/enable`,
+			query: {
+				'enable_admin': enableAdmin,
+				'dataset_id': datasetId,
+			},
+			errors: {
+				422: `Validation Error`,
+			},
+		});
+	}
+
+	/**
+	 * Disable Listener
+	 * Disable an Event Listener. Only admins can enable listeners.
+	 *
+	 * Arguments:
+	 * listener_id -- UUID of the listener to be enabled
+	 * @param listenerId
+	 * @param enableAdmin
+	 * @param datasetId
+	 * @returns EventListenerOut Successful Response
+	 * @throws ApiError
+	 */
+	public static disableListenerApiV2ListenersListenerIdDisablePut(
+		listenerId: string,
+		enableAdmin: boolean = false,
+		datasetId?: string,
+	): CancelablePromise<EventListenerOut> {
+		return __request({
+			method: 'PUT',
+			path: `/api/v2/listeners/${listenerId}/disable`,
+			query: {
+				'enable_admin': enableAdmin,
+				'dataset_id': datasetId,
+			},
+			errors: {
+				422: `Validation Error`,
+			},
+		});
+	}
+
+	/**
+	 * Add User Permission
+	 * @param listenerId
+	 * @param targetUser
+	 * @param datasetId
+	 * @returns any Successful Response
+	 * @throws ApiError
+	 */
+	public static addUserPermissionApiV2ListenersListenerIdUsersTargetUserPost(
+		listenerId: string,
+		targetUser: string,
+		datasetId?: string,
+	): CancelablePromise<any> {
+		return __request({
+			method: 'POST',
+			path: `/api/v2/listeners/${listenerId}/users/${targetUser}`,
+			query: {
+				'dataset_id': datasetId,
+			},
+			errors: {
+				422: `Validation Error`,
+			},
+		});
+	}
+
+	/**
+	 * Remove User Permission
+	 * @param listenerId
+	 * @param targetUser
+	 * @param datasetId
+	 * @returns any Successful Response
+	 * @throws ApiError
+	 */
+	public static removeUserPermissionApiV2ListenersListenerIdUsersTargetUserDelete(
+		listenerId: string,
+		targetUser: string,
+		datasetId?: string,
+	): CancelablePromise<any> {
+		return __request({
+			method: 'DELETE',
+			path: `/api/v2/listeners/${listenerId}/users/${targetUser}`,
+			query: {
+				'dataset_id': datasetId,
+			},
+			errors: {
+				422: `Validation Error`,
+			},
+		});
+	}
+
+	/**
+	 * Add Group Permission
+	 * @param listenerId
+	 * @param targetGroup
+	 * @param datasetId
+	 * @returns any Successful Response
+	 * @throws ApiError
+	 */
+	public static addGroupPermissionApiV2ListenersListenerIdGroupsTargetGroupPost(
+		listenerId: string,
+		targetGroup: string,
+		datasetId?: string,
+	): CancelablePromise<any> {
+		return __request({
+			method: 'POST',
+			path: `/api/v2/listeners/${listenerId}/groups/${targetGroup}`,
+			query: {
+				'dataset_id': datasetId,
+			},
+			errors: {
+				422: `Validation Error`,
+			},
+		});
+	}
+
+	/**
+	 * Remove Group Permission
+	 * @param listenerId
+	 * @param targetGroup
+	 * @param datasetId
+	 * @returns any Successful Response
+	 * @throws ApiError
+	 */
+	public static removeGroupPermissionApiV2ListenersListenerIdGroupsTargetGroupDelete(
+		listenerId: string,
+		targetGroup: string,
+		datasetId?: string,
+	): CancelablePromise<any> {
+		return __request({
+			method: 'DELETE',
+			path: `/api/v2/listeners/${listenerId}/groups/${targetGroup}`,
+			query: {
+				'dataset_id': datasetId,
+			},
+			errors: {
+				422: `Validation Error`,
+			},
+		});
+	}
+
+	/**
+	 * Add Dataset Permission
+	 * @param listenerId
+	 * @param targetDataset
+	 * @param datasetId
+	 * @returns any Successful Response
+	 * @throws ApiError
+	 */
+	public static addDatasetPermissionApiV2ListenersListenerIdDatasetsTargetDatasetPost(
+		listenerId: string,
+		targetDataset: string,
+		datasetId?: string,
+	): CancelablePromise<any> {
+		return __request({
+			method: 'POST',
+			path: `/api/v2/listeners/${listenerId}/datasets/${targetDataset}`,
+			query: {
+				'dataset_id': datasetId,
+			},
+			errors: {
+				422: `Validation Error`,
+			},
+		});
+	}
+
+	/**
+	 * Remove Dataset Permission
+	 * @param listenerId
+	 * @param targetDataset
+	 * @param datasetId
+	 * @returns any Successful Response
+	 * @throws ApiError
+	 */
+	public static removeDatasetPermissionApiV2ListenersListenerIdDatasetsTargetDatasetDelete(
+		listenerId: string,
+		targetDataset: string,
+		datasetId?: string,
+	): CancelablePromise<any> {
+		return __request({
+			method: 'DELETE',
+			path: `/api/v2/listeners/${listenerId}/datasets/${targetDataset}`,
+			query: {
+				'dataset_id': datasetId,
+			},
+			errors: {
+				422: `Validation Error`,
+			},
+		});
+	}
 
 }