--- conflicted
+++ resolved
@@ -14,10 +14,7 @@
 	refreshTokenInterval: number;
 	extractorInterval: number;
 	eventListenerJobStatus: EventListenerJobStatus;
-<<<<<<< HEAD
 	streamingBytes: number;
-=======
->>>>>>> 63268763
 }
 
 const config: Config = <Config>{};
@@ -60,8 +57,6 @@
 config["eventListenerJobStatus"]["skipped"] = "SKIPPED";
 config["eventListenerJobStatus"]["resubmitted"] = "RESUBMITTED";
 
-<<<<<<< HEAD
 config["streamingBytes"] = 1024 * 10; // 10 MB?
-=======
->>>>>>> 63268763
+
 export default config;