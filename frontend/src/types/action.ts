--- conflicted
+++ resolved
@@ -18,11 +18,7 @@
 	UserOut,
 } from "../openapi/v2";
 import { LIST_USERS } from "../actions/user";
-<<<<<<< HEAD
 import { CREATE_GROUP, DELETE_GROUP } from "../actions/group";
-=======
-import { DELETE_GROUP } from "../actions/group";
->>>>>>> b2af538b
 
 interface RECEIVE_FILES_IN_DATASET {
 	type: "RECEIVE_FILES_IN_DATASET";
@@ -118,7 +114,6 @@
 	type: "REGISTER_USER";
 }
 
-<<<<<<< HEAD
 interface CREATE_DATASET {
 	type: "CREATE_DATASET";
 	dataset: Dataset;
@@ -140,7 +135,6 @@
 	file: FileSummary;
 }
 
-=======
 interface GENERATE_API_KEY {
 	type: "GENERATE_API_KEY";
 	apiKey: string;
@@ -151,28 +145,6 @@
 	apiKey: string;
 }
 
-interface CREATE_DATASET {
-	type: "CREATE_DATASET";
-	dataset: Dataset;
-}
-
-interface RESET_CREATE_DATASET {
-	type: "RESET_CREATE_DATASET";
-	newDataset: Dataset;
-}
-
-interface CREATE_FILE {
-	type: "CREATE_FILE";
-	newFile: File;
-}
-
-interface RESET_CREATE_FILE {
-	type: "RESET_CREATE_FILE";
-	newFile: File;
-	file: FileSummary;
-}
-
->>>>>>> b2af538b
 interface FAILED {
 	stack: "string";
 	type: "FAILED";
@@ -307,7 +279,6 @@
 interface FETCH_JOB_SUMMARY {
 	type: "FETCH_JOB_SUMMARY";
 	currJobSummary: [];
-<<<<<<< HEAD
 }
 
 interface FETCH_JOB_UPDATES {
@@ -318,13 +289,6 @@
 interface CREATE_GROUP {
 	type: "CREATE_GROUP";
 	about: Group;
-=======
-}
-
-interface FETCH_JOB_UPDATES {
-	type: "FETCH_JOB_UPDATES";
-	currJobUpdates: [];
->>>>>>> b2af538b
 }
 
 interface RECEIVE_GROUPS {
@@ -424,10 +388,7 @@
 	| SUBMIT_DATASET_EXTRACTION
 	| FETCH_JOB_SUMMARY
 	| FETCH_JOB_UPDATES
-<<<<<<< HEAD
 	| CREATE_GROUP
-=======
->>>>>>> b2af538b
 	| RECEIVE_GROUPS
 	| SEARCH_GROUPS
 	| DELETE_GROUP
