--- conflicted
+++ resolved
@@ -1,21 +1,12 @@
-import {
-	ExtractedMetadata,
-	FilePreview,
-	Folder,
-	ListenerState,
-	MetadataJsonld,
-} from "./data";
+import { ExtractedMetadata, FilePreview, Folder, MetadataJsonld } from "./data";
 import {
 	AuthorizationBase,
 	DatasetOut as Dataset,
 	DatasetRoles,
 	EventListenerJobOut,
 	EventListenerJobUpdateOut,
-<<<<<<< HEAD
 	FeedOut,
-=======
 	EventListenerOut,
->>>>>>> 875dfe82
 	FileOut,
 	FileOut as FileSummary,
 	FileVersion,
