import {Dataset, ExtractedMetadata, MetadataJsonld, FilePreview, Folder} from "./data";
import {
	GroupOut as Group,
	MetadataOut as Metadata,
	FileOut as FileSummary,
	FileVersion,
	AuthorizationBase,
	RoleType
} from "../openapi/v2";
import {MetadataDefinitionOut as MetadataDefinition} from "../openapi/v2";
import {GroupAndRole, UserAndRole} from "../openapi/v2";

interface RECEIVE_FILES_IN_DATASET {
	type: "RECEIVE_FILES_IN_DATASET";
	files: FileSummary[];
}

interface DELETE_FILE {
	type: "DELETE_FILE";
	file: FileSummary;
}

interface RECEIVE_DATASET_ABOUT{
	type: "RECEIVE_DATASET_ABOUT";
	about: Dataset;
}

interface RECEIVE_DATASET_ROLE{
	role: AuthorizationBase;
	type: "RECEIVE_DATASET_ROLE";
}

interface RECEIVE_DATASET_GROUPS_AND_ROLES{
	groupsAndRoles : GroupAndRole[];
	type: "RECEIVE_DATASET_GROUPS_AND_ROLES";
}

interface RECEIVE_DATASET_USERS_AND_ROLES{
	usersAndRoles : UserAndRole[];
	type: "RECEIVE_DATASET_USERS_AND_ROLES";
}

interface RECEIVE_FILE_ROLE{
	role: AuthorizationBase;
	type: "RECEIVE_FILE_ROLE";
}


interface RECEIVE_DATASETS{
	type: "RECEIVE_DATASETS";
	datasets: Dataset[];
}

interface DELETE_DATASET{
	type: "DELETE_DATASET";
	dataset: Dataset;
}

interface RECEIVE_FILE_EXTRACTED_METADATA{
	type: "RECEIVE_FILE_EXTRACTED_METADATA";
	extractedMetadata: ExtractedMetadata;
}

interface RECEIVE_FILE_METADATA_JSONLD{
	type:"RECEIVE_FILE_METADATA_JSONLD";
	metadataJsonld: MetadataJsonld[];
}

interface RECEIVE_PREVIEWS{
	type:"RECEIVE_PREVIEWS";
	previews: FilePreview[];
}

interface RECEIVE_VERSIONS{
	type: "RECEIVE_VERSIONS";
	fileVersions: FileVersion[];
}

interface SET_USER{
	type: "SET_USER",
	Authorization: string,
}

interface LOGIN_ERROR{
	errorMsg: string,
	type: "LOGIN_ERROR",
}

interface LOGOUT{
	type: "LOGOUT",
	loggedOut: boolean,
}

interface RESET_LOGOUT{
	type: "RESET_LOGOUT",
	loggedOut: boolean
}

interface REGISTER_ERROR{
	errorMsg: string,
	type: "REGISTER_ERROR"
}

interface REGISTER_USER{
	type: "REGISTER_USER"
}

interface CREATE_DATASET{
	type: "CREATE_DATASET",
	dataset: Dataset
}
interface RESET_CREATE_DATASET{
	type: "RESET_CREATE_DATASET",
	newDataset: Dataset
}

interface CREATE_FILE{
	type: "CREATE_FILE",
	newFile: File
}

interface RESET_CREATE_FILE{
	type: "RESET_CREATE_FILE",
	newFile: File
	file: FileSummary
}

interface FAILED{
	stack: "string";
	type: "FAILED",
	reason: string
}

interface NOT_FOUND {
	stack: "string";
	type: "NOT_FOUND",
	reason: string
}

interface RESET_FAILED{
	type: "RESET_FAILED",
	reason: string
}

interface FOLDER_ADDED{
	type: "FOLDER_ADDED",
	folder: Folder
}

interface RECEIVE_FILE_SUMMARY{
	type: "RECEIVE_FILE_SUMMARY",
	fileSummary: FileSummary
}

interface RECEIVE_DATASET_METADATA{
	type: "RECEIVE_DATASET_METADATA",
	metadataList: Metadata[]
}

interface RECEIVE_FILE_METADATA{
	type:"RECEIVE_FILE_METADATA";
	metadataList: Metadata[];
}

interface RECEIVE_FOLDERS_IN_DATASET{
	type: "RECEIVE_FOLDERS_IN_DATASET",
	folders: Folder[]
}

interface UPDATE_DATASET_METADATA{
	type:"UPDATE_DATASET_METADATA",
	metadata: Metadata
}

interface UPDATE_FILE_METADATA{
	type:"UPDATE_FILE_METADATA",
	metadata: Metadata
}

interface POST_DATASET_METADATA{
	type:"POST_DATASET_METADATA",
	metadata: Metadata
}

interface POST_FILE_METADATA{
	type:"POST_FILE_METADATA",
	metadata: Metadata
}

interface RECEIVE_METADATA_DEFINITIONS{
	type:"RECEIVE_METADATA_DEFINITIONS",
	metadataDefinitionList: MetadataDefinition[]
}

interface SAVE_METADATA_DEFINITIONS{
	type:"SAVE_METADATA_DEFINITIONS",
	metadataDefinitionList: MetadataDefinition[]
}

interface DOWNLOAD_FILE{
	type:"DOWNLOAD_FILE"
}

interface DELETE_DATASET_METADATA{
	type: "DELETE_DATASET_METADATA"
	metadata: Metadata
}

interface DELETE_FILE_METADATA{
	type: "DELETE_FILE_METADATA"
	metadata: Metadata
}

interface FOLDER_DELETED{
	type: "FOLDER_DELETED"
	folder: Folder
}

interface GET_FOLDER_PATH{
	type: "GET_FOLDER_PATH"
	folderPath: String[]
}

interface RECEIVE_LISTENERS{
	type: "RECEIVE_LISTENERS"
	listeners: []
}

interface SEARCH_LISTENERS{
	type: "SEARCH_LISTENERS"
	listeners: []
}

interface RECEIVE_LISTENER_CATEGORIES{
	type: "RECEIVE_LISTENER_CATEGORIES"
	categories: []
}

interface RECEIVE_LISTENER_LABELS{
	type: "RECEIVE_LISTENER_LABELS"
	labels: []
}

interface RECEIVE_LISTENER_JOBS{
	type: "RECEIVE_LISTENER_JOBS"
	jobs: []
}

interface SUBMIT_FILE_EXTRACTION{
	type: "SUBMIT_FILE_EXTRACTION",
	job_id: String
}

interface SUBMIT_DATASET_EXTRACTION{
	type: "SUBMIT_DATASET_EXTRACTION",
	job_id: String
}


interface FETCH_JOB_SUMMARY{
	type: "FETCH_JOB_SUMMARY"
    currJobSummary: [];
}

interface FETCH_JOB_UPDATES{
	type: "FETCH_JOB_UPDATES"
    currJobUpdates: [];
}

interface RECEIVE_GROUPS{
	type: "RECEIVE_GROUPS"
	groups: Group[];
}

interface RECEIVE_GROUP_ABOUT{
	type: "RECEIVE_GROUP_ABOUT"
	about: Group;
}

interface RECEIVE_GROUP_ROLE{
	type: "RECEIVE_GROUP_ROLE"
	role: RoleType;
}

export type DataAction =
	| RECEIVE_FILES_IN_DATASET
	| RECEIVE_FOLDERS_IN_DATASET
	| DELETE_FILE
	| RECEIVE_DATASET_ABOUT
	| RECEIVE_DATASET_ROLE
	| RECEIVE_DATASETS
	| DELETE_DATASET
	| RECEIVE_FILE_SUMMARY
	| RECEIVE_FILE_ROLE
	| RECEIVE_FILE_EXTRACTED_METADATA
	| RECEIVE_FILE_METADATA_JSONLD
	| RECEIVE_PREVIEWS
	| RECEIVE_VERSIONS
	| SET_USER
	| LOGIN_ERROR
	| LOGOUT
	| REGISTER_ERROR
	| REGISTER_USER
	| CREATE_DATASET
	| RESET_CREATE_DATASET
	| CREATE_FILE
	| RESET_CREATE_FILE
	| FAILED
	| NOT_FOUND
	| RESET_FAILED
	| RESET_LOGOUT
	| FOLDER_ADDED
	| UPDATE_DATASET_METADATA
	| UPDATE_FILE_METADATA
	| POST_DATASET_METADATA
	| POST_FILE_METADATA
	| RECEIVE_METADATA_DEFINITIONS
	| SAVE_METADATA_DEFINITIONS
	| RECEIVE_DATASET_METADATA
	| RECEIVE_FILE_METADATA
	| DELETE_DATASET_METADATA
	| DELETE_FILE_METADATA
	| DOWNLOAD_FILE
	| FOLDER_DELETED
	| GET_FOLDER_PATH
	| RECEIVE_LISTENERS
	| SEARCH_LISTENERS
	| RECEIVE_LISTENER_CATEGORIES
	| RECEIVE_LISTENER_LABELS
	| RECEIVE_LISTENER_JOBS
    | SUBMIT_FILE_EXTRACTION
    | SUBMIT_DATASET_EXTRACTION
    | FETCH_JOB_SUMMARY
    | FETCH_JOB_UPDATES
<<<<<<< HEAD
	| RECEIVE_DATASET_GROUPS_AND_ROLES
	| RECEIVE_DATASET_USERS_AND_ROLES
=======
	| RECEIVE_GROUPS
	| RECEIVE_GROUP_ABOUT
	| RECEIVE_GROUP_ROLE
>>>>>>> 201832a4
	;<|MERGE_RESOLUTION|>--- conflicted
+++ resolved
@@ -332,12 +332,9 @@
     | SUBMIT_DATASET_EXTRACTION
     | FETCH_JOB_SUMMARY
     | FETCH_JOB_UPDATES
-<<<<<<< HEAD
-	| RECEIVE_DATASET_GROUPS_AND_ROLES
-	| RECEIVE_DATASET_USERS_AND_ROLES
-=======
 	| RECEIVE_GROUPS
 	| RECEIVE_GROUP_ABOUT
 	| RECEIVE_GROUP_ROLE
->>>>>>> 201832a4
+	| RECEIVE_DATASET_GROUPS_AND_ROLES
+	| RECEIVE_DATASET_USERS_AND_ROLES
 	;