import { ExtractedMetadata, FilePreview, Folder, MetadataJsonld } from "./data";
import {
	AuthorizationBase,
	CombinedDataset,
	DatasetFreezeOut,
	DatasetOut as Dataset,
	DatasetRoles,
	EventListenerJobOut,
	EventListenerJobUpdateOut,
	FileOut,
	FileOut as FileSummary,
	FileVersion,
	FolderOut,
	GroupOut as Group,
	LicenseOut,
	MetadataDefinitionOut as MetadataDefinition,
	MetadataOut as Metadata,
	Paged,
	RoleType,
	UserAPIKeyOut,
	UserOut,
	VisualizationConfigOut,
	VisualizationDataOut,
} from "../openapi/v2";
import {
	LIST_USERS,
	PREFIX_SEARCH_USERS,
	RECEIVE_USER_PROFILE,
} from "../actions/user";
import { CREATE_GROUP, DELETE_GROUP } from "../actions/group";
import { RECEIVE_FILE_PRESIGNED_URL } from "../actions/file";
import { GET_VIS_DATA_PRESIGNED_URL } from "../actions/visualization";
import { GET_PUBLIC_VIS_DATA_PRESIGNED_URL } from "../actions/public_visualization";
import {
	DFRAFT_FREEZE_DATASET,
	RECEIVE_FOLDERS_FILES_IN_DATASET,
} from "../actions/dataset";

interface RECEIVE_FILES_IN_DATASET {
	type: "RECEIVE_FILES_IN_DATASET";
	files: Paged;
}

interface UPDATE_FILE {
	type: "UPDATE_FILE";
	file: FileOut;
}

interface DELETE_FILE {
	type: "DELETE_FILE";
	file: FileSummary;
}

interface RECEIVE_DATASET_ABOUT {
	type: "RECEIVE_DATASET_ABOUT";
	about: CombinedDataset;
}

interface RECEIVE_DATASET_LICENSE {
	type: "RECEIVE_DATASET_LICENSE";
	license: LicenseOut;
}

interface UPDATE_DATASET_LICENSE {
	type: "UPDATE_DATASET_LICENSE";
	license: LicenseOut;
}

interface RECEIVE_DATASET_ROLE {
	role: AuthorizationBase;
	type: "RECEIVE_DATASET_ROLE";
}

interface RECEIVE_DATASET_ROLES {
	roles: DatasetRoles;
	type: "RECEIVE_DATASET_ROLES";
}

interface RECEIVE_FILE_ROLE {
	role: AuthorizationBase;
	type: "RECEIVE_FILE_ROLE";
}

interface RECEIVE_DATASETS {
	type: "RECEIVE_DATASETS";
	datasets: Paged;
}

interface RECEIVE_PUBLIC_DATASETS {
	type: "RECEIVE_PUBLIC_DATASETS";
	publicDatasets: Dataset[];
}

interface RECEIVE_PUBLIC_DATASET_ABOUT {
	type: "RECEIVE_PUBLIC_DATASET_ABOUT";
	publicAbout: Dataset;
}

interface RECEIVE_FILES_IN_PUBLIC_DATASET {
	type: "RECEIVE_FILES_IN_PUBLIC_DATASET";
	publicFiles: FileSummary[];
}

interface DELETE_DATASET {
	type: "DELETE_DATASET";
	dataset: Paged;
}

interface RECEIVE_FILE_EXTRACTED_METADATA {
	type: "RECEIVE_FILE_EXTRACTED_METADATA";
	extractedMetadata: ExtractedMetadata[];
}

interface RECEIVE_PUBLIC_FILE_EXTRACTED_METADATA {
	type: "RECEIVE_PUBLIC_FILE_EXTRACTED_METADATA";
	publicExtractedMetadata: ExtractedMetadata[];
}

interface RECEIVE_FILE_METADATA_JSONLD {
	type: "RECEIVE_FILE_METADATA_JSONLD";
	metadataJsonld: MetadataJsonld[];
}

interface RECEIVE_PUBLIC_FILE_METADATA_JSONLD {
	type: "RECEIVE_PUBLIC_FILE_METADATA_JSONLD";
	publicMetadataJsonld: MetadataJsonld[];
}

interface RECEIVE_PREVIEWS {
	type: "RECEIVE_PREVIEWS";
	previews: FilePreview[];
}

interface RECEIVE_PUBLIC_PREVIEWS {
	type: "RECEIVE_PUBLIC_PREVIEWS";
	publicPreviews: FilePreview[];
}

interface RECEIVE_VERSIONS {
	type: "RECEIVE_VERSIONS";
	fileVersions: FileVersion[];
}

interface RECEIVE_PUBLIC_VERSIONS {
	type: "RECEIVE_PUBLIC_VERSIONS";
	publicFileVersions: FileVersion[];
}

interface CHANGE_SELECTED_VERSION {
	type: "CHANGE_SELECTED_VERSION";
	selected_version: number;
}

interface CHANGE_PUBLIC_SELECTED_VERSION {
	type: "CHANGE_PUBLIC_SELECTED_VERSION";
	publicSelected_version_num: number;
}

interface SET_USER {
	type: "SET_USER";
	Authorization: string;
}

interface TOGGLE_ADMIN_MODE {
	adminMode: boolean;
	type: "TOGGLE_ADMIN_MODE";
}

interface GET_ADMIN_MODE_STATUS {
	adminMode: boolean;
	type: "GET_ADMIN_MODE_STATUS";
}

interface LOGIN_ERROR {
	errorMsg: string;
	type: "LOGIN_ERROR";
}

interface LOGOUT {
	type: "LOGOUT";
	loggedOut: boolean;
}

interface RESET_LOGOUT {
	type: "RESET_LOGOUT";
	loggedOut: boolean;
}

interface REGISTER_ERROR {
	errorMsg: string;
	type: "REGISTER_ERROR";
}

interface REGISTER_USER {
	type: "REGISTER_USER";
}

interface LIST_API_KEYS {
	type: "LIST_API_KEYS";
	apiKeys: UserAPIKeyOut[];
}

interface DELETE_API_KEY {
	type: "DELETE_API_KEY";
	apiKey: UserAPIKeyOut;
}

interface GENERATE_API_KEY {
	type: "GENERATE_API_KEY";
	hashedKey: string;
}

interface RESET_API_KEY {
	type: "RESET_API_KEY";
	apiKey: string;
}

interface RECEIVE_USER_PROFILE {
	type: "RECEIVE_USER_PROFILE";
	profile: UserOut;
}

interface CREATE_DATASET {
	type: "CREATE_DATASET";
	dataset: Dataset;
}

interface UPDATE_DATASET {
	type: "UPDATE_DATASET";
	about: Dataset;
}

interface RESET_CREATE_DATASET {
	type: "RESET_CREATE_DATASET";
}

interface CREATE_FILE {
	file: FileOut;
	type: "CREATE_FILE";
}

interface CREATE_FILES {
	files: FileOut[];
	type: "CREATE_FILES";
}

interface RESET_CREATE_FILE {
	type: "RESET_CREATE_FILE";
}

interface RESET_CREATE_FILES {
	type: "RESET_CREATE_FILES";
}

interface GENERATE_API_KEY {
	type: "GENERATE_API_KEY";
	apiKey: string;
}

interface RESET_API_KEY {
	type: "RESET_API_KEY";
	apiKey: string;
}

interface FAILED {
	stack: string;
	type: "FAILED";
	reason: string;
}

interface FAILED_INLINE {
	stack: string;
	type: "FAILED_INLINE";
	reason: string;
}

interface NOT_FOUND {
	stack: string;
	type: "NOT_FOUND";
	reason: string;
}

interface NOT_FOUND_INLINE {
	stack: string;
	type: "NOT_FOUND_INLINE";
	reason: string;
}

interface RESET_FAILED {
	type: "RESET_FAILED";
	reason: string;
}

interface RESET_FAILED_INLINE {
	type: "RESET_FAILED_INLINE";
	reason: string;
}

interface FOLDER_ADDED {
	type: "FOLDER_ADDED";
	folder: Folder;
}

interface RECEIVE_FILE_SUMMARY {
	type: "RECEIVE_FILE_SUMMARY";
	fileSummary: FileSummary;
}

interface RECEIVE_PUBLIC_FILE_SUMMARY {
	type: "RECEIVE_PUBLIC_FILE_SUMMARY";
	publicFileSummary: FileSummary;
}

interface RECEIVE_DATASET_METADATA {
	type: "RECEIVE_DATASET_METADATA";
	metadataList: Metadata[];
}

interface RECEIVE_PUBLIC_DATASET_METADATA {
	type: "RECEIVE_PUBLIC_DATASET_METADATA";
	publicDatasetMetadataList: Metadata[];
}

interface RECEIVE_FILE_METADATA {
	type: "RECEIVE_FILE_METADATA";
	metadataList: Metadata[];
}

interface RECEIVE_PUBLIC_FILE_METADATA {
	type: "RECEIVE_PUBLIC_FILE_METADATA";
	publicFileMetadataList: Metadata[];
}

interface RECEIVE_FOLDERS_IN_DATASET {
	type: "RECEIVE_FOLDERS_IN_DATASET";
	folders: Folder[];
}

interface RECEIVE_FOLDERS_IN_PUBLIC_DATASET {
	type: "RECEIVE_FOLDERS_IN_PUBLIC_DATASET";
	publicFolders: Folder[];
}

interface UPDATE_DATASET_METADATA {
	type: "UPDATE_DATASET_METADATA";
	metadata: Metadata;
}

interface UPDATE_FILE_METADATA {
	type: "UPDATE_FILE_METADATA";
	metadata: Metadata;
}

interface POST_DATASET_METADATA {
	type: "POST_DATASET_METADATA";
	metadata: Metadata;
}

interface POST_FILE_METADATA {
	type: "POST_FILE_METADATA";
	metadata: Metadata;
}

interface RECEIVE_METADATA_DEFINITIONS {
	type: "RECEIVE_METADATA_DEFINITIONS";
	metadataDefinitionList: MetadataDefinition[];
}

interface RECEIVE_PUBLIC_METADATA_DEFINITIONS {
	type: "RECEIVE_PUBLIC_METADATA_DEFINITIONS";
	publicMetadataDefinitionList: MetadataDefinition[];
}

interface RECEIVE_METADATA_DEFINITION {
	type: "RECEIVE_METADATA_DEFINITION";
	metadataDefinition: MetadataDefinition;
}

interface SEARCH_METADATA_DEFINITIONS {
	type: "SEARCH_METADATA_DEFINITIONS";
	metadataDefinitionList: MetadataDefinition[];
}

interface DELETE_METADATA_DEFINITION {
	type: "DELETE_METADATA_DEFINITION";
	metadataDefinition: MetadataDefinition;
}

interface SAVE_METADATA_DEFINITION {
	type: "SAVE_METADATA_DEFINITION";
	metadataDefinition: MetadataDefinition;
}

interface RESET_SAVE_METADATA_DEFINITIONS {
	type: "RESET_SAVE_METADATA_DEFINITIONS";
}

interface DOWNLOAD_FILE {
	type: "DOWNLOAD_FILE";
	blob: Blob;
}

interface RECEIVE_FILE_PRESIGNED_URL {
	type: "RECEIVE_FILE_PRESIGNED_URL";
	presignedUrl: string;
}

interface RESET_FILE_PRESIGNED_URL {
	type: "RESET_FILE_PRESIGNED_URL";
	preSignedUrl: string;
}

interface DELETE_DATASET_METADATA {
	type: "DELETE_DATASET_METADATA";
	metadata: Metadata;
}

interface DELETE_FILE_METADATA {
	type: "DELETE_FILE_METADATA";
	metadata: Metadata;
}

interface FOLDER_DELETED {
	type: "FOLDER_DELETED";
	folder: Folder;
}

interface GET_FOLDER_PATH {
	type: "GET_FOLDER_PATH";
	folderPath: string[];
}

interface GET_PUBLIC_FOLDER_PATH {
	type: "GET_PUBLIC_FOLDER_PATH";
	publicFolderPath: string[];
}

interface RECEIVE_LISTENERS {
	type: "RECEIVE_LISTENERS";
	listeners: [];
}

interface SEARCH_LISTENERS {
	type: "SEARCH_LISTENERS";
	listeners: [];
}

interface RECEIVE_LISTENER_CATEGORIES {
	type: "RECEIVE_LISTENER_CATEGORIES";
	categories: [];
}

interface RECEIVE_LISTENER_LABELS {
	type: "RECEIVE_LISTENER_LABELS";
	labels: [];
}

interface RECEIVE_LISTENER_JOBS {
	type: "RECEIVE_LISTENER_JOBS";
	jobs: EventListenerJobUpdateOut[];
}

interface SUBMIT_FILE_EXTRACTION {
	type: "SUBMIT_FILE_EXTRACTION";
	job_id: string;
}

interface SUBMIT_DATASET_EXTRACTION {
	type: "SUBMIT_DATASET_EXTRACTION";
	job_id: string;
}

interface FETCH_JOB_SUMMARY {
	type: "FETCH_JOB_SUMMARY";
	currJobSummary: EventListenerJobOut;
}

interface RESET_JOB_SUMMARY {
	type: "RESET_JOB_SUMMARY";
	currJobSummary: EventListenerJobOut;
}

interface FETCH_JOB_UPDATES {
	type: "FETCH_JOB_UPDATES";
	currJobUpdates: EventListenerJobUpdateOut[];
}

interface RESET_JOB_UPDATES {
	type: "RESET_JOB_UPDATES";
	currJobUpdates: EventListenerJobUpdateOut[];
}

interface CREATE_GROUP {
	type: "CREATE_GROUP";
	about: Group;
}

interface RESET_CREATE_GROUP {
	type: "RESET_CREATE_GROUP";
}

interface UPDATE_GROUP {
	type: "UPDATE_GROUP";
	about: Group;
}

interface RECEIVE_GROUPS {
	type: "RECEIVE_GROUPS";
	groups: Group[];
}

interface SEARCH_GROUPS {
	type: "SEARCH_GROUPS";
	groups: Group[];
}

interface DELETE_GROUP {
	type: "DELETE_GROUP";
	about: Group;
}

interface RECEIVE_GROUP_ABOUT {
	type: "RECEIVE_GROUP_ABOUT";
	about: Group;
}

interface RECEIVE_GROUP_ROLE {
	type: "RECEIVE_GROUP_ROLE";
	role: RoleType;
}

interface DELETE_GROUP_MEMBER {
	about: Group;
	type: "DELETE_GROUP_MEMBER";
}

interface ADD_GROUP_MEMBER {
	about: Group;
	type: "ADD_GROUP_MEMBER";
}

interface LIST_USERS {
	type: "LIST_USERS";
	users: Paged;
}

interface PREFIX_SEARCH_USERS {
	type: "PREFIX_SEARCH_USERS";
	users: Paged;
}

interface ASSIGN_GROUP_MEMBER_ROLE {
	type: "ASSIGN_GROUP_MEMBER_ROLE";
	about: Group;
}

interface GET_VIS_DATA {
	type: "GET_VIS_DATA";
	visData: VisualizationDataOut;
}

interface GET_VIS_CONFIG {
	type: "GET_VIS_CONFIG";
	visConfig: VisualizationConfigOut;
}

interface DOWNLOAD_VIS_DATA {
	type: "DOWNLOAD_VIS_DATA";
	blob: Blob;
}

interface GET_VIS_DATA_PRESIGNED_URL {
	type: "GET_VIS_DATA_PRESIGNED_URL";
	presignedUrl: string;
}

interface RESET_VIS_DATA_PRESIGNED_URL {
	type: "RESET_VIS_DATA_PRESIGNED_URL";
	preSignedUrl: string;
}

interface SET_ADMIN {
	type: "SET_ADMIN";
	profile: UserOut;
}

interface REVOKE_ADMIN {
	type: "REVOKE_ADMIN";
	profile: UserOut;
}

interface GET_PUBLIC_VIS_DATA {
	type: "GET_PUBLIC_VIS_DATA";
	publicVisData: VisualizationDataOut;
}

interface GET_PUBLIC_VIS_CONFIG {
	type: "GET_PUBLIC_VIS_CONFIG";
	publicVisConfig: VisualizationConfigOut;
}

interface DOWNLOAD_PUBLIC_VIS_DATA {
	type: "DOWNLOAD_PUBLIC_VIS_DATA";
	publicBlob: Blob;
}

interface GET_PUBLIC_VIS_DATA_PRESIGNED_URL {
	type: "GET_PUBLIC_VIS_DATA_PRESIGNED_URL";
	publicPresignedUrl: string;
}

interface RESET_PUBLIC_VIS_DATA_PRESIGNED_URL {
	type: "RESET_PUBLIC_VIS_DATA_PRESIGNED_URL";
	publicPreSignedUrl: string;
}

interface RECEIVE_FOLDERS_FILES_IN_DATASET {
	type: "RECEIVE_FOLDERS_FILES_IN_DATASET";
	foldersAndFiles: Paged;
}

interface RECEIVE_PUBLIC_FOLDERS_FILES_IN_DATASET {
	type: "RECEIVE_PUBLIC_FOLDERS_FILES_IN_DATASET";
	publicFoldersAndFiles: Paged;
}

interface FOLDER_UPDATED {
	type: "FOLDER_UPDATED";
	folder: FolderOut;
}

interface FREEZE_DATASET {
	type: "FREEZE_DATASET";
	about: DatasetFreezeOut;
}

interface DFRAFT_FREEZE_DATASET {
	type: "DFRAFT_FREEZE_DATASET";
	about: DatasetFreezeOut;
}

export type DataAction =
	| GET_ADMIN_MODE_STATUS
	| TOGGLE_ADMIN_MODE
	| RECEIVE_FILES_IN_DATASET
	| RECEIVE_FOLDERS_IN_DATASET
	| RECEIVE_FOLDERS_IN_PUBLIC_DATASET
	| DELETE_FILE
	| RECEIVE_DATASET_ABOUT
	| RECEIVE_DATASET_ROLE
	| RECEIVE_DATASETS
	| RECEIVE_PUBLIC_DATASETS
	| RECEIVE_PUBLIC_DATASET_ABOUT
	| RECEIVE_FILES_IN_PUBLIC_DATASET
	| DELETE_DATASET
	| UPDATE_DATASET
	| RECEIVE_FILE_SUMMARY
	| RECEIVE_FILE_ROLE
	| RECEIVE_FILE_EXTRACTED_METADATA
	| RECEIVE_FILE_METADATA_JSONLD
	| RECEIVE_PREVIEWS
	| RECEIVE_VERSIONS
	| CHANGE_SELECTED_VERSION
	| RECEIVE_PUBLIC_FILE_SUMMARY
	| RECEIVE_PUBLIC_FILE_EXTRACTED_METADATA
	| RECEIVE_PUBLIC_FILE_METADATA_JSONLD
	| RECEIVE_PUBLIC_PREVIEWS
	| RECEIVE_PUBLIC_VERSIONS
	| CHANGE_PUBLIC_SELECTED_VERSION
	| SET_USER
	| LOGIN_ERROR
	| LOGOUT
	| REGISTER_ERROR
	| REGISTER_USER
	| LIST_API_KEYS
	| DELETE_API_KEY
	| GENERATE_API_KEY
	| RESET_API_KEY
	| CREATE_DATASET
	| RESET_CREATE_DATASET
	| CREATE_FILE
	| CREATE_FILES
	| RESET_CREATE_FILE
	| FAILED
	| FAILED_INLINE
	| NOT_FOUND
	| NOT_FOUND_INLINE
	| RESET_FAILED
	| RESET_FAILED_INLINE
	| RESET_LOGOUT
	| FOLDER_ADDED
	| UPDATE_DATASET_METADATA
	| UPDATE_FILE_METADATA
	| POST_DATASET_METADATA
	| POST_FILE_METADATA
	| RECEIVE_METADATA_DEFINITIONS
	| RECEIVE_PUBLIC_METADATA_DEFINITIONS
	| RECEIVE_METADATA_DEFINITION
	| SEARCH_METADATA_DEFINITIONS
	| DELETE_METADATA_DEFINITION
	| SAVE_METADATA_DEFINITION
	| RESET_SAVE_METADATA_DEFINITIONS
	| RECEIVE_DATASET_METADATA
	| RECEIVE_PUBLIC_DATASET_METADATA
	| RECEIVE_FILE_METADATA
	| RECEIVE_PUBLIC_FILE_METADATA
	| DELETE_DATASET_METADATA
	| DELETE_FILE_METADATA
	| DOWNLOAD_FILE
	| RECEIVE_FILE_PRESIGNED_URL
	| RESET_FILE_PRESIGNED_URL
	| FOLDER_DELETED
	| GET_FOLDER_PATH
	| GET_PUBLIC_FOLDER_PATH
	| RECEIVE_LISTENERS
	| SEARCH_LISTENERS
	| RECEIVE_LISTENER_CATEGORIES
	| RECEIVE_LISTENER_LABELS
	| RECEIVE_LISTENER_JOBS
	| SUBMIT_FILE_EXTRACTION
	| SUBMIT_DATASET_EXTRACTION
	| FETCH_JOB_SUMMARY
	| RESET_JOB_SUMMARY
	| FETCH_JOB_UPDATES
	| RESET_JOB_UPDATES
	| CREATE_GROUP
	| RESET_CREATE_GROUP
	| UPDATE_GROUP
	| RECEIVE_GROUPS
	| SEARCH_GROUPS
	| DELETE_GROUP
	| RECEIVE_GROUP_ABOUT
	| RECEIVE_GROUP_ROLE
	| DELETE_GROUP_MEMBER
	| ADD_GROUP_MEMBER
	| ASSIGN_GROUP_MEMBER_ROLE
	| LIST_USERS
	| PREFIX_SEARCH_USERS
	| RECEIVE_DATASET_ROLES
	| RECEIVE_USER_PROFILE
	| GET_VIS_DATA
	| GET_VIS_CONFIG
	| DOWNLOAD_VIS_DATA
	| GET_VIS_DATA_PRESIGNED_URL
	| RESET_VIS_DATA_PRESIGNED_URL
	| RESET_CREATE_FILES
	| UPDATE_FILE
	| SET_ADMIN
	| REVOKE_ADMIN
	| GET_PUBLIC_VIS_DATA
	| GET_PUBLIC_VIS_CONFIG
	| DOWNLOAD_PUBLIC_VIS_DATA
	| GET_PUBLIC_VIS_DATA_PRESIGNED_URL
	| RESET_PUBLIC_VIS_DATA_PRESIGNED_URL
	| RECEIVE_FOLDERS_FILES_IN_DATASET
	| RECEIVE_PUBLIC_FOLDERS_FILES_IN_DATASET
	| FOLDER_UPDATED
<<<<<<< HEAD
	| FREEZE_DATASET
	| DFRAFT_FREEZE_DATASET;
=======
	| RECEIVE_DATASET_LICENSE
	| UPDATE_DATASET_LICENSE;
>>>>>>> 29e72710
<|MERGE_RESOLUTION|>--- conflicted
+++ resolved
@@ -755,10 +755,7 @@
 	| RECEIVE_FOLDERS_FILES_IN_DATASET
 	| RECEIVE_PUBLIC_FOLDERS_FILES_IN_DATASET
 	| FOLDER_UPDATED
-<<<<<<< HEAD
 	| FREEZE_DATASET
-	| DFRAFT_FREEZE_DATASET;
-=======
+	| DFRAFT_FREEZE_DATASET
 	| RECEIVE_DATASET_LICENSE
-	| UPDATE_DATASET_LICENSE;
->>>>>>> 29e72710
+	| UPDATE_DATASET_LICENSE;