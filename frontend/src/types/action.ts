import {
	ExtractedMetadata,
	FilePreview,
	Folder,
	MetadataJsonld,
	Profile
} from "./data";
import {
	AuthorizationBase,
	DatasetOut as Dataset,
	DatasetRoles,
	EventListenerJobOut,
	EventListenerJobUpdateOut,
	FileOut as FileSummary,
	FileVersion,
	GroupOut as Group,
	MetadataDefinitionOut as MetadataDefinition,
	MetadataOut as Metadata,
	RoleType,
	UserAPIKeyOut,
	UserOut,
	VisualizationConfigOut,
	VisualizationDataOut,
} from "../openapi/v2";
<<<<<<< HEAD
import {
	LIST_USERS,
	PREFIX_SEARCH_USERS,
	RECEIVE_USER_PROFILE,
} from "../actions/user";
import { CREATE_GROUP, DELETE_GROUP } from "../actions/group";
import { RECEIVE_FILE_PRESIGNED_URL } from "../actions/file";
import { GET_VIS_DATA_PRESIGNED_URL } from "../actions/visualization";
import { GET_PUBLIC_VIS_DATA_PRESIGNED_URL } from "../actions/public_visualization";
=======
>>>>>>> 4fdb2bf1

interface RECEIVE_FILES_IN_DATASET {
	type: "RECEIVE_FILES_IN_DATASET";
	files: FileSummary[];
}

interface DELETE_FILE {
	type: "DELETE_FILE";
	file: FileSummary;
}

interface RECEIVE_DATASET_ABOUT {
	type: "RECEIVE_DATASET_ABOUT";
	about: Dataset;
}

interface RECEIVE_DATASET_ROLE {
	role: AuthorizationBase;
	type: "RECEIVE_DATASET_ROLE";
}

interface RECEIVE_DATASET_ROLES {
	roles: DatasetRoles;
	type: "RECEIVE_DATASET_ROLES";
}

interface RECEIVE_FILE_ROLE {
	role: AuthorizationBase;
	type: "RECEIVE_FILE_ROLE";
}

interface RECEIVE_DATASETS {
	type: "RECEIVE_DATASETS";
	datasets: Dataset[];
}

interface RECEIVE_PUBLIC_DATASETS {
	type: "RECEIVE_PUBLIC_DATASETS";
	public_datasets: Dataset[];
}

interface RECEIVE_PUBLIC_DATASET_ABOUT {
	type: "RECEIVE_PUBLIC_DATASET_ABOUT";
	public_about: Dataset;
}

interface RECEIVE_FILES_IN_PUBLIC_DATASET {
	type: "RECEIVE_FILES_IN_PUBLIC_DATASET";
	public_files: FileSummary[];
}

interface DELETE_DATASET {
	type: "DELETE_DATASET";
	dataset: Dataset;
}

interface RECEIVE_FILE_EXTRACTED_METADATA {
	type: "RECEIVE_FILE_EXTRACTED_METADATA";
	extractedMetadata: ExtractedMetadata[];
}

interface RECEIVE_PUBLIC_FILE_EXTRACTED_METADATA {
	type: "RECEIVE_PUBLIC_FILE_EXTRACTED_METADATA";
	publicExtractedMetadata: ExtractedMetadata[];
}

interface RECEIVE_FILE_METADATA_JSONLD {
	type: "RECEIVE_FILE_METADATA_JSONLD";
	metadataJsonld: MetadataJsonld[];
}

interface RECEIVE_PUBLIC_FILE_METADATA_JSONLD {
	type: "RECEIVE_PUBLIC_FILE_METADATA_JSONLD";
	publicMetadataJsonld: MetadataJsonld[];
}

interface RECEIVE_PREVIEWS {
	type: "RECEIVE_PREVIEWS";
	previews: FilePreview[];
}

interface RECEIVE_PUBLIC_PREVIEWS {
	type: "RECEIVE_PUBLIC_PREVIEWS";
	publicPreviews: FilePreview[];
}

interface RECEIVE_VERSIONS {
	type: "RECEIVE_VERSIONS";
	fileVersions: FileVersion[];
}

interface RECEIVE_PUBLIC_VERSIONS {
	type: "RECEIVE_PUBLIC_VERSIONS";
	publicFileVersions: FileVersion[];
}

interface CHANGE_SELECTED_VERSION {
	type: "CHANGE_SELECTED_VERSION";
	selected_version: number;
}

interface CHANGE_PUBLIC_SELECTED_VERSION {
	type: "CHANGE_PUBLIC_SELECTED_VERSION";
	publicSelected_version_num: number;
}

interface SET_USER {
	type: "SET_USER";
	Authorization: string;
}

interface TOGGLE_ADMIN_MODE {
	adminMode: boolean;
	type: "TOGGLE_ADMIN_MODE";
}

interface GET_ADMIN_MODE_STATUS {
	adminMode: boolean;
	type: "GET_ADMIN_MODE_STATUS";
}

interface LOGIN_ERROR {
	errorMsg: string;
	type: "LOGIN_ERROR";
}

interface LOGOUT {
	type: "LOGOUT";
	loggedOut: boolean;
}

interface RESET_LOGOUT {
	type: "RESET_LOGOUT";
	loggedOut: boolean;
}

interface REGISTER_ERROR {
	errorMsg: string;
	type: "REGISTER_ERROR";
}

interface REGISTER_USER {
	type: "REGISTER_USER";
}

interface LIST_API_KEYS {
	type: "LIST_API_KEYS";
	apiKeys: UserAPIKeyOut[];
}

interface DELETE_API_KEY {
	type: "DELETE_API_KEY";
	apiKey: UserAPIKeyOut;
}

interface GENERATE_API_KEY {
	type: "GENERATE_API_KEY";
	hashedKey: string;
}

interface RESET_API_KEY {
	type: "RESET_API_KEY";
	apiKey: string;
}

interface RECEIVE_USER_PROFILE {
	type: "RECEIVE_USER_PROFILE";
	profile: Profile;
}

interface CREATE_DATASET {
	type: "CREATE_DATASET";
	dataset: Dataset;
}

interface RESET_CREATE_DATASET {
	type: "RESET_CREATE_DATASET";
	newDataset: Dataset;
}

interface CREATE_FILE {
	type: "CREATE_FILE";
	newFile: File;
}

interface RESET_CREATE_FILE {
	type: "RESET_CREATE_FILE";
	newFile: File;
	file: FileSummary;
}

interface GENERATE_API_KEY {
	type: "GENERATE_API_KEY";
	apiKey: string;
}

interface RESET_API_KEY {
	type: "RESET_API_KEY";
	apiKey: string;
}

interface FAILED {
	stack: string;
	type: "FAILED";
	reason: string;
}

interface FAILED_INLINE {
	stack: string;
	type: "FAILED_INLINE";
	reason: string;
}

interface NOT_FOUND {
	stack: string;
	type: "NOT_FOUND";
	reason: string;
}

interface NOT_FOUND_INLINE {
	stack: string;
	type: "NOT_FOUND_INLINE";
	reason: string;
}

interface RESET_FAILED {
	type: "RESET_FAILED";
	reason: string;
}

interface RESET_FAILED_INLINE {
	type: "RESET_FAILED_INLINE";
	reason: string;
}

interface FOLDER_ADDED {
	type: "FOLDER_ADDED";
	folder: Folder;
}

interface RECEIVE_FILE_SUMMARY {
	type: "RECEIVE_FILE_SUMMARY";
	fileSummary: FileSummary;
}

interface RECEIVE_PUBLIC_FILE_SUMMARY {
	type: "RECEIVE_PUBLIC_FILE_SUMMARY";
	publicFileSummary: FileSummary;
}

interface RECEIVE_DATASET_METADATA {
	type: "RECEIVE_DATASET_METADATA";
	metadataList: Metadata[];
}

interface RECEIVE_PUBLIC_DATASET_METADATA {
	type: "RECEIVE_PUBLIC_DATASET_METADATA";
	publicDatasetMetadataList: Metadata[];
}

interface RECEIVE_FILE_METADATA {
	type: "RECEIVE_FILE_METADATA";
	metadataList: Metadata[];
}

interface RECEIVE_PUBLIC_FILE_METADATA {
	type: "RECEIVE_PUBLIC_FILE_METADATA";
	publicFileMetadataList: Metadata[];
}

interface RECEIVE_FOLDERS_IN_DATASET {
	type: "RECEIVE_FOLDERS_IN_DATASET";
	folders: Folder[];
}

interface RECEIVE_FOLDERS_IN_PUBLIC_DATASET {
	type: "RECEIVE_FOLDERS_IN_PUBLIC_DATASET";
	publicFolders: Folder[];
}

interface UPDATE_DATASET_METADATA {
	type: "UPDATE_DATASET_METADATA";
	metadata: Metadata;
}

interface UPDATE_FILE_METADATA {
	type: "UPDATE_FILE_METADATA";
	metadata: Metadata;
}

interface POST_DATASET_METADATA {
	type: "POST_DATASET_METADATA";
	metadata: Metadata;
}

interface POST_FILE_METADATA {
	type: "POST_FILE_METADATA";
	metadata: Metadata;
}

interface RECEIVE_METADATA_DEFINITIONS {
	type: "RECEIVE_METADATA_DEFINITIONS";
	metadataDefinitionList: MetadataDefinition[];
}

interface RECEIVE_METADATA_DEFINITION {
	type: "RECEIVE_METADATA_DEFINITION";
	metadataDefinition: MetadataDefinition;
}

interface SEARCH_METADATA_DEFINITIONS {
	type: "SEARCH_METADATA_DEFINITIONS";
	metadataDefinitionList: MetadataDefinition[];
}

interface DELETE_METADATA_DEFINITION {
	type: "DELETE_METADATA_DEFINITION";
	metadataDefinition: MetadataDefinition;
}

interface SAVE_METADATA_DEFINITIONS {
	type: "SAVE_METADATA_DEFINITIONS";
	metadataDefinitionList: MetadataDefinition[];
}

interface DOWNLOAD_FILE {
	type: "DOWNLOAD_FILE";
	blob: Blob;
}

interface RECEIVE_FILE_PRESIGNED_URL {
	type: "RECEIVE_FILE_PRESIGNED_URL";
	presignedUrl: string;
}

interface RESET_FILE_PRESIGNED_URL {
	type: "RESET_FILE_PRESIGNED_URL";
	preSignedUrl: string;
}

interface DELETE_DATASET_METADATA {
	type: "DELETE_DATASET_METADATA";
	metadata: Metadata;
}

interface DELETE_FILE_METADATA {
	type: "DELETE_FILE_METADATA";
	metadata: Metadata;
}

interface FOLDER_DELETED {
	type: "FOLDER_DELETED";
	folder: Folder;
}

interface GET_FOLDER_PATH {
	type: "GET_FOLDER_PATH";
	folderPath: string[];
}

interface GET_PUBLIC_FOLDER_PATH {
	type: "GET_PUBLIC_FOLDER_PATH";
	publicFolderPath: string[];
}

interface RECEIVE_LISTENERS {
	type: "RECEIVE_LISTENERS";
	listeners: [];
}

interface SEARCH_LISTENERS {
	type: "SEARCH_LISTENERS";
	listeners: [];
}

interface RECEIVE_LISTENER_CATEGORIES {
	type: "RECEIVE_LISTENER_CATEGORIES";
	categories: [];
}

interface RECEIVE_LISTENER_LABELS {
	type: "RECEIVE_LISTENER_LABELS";
	labels: [];
}

interface RECEIVE_LISTENER_JOBS {
	type: "RECEIVE_LISTENER_JOBS";
	jobs: EventListenerJobUpdateOut[];
}

interface SUBMIT_FILE_EXTRACTION {
	type: "SUBMIT_FILE_EXTRACTION";
	job_id: string;
}

interface SUBMIT_DATASET_EXTRACTION {
	type: "SUBMIT_DATASET_EXTRACTION";
	job_id: string;
}

interface FETCH_JOB_SUMMARY {
	type: "FETCH_JOB_SUMMARY";
	currJobSummary: EventListenerJobOut;
}

interface RESET_JOB_SUMMARY {
	type: "RESET_JOB_SUMMARY";
	currJobSummary: EventListenerJobOut;
}

interface FETCH_JOB_UPDATES {
	type: "FETCH_JOB_UPDATES";
	currJobUpdates: EventListenerJobUpdateOut[];
}

interface RESET_JOB_UPDATES {
	type: "RESET_JOB_UPDATES";
	currJobUpdates: EventListenerJobUpdateOut[];
}

interface CREATE_GROUP {
	type: "CREATE_GROUP";
	about: Group;
}

interface RECEIVE_GROUPS {
	type: "RECEIVE_GROUPS";
	groups: Group[];
}

interface SEARCH_GROUPS {
	type: "SEARCH_GROUPS";
	groups: Group[];
}

interface DELETE_GROUP {
	type: "DELETE_GROUP";
	about: Group;
}

interface RECEIVE_GROUP_ABOUT {
	type: "RECEIVE_GROUP_ABOUT";
	about: Group;
}

interface RECEIVE_GROUP_ROLE {
	type: "RECEIVE_GROUP_ROLE";
	role: RoleType;
}

interface DELETE_GROUP_MEMBER {
	about: Group;
	type: "DELETE_GROUP_MEMBER";
}

interface ADD_GROUP_MEMBER {
	about: Group;
	type: "ADD_GROUP_MEMBER";
}

interface LIST_USERS {
	type: "LIST_USERS";
	users: UserOut[];
}

interface PREFIX_SEARCH_USERS {
	type: "PREFIX_SEARCH_USERS";
	users: UserOut[];
}

interface ASSIGN_GROUP_MEMBER_ROLE {
	type: "ASSIGN_GROUP_MEMBER_ROLE";
	about: Group;
}

interface GET_VIS_DATA {
	type: "GET_VIS_DATA";
	visData: VisualizationDataOut;
}

interface GET_VIS_CONFIG {
	type: "GET_VIS_CONFIG";
	visConfig: VisualizationConfigOut;
}


interface DOWNLOAD_VIS_DATA {
	type: "DOWNLOAD_VIS_DATA";
	blob: Blob;
}

interface GET_VIS_DATA_PRESIGNED_URL {
	type: "GET_VIS_DATA_PRESIGNED_URL";
	presignedUrl: string;
}

interface RESET_VIS_DATA_PRESIGNED_URL {
	type: "RESET_VIS_DATA_PRESIGNED_URL";
	preSignedUrl: string;
}

interface GET_PUBLIC_VIS_DATA {
	type: "GET_PUBLIC_VIS_DATA";
	publicVisData: VisualizationDataOut;
}

interface GET_PUBLIC_VIS_CONFIG {
	type: "GET_PUBLIC_VIS_CONFIG";
	publicVisConfig: VisualizationConfigOut;
}

interface DOWNLOAD_PUBLIC_VIS_DATA {
	type: "DOWNLOAD_PUBLIC_VIS_DATA";
	publicBlob: Blob;
}

interface GET_PUBLIC_VIS_DATA_PRESIGNED_URL {
	type: "GET_PUBLIC_VIS_DATA_PRESIGNED_URL";
	publicPresignedUrl: string;
}

interface RESET_PUBLIC_VIS_DATA_PRESIGNED_URL {
	type: "RESET_PUBLIC_VIS_DATA_PRESIGNED_URL";
	publicPreSignedUrl: string;
}

export type DataAction =
	| GET_ADMIN_MODE_STATUS
	| TOGGLE_ADMIN_MODE
	| RECEIVE_FILES_IN_DATASET
	| RECEIVE_FOLDERS_IN_DATASET
	| RECEIVE_FOLDERS_IN_PUBLIC_DATASET
	| DELETE_FILE
	| RECEIVE_DATASET_ABOUT
	| RECEIVE_DATASET_ROLE
	| RECEIVE_DATASETS
	| RECEIVE_PUBLIC_DATASETS
	| RECEIVE_PUBLIC_DATASET_ABOUT
	| RECEIVE_FILES_IN_PUBLIC_DATASET
	| DELETE_DATASET
	| RECEIVE_FILE_SUMMARY
	| RECEIVE_FILE_ROLE
	| RECEIVE_FILE_EXTRACTED_METADATA
	| RECEIVE_FILE_METADATA_JSONLD
	| RECEIVE_PREVIEWS
	| RECEIVE_VERSIONS
	| CHANGE_SELECTED_VERSION
	| RECEIVE_PUBLIC_FILE_SUMMARY
	| RECEIVE_PUBLIC_FILE_EXTRACTED_METADATA
	| RECEIVE_PUBLIC_FILE_METADATA_JSONLD
	| RECEIVE_PUBLIC_PREVIEWS
	| RECEIVE_PUBLIC_VERSIONS
	| CHANGE_PUBLIC_SELECTED_VERSION
	| SET_USER
	| LOGIN_ERROR
	| LOGOUT
	| REGISTER_ERROR
	| REGISTER_USER
	| LIST_API_KEYS
	| DELETE_API_KEY
	| GENERATE_API_KEY
	| RESET_API_KEY
	| CREATE_DATASET
	| RESET_CREATE_DATASET
	| CREATE_FILE
	| RESET_CREATE_FILE
	| FAILED
	| FAILED_INLINE
	| NOT_FOUND
	| NOT_FOUND_INLINE
	| RESET_FAILED
	| RESET_FAILED_INLINE
	| RESET_LOGOUT
	| FOLDER_ADDED
	| UPDATE_DATASET_METADATA
	| UPDATE_FILE_METADATA
	| POST_DATASET_METADATA
	| POST_FILE_METADATA
	| RECEIVE_METADATA_DEFINITIONS
	| RECEIVE_METADATA_DEFINITION
	| SEARCH_METADATA_DEFINITIONS
	| DELETE_METADATA_DEFINITION
	| SAVE_METADATA_DEFINITIONS
	| RECEIVE_DATASET_METADATA
	| RECEIVE_PUBLIC_DATASET_METADATA
	| RECEIVE_FILE_METADATA
	| RECEIVE_PUBLIC_FILE_METADATA
	| DELETE_DATASET_METADATA
	| DELETE_FILE_METADATA
	| DOWNLOAD_FILE
	| RECEIVE_FILE_PRESIGNED_URL
	| RESET_FILE_PRESIGNED_URL
	| FOLDER_DELETED
	| GET_FOLDER_PATH
	| GET_PUBLIC_FOLDER_PATH
	| RECEIVE_LISTENERS
	| SEARCH_LISTENERS
	| RECEIVE_LISTENER_CATEGORIES
	| RECEIVE_LISTENER_LABELS
	| RECEIVE_LISTENER_JOBS
	| SUBMIT_FILE_EXTRACTION
	| SUBMIT_DATASET_EXTRACTION
	| FETCH_JOB_SUMMARY
	| RESET_JOB_SUMMARY
	| FETCH_JOB_UPDATES
	| RESET_JOB_UPDATES
	| CREATE_GROUP
	| RECEIVE_GROUPS
	| SEARCH_GROUPS
	| DELETE_GROUP
	| RECEIVE_GROUP_ABOUT
	| RECEIVE_GROUP_ROLE
	| DELETE_GROUP_MEMBER
	| ADD_GROUP_MEMBER
	| ASSIGN_GROUP_MEMBER_ROLE
	| LIST_USERS
	| PREFIX_SEARCH_USERS
	| RECEIVE_DATASET_ROLES
	| RECEIVE_USER_PROFILE
	| GET_VIS_DATA
	| GET_VIS_CONFIG
	| DOWNLOAD_VIS_DATA
	| GET_VIS_DATA_PRESIGNED_URL
	| RESET_VIS_DATA_PRESIGNED_URL
	| GET_PUBLIC_VIS_DATA
	| GET_PUBLIC_VIS_CONFIG
	| DOWNLOAD_PUBLIC_VIS_DATA
	| GET_PUBLIC_VIS_DATA_PRESIGNED_URL
	| RESET_PUBLIC_VIS_DATA_PRESIGNED_URL<|MERGE_RESOLUTION|>--- conflicted
+++ resolved
@@ -3,7 +3,7 @@
 	FilePreview,
 	Folder,
 	MetadataJsonld,
-	Profile
+	Profile,
 } from "./data";
 import {
 	AuthorizationBase,
@@ -22,7 +22,6 @@
 	VisualizationConfigOut,
 	VisualizationDataOut,
 } from "../openapi/v2";
-<<<<<<< HEAD
 import {
 	LIST_USERS,
 	PREFIX_SEARCH_USERS,
@@ -32,8 +31,6 @@
 import { RECEIVE_FILE_PRESIGNED_URL } from "../actions/file";
 import { GET_VIS_DATA_PRESIGNED_URL } from "../actions/visualization";
 import { GET_PUBLIC_VIS_DATA_PRESIGNED_URL } from "../actions/public_visualization";
-=======
->>>>>>> 4fdb2bf1
 
 interface RECEIVE_FILES_IN_DATASET {
 	type: "RECEIVE_FILES_IN_DATASET";
@@ -299,11 +296,6 @@
 	metadataList: Metadata[];
 }
 
-interface RECEIVE_PUBLIC_FILE_METADATA {
-	type: "RECEIVE_PUBLIC_FILE_METADATA";
-	publicFileMetadataList: Metadata[];
-}
-
 interface RECEIVE_FOLDERS_IN_DATASET {
 	type: "RECEIVE_FOLDERS_IN_DATASET";
 	folders: Folder[];
@@ -518,7 +510,6 @@
 	type: "GET_VIS_CONFIG";
 	visConfig: VisualizationConfigOut;
 }
-
 
 interface DOWNLOAD_VIS_DATA {
 	type: "DOWNLOAD_VIS_DATA";
