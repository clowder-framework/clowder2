--- conflicted
+++ resolved
@@ -8,11 +8,8 @@
 	RoleType, UserOut
 } from "../openapi/v2";
 import {MetadataDefinitionOut as MetadataDefinition} from "../openapi/v2";
-<<<<<<< HEAD
 import {GroupAndRole, UserAndRole} from "../openapi/v2";
-=======
 import {LIST_USERS} from "../actions/user";
->>>>>>> f3260aec
 
 interface RECEIVE_FILES_IN_DATASET {
 	type: "RECEIVE_FILES_IN_DATASET";
@@ -354,12 +351,9 @@
 	| RECEIVE_GROUPS
 	| RECEIVE_GROUP_ABOUT
 	| RECEIVE_GROUP_ROLE
-<<<<<<< HEAD
-	| RECEIVE_DATASET_GROUPS_AND_ROLES
-	| RECEIVE_DATASET_USERS_AND_ROLES
-=======
 	| DELETE_GROUP_MEMBER
 	| ADD_GROUP_MEMBER
 	| LIST_USERS
->>>>>>> f3260aec
+	| RECEIVE_DATASET_GROUPS_AND_ROLES
+	| RECEIVE_DATASET_USERS_AND_ROLES
 	;