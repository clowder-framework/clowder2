import {
	Dataset,
	ExtractedMetadata,
	FilePreview,
	Folder,
	MetadataJsonld,
} from "./data";
import {
	AuthorizationBase,
	FileOut as FileSummary,
	FileVersion,
<<<<<<< HEAD
	AuthorizationBase,
	RoleType, UserOut, DatasetRoles
=======
	GroupAndRole,
	GroupOut as Group,
	MetadataDefinitionOut as MetadataDefinition,
	MetadataOut as Metadata,
	RoleType,
	UserAndRole,
	UserOut,
>>>>>>> b2af538b
} from "../openapi/v2";
import { LIST_USERS } from "../actions/user";
import { DELETE_GROUP } from "../actions/group";

interface RECEIVE_FILES_IN_DATASET {
	type: "RECEIVE_FILES_IN_DATASET";
	files: FileSummary[];
}

interface DELETE_FILE {
	type: "DELETE_FILE";
	file: FileSummary;
}

interface RECEIVE_DATASET_ABOUT {
	type: "RECEIVE_DATASET_ABOUT";
	about: Dataset;
}

interface RECEIVE_DATASET_ROLE {
	role: AuthorizationBase;
	type: "RECEIVE_DATASET_ROLE";
}

<<<<<<< HEAD
interface RECEIVE_DATASET_ROLES{
	roles : DatasetRoles;
	type: "RECEIVE_DATASET_ROLES";
=======
interface RECEIVE_DATASET_GROUPS_AND_ROLES {
	groupsAndRoles: GroupAndRole[];
	type: "RECEIVE_DATASET_GROUPS_AND_ROLES";
}

interface RECEIVE_DATASET_USERS_AND_ROLES {
	usersAndRoles: UserAndRole[];
	type: "RECEIVE_DATASET_USERS_AND_ROLES";
>>>>>>> b2af538b
}

interface RECEIVE_FILE_ROLE {
	role: AuthorizationBase;
	type: "RECEIVE_FILE_ROLE";
}

interface RECEIVE_DATASETS {
	type: "RECEIVE_DATASETS";
	datasets: Dataset[];
}

interface DELETE_DATASET {
	type: "DELETE_DATASET";
	dataset: Dataset;
}

interface RECEIVE_FILE_EXTRACTED_METADATA {
	type: "RECEIVE_FILE_EXTRACTED_METADATA";
	extractedMetadata: ExtractedMetadata;
}

interface RECEIVE_FILE_METADATA_JSONLD {
	type: "RECEIVE_FILE_METADATA_JSONLD";
	metadataJsonld: MetadataJsonld[];
}

interface RECEIVE_PREVIEWS {
	type: "RECEIVE_PREVIEWS";
	previews: FilePreview[];
}

interface RECEIVE_VERSIONS {
	type: "RECEIVE_VERSIONS";
	fileVersions: FileVersion[];
}

interface SET_USER {
	type: "SET_USER";
	Authorization: string;
}

interface LOGIN_ERROR {
	errorMsg: string;
	type: "LOGIN_ERROR";
}

interface LOGOUT {
	type: "LOGOUT";
	loggedOut: boolean;
}

interface RESET_LOGOUT {
	type: "RESET_LOGOUT";
	loggedOut: boolean;
}

interface REGISTER_ERROR {
	errorMsg: string;
	type: "REGISTER_ERROR";
}

interface REGISTER_USER {
	type: "REGISTER_USER";
}

interface GENERATE_API_KEY {
	type: "GENERATE_API_KEY";
	apiKey: string;
}

interface RESET_API_KEY {
	type: "RESET_API_KEY";
	apiKey: string;
}

interface CREATE_DATASET {
	type: "CREATE_DATASET";
	dataset: Dataset;
}

interface RESET_CREATE_DATASET {
	type: "RESET_CREATE_DATASET";
	newDataset: Dataset;
}

interface CREATE_FILE {
	type: "CREATE_FILE";
	newFile: File;
}

interface RESET_CREATE_FILE {
	type: "RESET_CREATE_FILE";
	newFile: File;
	file: FileSummary;
}

interface FAILED {
	stack: "string";
	type: "FAILED";
	reason: string;
}

interface NOT_FOUND {
	stack: "string";
	type: "NOT_FOUND";
	reason: string;
}

interface RESET_FAILED {
	type: "RESET_FAILED";
	reason: string;
}

interface FOLDER_ADDED {
	type: "FOLDER_ADDED";
	folder: Folder;
}

interface RECEIVE_FILE_SUMMARY {
	type: "RECEIVE_FILE_SUMMARY";
	fileSummary: FileSummary;
}

interface RECEIVE_DATASET_METADATA {
	type: "RECEIVE_DATASET_METADATA";
	metadataList: Metadata[];
}

interface RECEIVE_FILE_METADATA {
	type: "RECEIVE_FILE_METADATA";
	metadataList: Metadata[];
}

interface RECEIVE_FOLDERS_IN_DATASET {
	type: "RECEIVE_FOLDERS_IN_DATASET";
	folders: Folder[];
}

interface UPDATE_DATASET_METADATA {
	type: "UPDATE_DATASET_METADATA";
	metadata: Metadata;
}

interface UPDATE_FILE_METADATA {
	type: "UPDATE_FILE_METADATA";
	metadata: Metadata;
}

interface POST_DATASET_METADATA {
	type: "POST_DATASET_METADATA";
	metadata: Metadata;
}

interface POST_FILE_METADATA {
	type: "POST_FILE_METADATA";
	metadata: Metadata;
}

interface RECEIVE_METADATA_DEFINITIONS {
	type: "RECEIVE_METADATA_DEFINITIONS";
	metadataDefinitionList: MetadataDefinition[];
}

interface SAVE_METADATA_DEFINITIONS {
	type: "SAVE_METADATA_DEFINITIONS";
	metadataDefinitionList: MetadataDefinition[];
}

interface DOWNLOAD_FILE {
	type: "DOWNLOAD_FILE";
}

interface DELETE_DATASET_METADATA {
	type: "DELETE_DATASET_METADATA";
	metadata: Metadata;
}

interface DELETE_FILE_METADATA {
	type: "DELETE_FILE_METADATA";
	metadata: Metadata;
}

interface FOLDER_DELETED {
	type: "FOLDER_DELETED";
	folder: Folder;
}

interface GET_FOLDER_PATH {
	type: "GET_FOLDER_PATH";
	folderPath: String[];
}

interface RECEIVE_LISTENERS {
	type: "RECEIVE_LISTENERS";
	listeners: [];
}

interface SEARCH_LISTENERS {
	type: "SEARCH_LISTENERS";
	listeners: [];
}

interface RECEIVE_LISTENER_CATEGORIES {
	type: "RECEIVE_LISTENER_CATEGORIES";
	categories: [];
}

interface RECEIVE_LISTENER_LABELS {
	type: "RECEIVE_LISTENER_LABELS";
	labels: [];
}

interface RECEIVE_LISTENER_JOBS {
	type: "RECEIVE_LISTENER_JOBS";
	jobs: [];
}

interface SUBMIT_FILE_EXTRACTION {
	type: "SUBMIT_FILE_EXTRACTION";
	job_id: String;
}

interface SUBMIT_DATASET_EXTRACTION {
	type: "SUBMIT_DATASET_EXTRACTION";
	job_id: String;
}

interface FETCH_JOB_SUMMARY {
	type: "FETCH_JOB_SUMMARY";
	currJobSummary: [];
}

interface FETCH_JOB_UPDATES {
	type: "FETCH_JOB_UPDATES";
	currJobUpdates: [];
}

interface RECEIVE_GROUPS {
	type: "RECEIVE_GROUPS";
	groups: Group[];
}

interface SEARCH_GROUPS {
	type: "SEARCH_GROUPS";
	groups: Group[];
}

interface DELETE_GROUP {
	type: "DELETE_GROUP";
	about: Group;
}

interface RECEIVE_GROUP_ABOUT {
	type: "RECEIVE_GROUP_ABOUT";
	about: Group;
}

interface RECEIVE_GROUP_ROLE {
	type: "RECEIVE_GROUP_ROLE";
	role: RoleType;
}

interface DELETE_GROUP_MEMBER {
	about: Group;
	type: "DELETE_GROUP_MEMBER";
}

interface ADD_GROUP_MEMBER {
	about: Group;
	type: "ADD_GROUP_MEMBER";
}

interface LIST_USERS {
	type: "LIST_USERS";
	users: UserOut[];
}

interface ASSIGN_GROUP_MEMBER_ROLE {
	type: "ASSIGN_GROUP_MEMBER_ROLE";
	about: Group;
}

export type DataAction =
	| RECEIVE_FILES_IN_DATASET
	| RECEIVE_FOLDERS_IN_DATASET
	| DELETE_FILE
	| RECEIVE_DATASET_ABOUT
	| RECEIVE_DATASET_ROLE
	| RECEIVE_DATASETS
	| DELETE_DATASET
	| RECEIVE_FILE_SUMMARY
	| RECEIVE_FILE_ROLE
	| RECEIVE_FILE_EXTRACTED_METADATA
	| RECEIVE_FILE_METADATA_JSONLD
	| RECEIVE_PREVIEWS
	| RECEIVE_VERSIONS
	| SET_USER
	| LOGIN_ERROR
	| LOGOUT
	| REGISTER_ERROR
	| REGISTER_USER
	| GENERATE_API_KEY
	| RESET_API_KEY
	| CREATE_DATASET
	| RESET_CREATE_DATASET
	| CREATE_FILE
	| RESET_CREATE_FILE
	| FAILED
	| NOT_FOUND
	| RESET_FAILED
	| RESET_LOGOUT
	| FOLDER_ADDED
	| UPDATE_DATASET_METADATA
	| UPDATE_FILE_METADATA
	| POST_DATASET_METADATA
	| POST_FILE_METADATA
	| RECEIVE_METADATA_DEFINITIONS
	| SAVE_METADATA_DEFINITIONS
	| RECEIVE_DATASET_METADATA
	| RECEIVE_FILE_METADATA
	| DELETE_DATASET_METADATA
	| DELETE_FILE_METADATA
	| DOWNLOAD_FILE
	| FOLDER_DELETED
	| GET_FOLDER_PATH
	| RECEIVE_LISTENERS
	| SEARCH_LISTENERS
	| RECEIVE_LISTENER_CATEGORIES
	| RECEIVE_LISTENER_LABELS
	| RECEIVE_LISTENER_JOBS
	| SUBMIT_FILE_EXTRACTION
	| SUBMIT_DATASET_EXTRACTION
	| FETCH_JOB_SUMMARY
	| FETCH_JOB_UPDATES
	| RECEIVE_GROUPS
	| SEARCH_GROUPS
	| DELETE_GROUP
	| RECEIVE_GROUP_ABOUT
	| RECEIVE_GROUP_ROLE
	| DELETE_GROUP_MEMBER
	| ADD_GROUP_MEMBER
	| ASSIGN_GROUP_MEMBER_ROLE
	| LIST_USERS
<<<<<<< HEAD
	| RECEIVE_DATASET_ROLES
	;
=======
	| RECEIVE_DATASET_GROUPS_AND_ROLES
	| RECEIVE_DATASET_USERS_AND_ROLES;
>>>>>>> b2af538b
<|MERGE_RESOLUTION|>--- conflicted
+++ resolved
@@ -7,20 +7,14 @@
 } from "./data";
 import {
 	AuthorizationBase,
+	DatasetRoles,
 	FileOut as FileSummary,
 	FileVersion,
-<<<<<<< HEAD
-	AuthorizationBase,
-	RoleType, UserOut, DatasetRoles
-=======
-	GroupAndRole,
 	GroupOut as Group,
 	MetadataDefinitionOut as MetadataDefinition,
 	MetadataOut as Metadata,
 	RoleType,
-	UserAndRole,
 	UserOut,
->>>>>>> b2af538b
 } from "../openapi/v2";
 import { LIST_USERS } from "../actions/user";
 import { DELETE_GROUP } from "../actions/group";
@@ -45,20 +39,9 @@
 	type: "RECEIVE_DATASET_ROLE";
 }
 
-<<<<<<< HEAD
-interface RECEIVE_DATASET_ROLES{
-	roles : DatasetRoles;
+interface RECEIVE_DATASET_ROLES {
+	roles: DatasetRoles;
 	type: "RECEIVE_DATASET_ROLES";
-=======
-interface RECEIVE_DATASET_GROUPS_AND_ROLES {
-	groupsAndRoles: GroupAndRole[];
-	type: "RECEIVE_DATASET_GROUPS_AND_ROLES";
-}
-
-interface RECEIVE_DATASET_USERS_AND_ROLES {
-	usersAndRoles: UserAndRole[];
-	type: "RECEIVE_DATASET_USERS_AND_ROLES";
->>>>>>> b2af538b
 }
 
 interface RECEIVE_FILE_ROLE {
@@ -403,10 +386,4 @@
 	| ADD_GROUP_MEMBER
 	| ASSIGN_GROUP_MEMBER_ROLE
 	| LIST_USERS
-<<<<<<< HEAD
-	| RECEIVE_DATASET_ROLES
-	;
-=======
-	| RECEIVE_DATASET_GROUPS_AND_ROLES
-	| RECEIVE_DATASET_USERS_AND_ROLES;
->>>>>>> b2af538b
+	| RECEIVE_DATASET_ROLES;