import {
	Dataset,
	ExtractedMetadata,
	FilePreview,
	Folder,
	MetadataJsonld,
	Profile,
} from "./data";
import {
	AuthorizationBase,
	DatasetRoles,
	FileOut as FileSummary,
	FileVersion,
	GroupOut as Group,
	MetadataDefinitionOut as MetadataDefinition,
	MetadataOut as Metadata,
	RoleType,
	UserAPIKeyOut,
	UserOut,
	VisualizationConfigOut,
	VisualizationDataOut,
} from "../openapi/v2";
import {
	LIST_USERS,
	PREFIX_SEARCH_USERS,
	RECEIVE_USER_PROFILE,
} from "../actions/user";
import { CREATE_GROUP, DELETE_GROUP } from "../actions/group";
<<<<<<< HEAD
import { RECEIVE_FILE_PRESIGNED_URL } from "../actions/file";
=======
import { GENERATE_FILE_URL } from "../actions/file";
import { GET_VIS_DATA_PRESIGNED_URL } from "../actions/visualization";
>>>>>>> 6c554426

interface RECEIVE_FILES_IN_DATASET {
	type: "RECEIVE_FILES_IN_DATASET";
	files: FileSummary[];
}

interface DELETE_FILE {
	type: "DELETE_FILE";
	file: FileSummary;
}

interface RECEIVE_DATASET_ABOUT {
	type: "RECEIVE_DATASET_ABOUT";
	about: Dataset;
}

interface RECEIVE_DATASET_ROLE {
	role: AuthorizationBase;
	type: "RECEIVE_DATASET_ROLE";
}

interface RECEIVE_DATASET_ROLES {
	roles: DatasetRoles;
	type: "RECEIVE_DATASET_ROLES";
}

interface RECEIVE_FILE_ROLE {
	role: AuthorizationBase;
	type: "RECEIVE_FILE_ROLE";
}

interface RECEIVE_DATASETS {
	type: "RECEIVE_DATASETS";
	datasets: Dataset[];
}

interface DELETE_DATASET {
	type: "DELETE_DATASET";
	dataset: Dataset;
}

interface RECEIVE_FILE_EXTRACTED_METADATA {
	type: "RECEIVE_FILE_EXTRACTED_METADATA";
	extractedMetadata: ExtractedMetadata[];
}

interface RECEIVE_FILE_METADATA_JSONLD {
	type: "RECEIVE_FILE_METADATA_JSONLD";
	metadataJsonld: MetadataJsonld[];
}

interface RECEIVE_PREVIEWS {
	type: "RECEIVE_PREVIEWS";
	previews: FilePreview[];
}

interface RECEIVE_VERSIONS {
	type: "RECEIVE_VERSIONS";
	fileVersions: FileVersion[];
}

interface SET_USER {
	type: "SET_USER";
	Authorization: string;
}

interface LOGIN_ERROR {
	errorMsg: string;
	type: "LOGIN_ERROR";
}

interface LOGOUT {
	type: "LOGOUT";
	loggedOut: boolean;
}

interface RESET_LOGOUT {
	type: "RESET_LOGOUT";
	loggedOut: boolean;
}

interface REGISTER_ERROR {
	errorMsg: string;
	type: "REGISTER_ERROR";
}

interface REGISTER_USER {
	type: "REGISTER_USER";
}

interface LIST_API_KEYS {
	type: "LIST_API_KEYS";
	apiKeys: UserAPIKeyOut[];
}

interface DELETE_API_KEY {
	type: "DELETE_API_KEY";
	apiKey: UserAPIKeyOut;
}

interface GENERATE_API_KEY {
	type: "GENERATE_API_KEY";
	hashedKey: string;
}

interface RESET_API_KEY {
	type: "RESET_API_KEY";
	apiKey: string;
}

interface RECEIVE_USER_PROFILE {
	type: "RECEIVE_USER_PROFILE";
	profile: Profile;
}

interface CREATE_DATASET {
	type: "CREATE_DATASET";
	dataset: Dataset;
}

interface RESET_CREATE_DATASET {
	type: "RESET_CREATE_DATASET";
	newDataset: Dataset;
}

interface CREATE_FILE {
	type: "CREATE_FILE";
	newFile: File;
}

interface RESET_CREATE_FILE {
	type: "RESET_CREATE_FILE";
	newFile: File;
	file: FileSummary;
}

interface GENERATE_API_KEY {
	type: "GENERATE_API_KEY";
	apiKey: string;
}

interface RESET_API_KEY {
	type: "RESET_API_KEY";
	apiKey: string;
}

interface FAILED {
	stack: string;
	type: "FAILED";
	reason: string;
}

interface FAILED_INLINE {
	stack: string;
	type: "FAILED_INLINE";
	reason: string;
}

interface NOT_FOUND {
	stack: string;
	type: "NOT_FOUND";
	reason: string;
}

interface NOT_FOUND_INLINE {
	stack: string;
	type: "NOT_FOUND_INLINE";
	reason: string;
}

interface RESET_FAILED {
	type: "RESET_FAILED";
	reason: string;
}

interface RESET_FAILED_INLINE {
	type: "RESET_FAILED_INLINE";
	reason: string;
}

interface FOLDER_ADDED {
	type: "FOLDER_ADDED";
	folder: Folder;
}

interface RECEIVE_FILE_SUMMARY {
	type: "RECEIVE_FILE_SUMMARY";
	fileSummary: FileSummary;
}

interface RECEIVE_DATASET_METADATA {
	type: "RECEIVE_DATASET_METADATA";
	metadataList: Metadata[];
}

interface RECEIVE_FILE_METADATA {
	type: "RECEIVE_FILE_METADATA";
	metadataList: Metadata[];
}

interface RECEIVE_FOLDERS_IN_DATASET {
	type: "RECEIVE_FOLDERS_IN_DATASET";
	folders: Folder[];
}

interface UPDATE_DATASET_METADATA {
	type: "UPDATE_DATASET_METADATA";
	metadata: Metadata;
}

interface UPDATE_FILE_METADATA {
	type: "UPDATE_FILE_METADATA";
	metadata: Metadata;
}

interface POST_DATASET_METADATA {
	type: "POST_DATASET_METADATA";
	metadata: Metadata;
}

interface POST_FILE_METADATA {
	type: "POST_FILE_METADATA";
	metadata: Metadata;
}

interface RECEIVE_METADATA_DEFINITIONS {
	type: "RECEIVE_METADATA_DEFINITIONS";
	metadataDefinitionList: MetadataDefinition[];
}

interface SAVE_METADATA_DEFINITIONS {
	type: "SAVE_METADATA_DEFINITIONS";
	metadataDefinitionList: MetadataDefinition[];
}

interface DOWNLOAD_FILE {
	type: "DOWNLOAD_FILE";
	blob: Blob;
}

interface RECEIVE_FILE_PRESIGNED_URL {
	type: "RECEIVE_FILE_PRESIGNED_URL";
	presignedUrl: string;
}

interface DELETE_DATASET_METADATA {
	type: "DELETE_DATASET_METADATA";
	metadata: Metadata;
}

interface DELETE_FILE_METADATA {
	type: "DELETE_FILE_METADATA";
	metadata: Metadata;
}

interface FOLDER_DELETED {
	type: "FOLDER_DELETED";
	folder: Folder;
}

interface GET_FOLDER_PATH {
	type: "GET_FOLDER_PATH";
	folderPath: string[];
}

interface RECEIVE_LISTENERS {
	type: "RECEIVE_LISTENERS";
	listeners: [];
}

interface SEARCH_LISTENERS {
	type: "SEARCH_LISTENERS";
	listeners: [];
}

interface RECEIVE_LISTENER_CATEGORIES {
	type: "RECEIVE_LISTENER_CATEGORIES";
	categories: [];
}

interface RECEIVE_LISTENER_LABELS {
	type: "RECEIVE_LISTENER_LABELS";
	labels: [];
}

interface RECEIVE_LISTENER_JOBS {
	type: "RECEIVE_LISTENER_JOBS";
	jobs: [];
}

interface SUBMIT_FILE_EXTRACTION {
	type: "SUBMIT_FILE_EXTRACTION";
	job_id: string;
}

interface SUBMIT_DATASET_EXTRACTION {
	type: "SUBMIT_DATASET_EXTRACTION";
	job_id: string;
}

interface FETCH_JOB_SUMMARY {
	type: "FETCH_JOB_SUMMARY";
	currJobSummary: [];
}

interface FETCH_JOB_UPDATES {
	type: "FETCH_JOB_UPDATES";
	currJobUpdates: [];
}

interface CREATE_GROUP {
	type: "CREATE_GROUP";
	about: Group;
}

interface RECEIVE_GROUPS {
	type: "RECEIVE_GROUPS";
	groups: Group[];
}

interface SEARCH_GROUPS {
	type: "SEARCH_GROUPS";
	groups: Group[];
}

interface DELETE_GROUP {
	type: "DELETE_GROUP";
	about: Group;
}

interface RECEIVE_GROUP_ABOUT {
	type: "RECEIVE_GROUP_ABOUT";
	about: Group;
}

interface RECEIVE_GROUP_ROLE {
	type: "RECEIVE_GROUP_ROLE";
	role: RoleType;
}

interface DELETE_GROUP_MEMBER {
	about: Group;
	type: "DELETE_GROUP_MEMBER";
}

interface ADD_GROUP_MEMBER {
	about: Group;
	type: "ADD_GROUP_MEMBER";
}

interface LIST_USERS {
	type: "LIST_USERS";
	users: UserOut[];
}

interface PREFIX_SEARCH_USERS {
	type: "PREFIX_SEARCH_USERS";
	users: UserOut[];
}

interface ASSIGN_GROUP_MEMBER_ROLE {
	type: "ASSIGN_GROUP_MEMBER_ROLE";
	about: Group;
}

interface GET_VIS_DATA {
	type: "GET_VIS_DATA";
	visData: VisualizationDataOut;
}

interface GET_VIS_CONFIG {
	type: "GET_VIS_CONFIG";
	visConfig: VisualizationConfigOut;
}

interface DOWNLOAD_VIS_DATA {
	type: "DOWNLOAD_VIS_DATA";
	blob: Blob;
}

<<<<<<< HEAD
=======
interface GENERATE_VIS_URL {
	type: "GENERATE_VIS_URL";
	url: string;
}

interface GET_VIS_DATA_PRESIGNED_URL {
	type: "GET_VIS_DATA_PRESIGNED_URL";
	presigned_url: string;
}

>>>>>>> 6c554426
export type DataAction =
	| RECEIVE_FILES_IN_DATASET
	| RECEIVE_FOLDERS_IN_DATASET
	| DELETE_FILE
	| RECEIVE_DATASET_ABOUT
	| RECEIVE_DATASET_ROLE
	| RECEIVE_DATASETS
	| DELETE_DATASET
	| RECEIVE_FILE_SUMMARY
	| RECEIVE_FILE_ROLE
	| RECEIVE_FILE_EXTRACTED_METADATA
	| RECEIVE_FILE_METADATA_JSONLD
	| RECEIVE_PREVIEWS
	| RECEIVE_VERSIONS
	| SET_USER
	| LOGIN_ERROR
	| LOGOUT
	| REGISTER_ERROR
	| REGISTER_USER
	| LIST_API_KEYS
	| DELETE_API_KEY
	| GENERATE_API_KEY
	| RESET_API_KEY
	| CREATE_DATASET
	| RESET_CREATE_DATASET
	| CREATE_FILE
	| RESET_CREATE_FILE
	| FAILED
	| FAILED_INLINE
	| NOT_FOUND
	| NOT_FOUND_INLINE
	| RESET_FAILED
	| RESET_FAILED_INLINE
	| RESET_LOGOUT
	| FOLDER_ADDED
	| UPDATE_DATASET_METADATA
	| UPDATE_FILE_METADATA
	| POST_DATASET_METADATA
	| POST_FILE_METADATA
	| RECEIVE_METADATA_DEFINITIONS
	| SAVE_METADATA_DEFINITIONS
	| RECEIVE_DATASET_METADATA
	| RECEIVE_FILE_METADATA
	| DELETE_DATASET_METADATA
	| DELETE_FILE_METADATA
	| DOWNLOAD_FILE
	| RECEIVE_FILE_PRESIGNED_URL
	| FOLDER_DELETED
	| GET_FOLDER_PATH
	| RECEIVE_LISTENERS
	| SEARCH_LISTENERS
	| RECEIVE_LISTENER_CATEGORIES
	| RECEIVE_LISTENER_LABELS
	| RECEIVE_LISTENER_JOBS
	| SUBMIT_FILE_EXTRACTION
	| SUBMIT_DATASET_EXTRACTION
	| FETCH_JOB_SUMMARY
	| FETCH_JOB_UPDATES
	| CREATE_GROUP
	| RECEIVE_GROUPS
	| SEARCH_GROUPS
	| DELETE_GROUP
	| RECEIVE_GROUP_ABOUT
	| RECEIVE_GROUP_ROLE
	| DELETE_GROUP_MEMBER
	| ADD_GROUP_MEMBER
	| ASSIGN_GROUP_MEMBER_ROLE
	| LIST_USERS
	| PREFIX_SEARCH_USERS
	| RECEIVE_DATASET_ROLES
	| RECEIVE_USER_PROFILE
	| GET_VIS_DATA
	| GET_VIS_CONFIG
<<<<<<< HEAD
	| DOWNLOAD_VIS_DATA;
=======
	| DOWNLOAD_VIS_DATA
	| GENERATE_VIS_URL
	| GET_VIS_DATA_PRESIGNED_URL;
>>>>>>> 6c554426
<|MERGE_RESOLUTION|>--- conflicted
+++ resolved
@@ -26,12 +26,8 @@
 	RECEIVE_USER_PROFILE,
 } from "../actions/user";
 import { CREATE_GROUP, DELETE_GROUP } from "../actions/group";
-<<<<<<< HEAD
 import { RECEIVE_FILE_PRESIGNED_URL } from "../actions/file";
-=======
-import { GENERATE_FILE_URL } from "../actions/file";
 import { GET_VIS_DATA_PRESIGNED_URL } from "../actions/visualization";
->>>>>>> 6c554426
 
 interface RECEIVE_FILES_IN_DATASET {
 	type: "RECEIVE_FILES_IN_DATASET";
@@ -412,19 +408,11 @@
 	blob: Blob;
 }
 
-<<<<<<< HEAD
-=======
-interface GENERATE_VIS_URL {
-	type: "GENERATE_VIS_URL";
-	url: string;
-}
-
 interface GET_VIS_DATA_PRESIGNED_URL {
 	type: "GET_VIS_DATA_PRESIGNED_URL";
 	presigned_url: string;
 }
 
->>>>>>> 6c554426
 export type DataAction =
 	| RECEIVE_FILES_IN_DATASET
 	| RECEIVE_FOLDERS_IN_DATASET
@@ -498,10 +486,5 @@
 	| RECEIVE_USER_PROFILE
 	| GET_VIS_DATA
 	| GET_VIS_CONFIG
-<<<<<<< HEAD
-	| DOWNLOAD_VIS_DATA;
-=======
 	| DOWNLOAD_VIS_DATA
-	| GENERATE_VIS_URL
-	| GET_VIS_DATA_PRESIGNED_URL;
->>>>>>> 6c554426
+	| GET_VIS_DATA_PRESIGNED_URL;