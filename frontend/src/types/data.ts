import {
	AuthorizationBase,
	DatasetRoles,
	EventListenerJobDB,
	FileOut as FileSummary,
	FileVersion,
	FolderOut,
	GroupOut,
	MetadataDefinitionOut,
	MetadataOut as Metadata,
	RoleType,
	UserAPIKeyOut,
	UserOut,
	VisualizationConfigOut,
	VisualizationDataOut,
} from "../openapi/v2";

export interface Dataset {
	name: string;
	description: string;
	_id: string;
	creator: UserOut;
	created: string | Date;
	modified: string | Date;
	files: string[];
	status: string;
	views: string;
	downloads: string;
	thumbnail: string;
}

export interface Extractor {
	name: string;
	description: string;
	id: string;
	parameters: any;
}

export interface Listener {
	name: string;
	description: string;
	id: string;
	parameters: any;
}

export interface Profile {
	id: string;
	email: string;
	first_name: string | null;
	last_name: string | null;
}

export interface Profile {
	id: string;
	email: string;
	first_name: string | null;
	last_name: string | null;
}

export interface Folder {
	id: string;
	name: string;
	creator: UserOut;
	parent_folder: string | null;
}

export interface FileMetadata {
	id: string;
	"content-type": string;
	size: number;
	created: string | Date;
	name: string;
	creator: UserOut;
	status: string;
	filedescription: string;
	thumbnail: string;
	downloads: number;
	views: number;
	version: string;
}

export interface FileMetadataList {
	id: string;
	metadata: FileMetadata;
}

export interface Preview {
	p_id: string;
	pv_route: string;
	pv_id: string;
	p_path: string;
	pv_contenttype: string;
}

export interface FilePreview {
	file_id: string;
	previews: Preview[];
}

export interface PreviewConfiguration {
	previewType: string;
	url: string;
	fileid: string;
	previewer: string;
	fileType: string;
	resource: string | null;
}

export interface Path {
	name: string;
	id: string;
	type: string;
}

export interface ResourceReference {
	collection: string;
	resource_id: string;
	version: number;
}

export interface ExtractedMetadata {
	id: string;
	context: (Context | string)[];
	agent: Agent;
	resource: ResourceReference;
	content: Record<string, unknown>;
	created_at: string | Date;
}

export interface MetadataJsonld {
	id: string;
	"@context": (Context | string)[];
	agent: Agent;
	attached_to: AttatchTo;
	content: Record<string, unknown>;
	created_at: string | Date;
}

interface Context {
	database: string;
	scan: string;
}

interface Agent {
	"@type": string;
	extractor_id: string;
	name: string;
}

interface AttatchTo {
	resource_type: string;
	url: string;
}

export interface Thumbnail {
	id: string;
	thumbnail: string;
}

export interface DatasetState {
	files: FileSummary[];
	datasets: Dataset[];
	newDataset: Dataset;
	newFile: FileSummary;
	about: Dataset;
	datasetRole: AuthorizationBase;
	roles: DatasetRoles;
}

export interface ListenerState {
	listeners: Listener[];
	categories: string[];
	labels: string[];
	jobs: EventListenerJobDB[];
	currJobUpdates: EventListenerJobDB[];
	currJobSummary: JobSummary[];
	currJobId: string;
}

export interface GroupState {
	groups: GroupOut[];
	about: GroupOut;
	role: RoleType;
	users: UserOut[];
}

export interface MetadataState {
	metadataDefinitionList: MetadataDefinitionOut[];
	datasetMetadataList: Metadata[];
	fileMetadataList: Metadata[];
}

export interface FileState {
	blob: Blob;
	fileSummary: FileSummary;
	extractedMetadata: ExtractedMetadata[];
	metadataJsonld: MetadataJsonld[];
	previews: FilePreview[];
	fileVersions: FileVersion[];
	fileRole: AuthorizationBase;
<<<<<<< HEAD
	selected_version_num: number;
=======
	presignedUrl: string;
>>>>>>> 1c4e4a7b
}

export interface UserState {
	Authorization: string | null;
	loginError: boolean;
	registerSucceeded: boolean;
	errorMsg: string;
	hashedKey: string;
	apiKeys: UserAPIKeyOut[];
	profile: UserOut;
}

export interface ErrorState {
	reasonInline: string;
	stacknline: string;
	origin: string;
	stack: string;
	reason: string;
	loggedOut: boolean;
}

export interface FolderState {
	folders: FolderOut[];
	folderPath: string[];
}

export interface JobSummary {
	id?: string;
	job_id: string;
	status: string;
	timestamp: string;
}

export interface VisualizationState {
	visData: VisualizationDataOut;
	visConfig: VisualizationConfigOut[];
	presignedUrl: string;
	blob: Blob;
}

export interface EventListenerJobStatus {
	created: string;
	started: string;
	processing: string;
	succeeded: string;
	error: string;
	skipped: string;
	resubmitted: string;
}

export interface RootState {
	metadata: MetadataState;
	error: ErrorState;
	file: FileState;
	dataset: DatasetState;
	listener: ListenerState;
	group: GroupState;
	user: UserState;
	folder: FolderState;
	visualization: VisualizationState;
}<|MERGE_RESOLUTION|>--- conflicted
+++ resolved
@@ -191,6 +191,7 @@
 }
 
 export interface FileState {
+	url: string;
 	blob: Blob;
 	fileSummary: FileSummary;
 	extractedMetadata: ExtractedMetadata[];
@@ -198,11 +199,8 @@
 	previews: FilePreview[];
 	fileVersions: FileVersion[];
 	fileRole: AuthorizationBase;
-<<<<<<< HEAD
+	presignedUrl: string;
 	selected_version_num: number;
-=======
-	presignedUrl: string;
->>>>>>> 1c4e4a7b
 }
 
 export interface UserState {
