--- conflicted
+++ resolved
@@ -16,11 +16,7 @@
 export interface Dataset {
 	name: string;
 	description: string;
-<<<<<<< HEAD
 	_id:string;
-=======
-	id: string;
->>>>>>> fdc49d1f
 	author: Author;
 	created: string | Date;
 	modified: string | Date;
