import {
	AuthorizationBase,
	EventListenerJob,
	FileOut as FileSummary,
	FileVersion,
	FolderOut,
	GroupAndRole,
	GroupOut,
	MetadataDefinitionOut,
	MetadataOut as Metadata,
<<<<<<< HEAD
	FileOut as FileSummary,
	FileVersion, FolderOut, EventListenerJob, AuthorizationBase,
	GroupOut, RoleType, DatasetRoles, UserOut
=======
	RoleType,
	UserAndRole,
	UserOut,
>>>>>>> b2af538b
} from "../openapi/v2";

export interface Dataset {
	name: string;
	description: string;
	id: string;
	author: Author;
	created: string | Date;
	modified: string | Date;
	files: string[];
	status: string;
	views: string;
	downloads: string;
	thumbnail: string;
}

export interface Extractor {
	name: string;
	description: string;
	id: string;
	parameters: any;
}

export interface Listener {
	name: string;
	description: string;
	id: string;
	parameters: any;
}

export interface Author {
	id: string;
	email: string;
	first_name: string | null;
	last_name: string | null;
}

export interface Folder {
	id: string;
	name: string;
	author: Author;
	parent_folder: string | null;
}

export interface FileMetadata {
	id: string;
	"content-type": string;
	size: number;
	created: string | Date;
	name: string;
	creator: Author;
	status: string;
	filedescription: string;
	thumbnail: string;
	downloads: number;
	views: number;
	version: string;
}

export interface FileMetadataList {
	id: string;
	metadata: FileMetadata;
}

export interface Preview {
	p_id: string;
	pv_route: string;
	pv_id: string;
	p_path: string;
	pv_contenttype: string;
}

export interface FilePreview {
	file_id: string;
	previews: Preview[];
}

export interface PreviewConfiguration {
	previewType: string;
	url: string;
	fileid: string;
	previewer: string;
	fileType: string;
	resource: string | null;
}

export interface Path {
	name: string;
	id: string;
	type: string;
}

export interface ExtractedMetadata {
	filename: string;
}

export interface MetadataJsonld {
	id: string;
	"@context": (Context | string)[];
	agent: Agent;
	attached_to: AttatchTo;
	content: any;
	created_at: string | Date;
}

interface Context {
	database: string;
	scan: string;
}

interface Agent {
	"@type": string;
	extractor_id: string;
	name: string;
}

interface AttatchTo {
	resource_type: string;
	url: string;
}

export interface Thumbnail {
	id: string;
	thumbnail: string;
}

export interface DatasetState {
	files: FileSummary[];
	datasets: Dataset[];
	newDataset: Dataset;
	newFile: FileSummary;
	about: Dataset;
	datasetRole: AuthorizationBase;
<<<<<<< HEAD
	roles: DatasetRoles;
=======
	groupsAndRoles: GroupAndRole[];
	usersAndRoles: UserAndRole[];
>>>>>>> b2af538b
}

export interface ListenerState {
	listeners: Listener[];
	categories: string[];
	labels: string[];
	jobs: EventListenerJob[];
	currJobUpdates: EventListenerJob[];
	currJobSummary: JobSummary[];
	currJobId: string;
}

export interface GroupState {
	groups: GroupOut[];
	about: GroupOut;
	role: RoleType;
	users: UserOut[];
}

export interface MetadataState {
	metadataDefinitionList: MetadataDefinitionOut[];
	datasetMetadataList: Metadata[];
	fileMetadataList: Metadata[];
}

export interface FileState {
	fileSummary: FileSummary;
	extractedMetadata: ExtractedMetadata;
	metadataJsonld: MetadataJsonld[];
	previews: FilePreview[];
	fileVersions: FileVersion[];
	fileRole: AuthorizationBase;
}

export interface UserState {
	Authorization: string | null;
	loginError: boolean;
	registerSucceeded: boolean;
	errorMsg: string;
	apiKey: string;
}

export interface ErrorState {
	stack: string;
	reason: string;
	loggedOut: boolean;
}

export interface FolderState {
	folders: FolderOut[];
	folderPath: String[];
}

export interface JobSummary {
	id?: string;
	job_id: string;
	status: string;
	timestamp: string;
}

export interface RootState {
	metadata: MetadataState;
	error: ErrorState;
	file: FileState;
	dataset: DatasetState;
	listener: ListenerState;
	group: GroupState;
	user: UserState;
	folder: FolderState;
}<|MERGE_RESOLUTION|>--- conflicted
+++ resolved
@@ -1,22 +1,15 @@
 import {
 	AuthorizationBase,
+	DatasetRoles,
 	EventListenerJob,
 	FileOut as FileSummary,
 	FileVersion,
 	FolderOut,
-	GroupAndRole,
 	GroupOut,
 	MetadataDefinitionOut,
 	MetadataOut as Metadata,
-<<<<<<< HEAD
-	FileOut as FileSummary,
-	FileVersion, FolderOut, EventListenerJob, AuthorizationBase,
-	GroupOut, RoleType, DatasetRoles, UserOut
-=======
 	RoleType,
-	UserAndRole,
 	UserOut,
->>>>>>> b2af538b
 } from "../openapi/v2";
 
 export interface Dataset {
@@ -150,12 +143,7 @@
 	newFile: FileSummary;
 	about: Dataset;
 	datasetRole: AuthorizationBase;
-<<<<<<< HEAD
 	roles: DatasetRoles;
-=======
-	groupsAndRoles: GroupAndRole[];
-	usersAndRoles: UserAndRole[];
->>>>>>> b2af538b
 }
 
 export interface ListenerState {
