import {
	MetadataDefinitionOut,
	MetadataOut as Metadata,
	FileOut as FileSummary,
	FileVersion, FolderOut, EventListenerJob, AuthorizationBase,
<<<<<<< HEAD
	GroupOut, RoleType, GroupAndRole, UserAndRole
=======
	GroupOut, RoleType, UserOut
>>>>>>> f3260aec
} from "../openapi/v2";

export interface Dataset {
	name: string;
	description: string;
	id:string;
	author: Author;
	created: string | Date;
	modified: string | Date;
	files: string[];
	status: string;
	views: string;
	downloads: string;
	thumbnail: string;
}

export interface Extractor {
	name: string;
	description: string;
	id: string;
	parameters: any;
}
export interface Listener {
	name: string;
	description: string;
	id: string;
	parameters: any;
}

export interface Author {
	id: string;
	email: string;
	"first_name": string|null;
	"last_name": string|null;
}

export interface Folder {
	id: string;
	name: string;
	author: Author;
	"parent_folder": string|null;
}

export interface FileMetadata {
	id: string;
	"content-type": string;
	size:number;
	created: string | Date;
	name: string;
	creator: Author;
	status: string;
	filedescription: string;
	thumbnail:string;
	downloads:number;
	views:number;
	version: string;
}

export interface FileMetadataList{
	id: string;
	metadata: FileMetadata;
}

export interface Preview{
	"p_id": string;
	"pv_route": string;
	"pv_id": string;
	"p_path": string;
	"pv_contenttype": string;
}

export interface FilePreview{
	"file_id": string;
	previews: Preview[];
}

export interface PreviewConfiguration{
	previewType: string;
	url:string;
	fileid:string;
	previewer:string;
	fileType:string;
	resource:string | null;
}

export interface Path{
	name: string;
	id: string;
	type:string
}

export interface ExtractedMetadata{
	filename:string;
}

export interface MetadataJsonld{
	"id":string;
	"@context": (Context|string)[];
	agent:Agent;
	"attached_to": AttatchTo;
	content: any;
	"created_at": string | Date;
}

interface Context{
	database:string;
	scan:string;
}

interface Agent{
	"@type": string;
	"extractor_id": string;
	name: string
}

interface AttatchTo{
	"resource_type": string;
	url: string;
}

export interface Thumbnail{
	id: string;
	thumbnail: string;
}

export interface DatasetState{
	files: FileSummary[];
	datasets: Dataset[];
	newDataset: Dataset;
	newFile: FileSummary;
	about: Dataset;
	datasetRole: AuthorizationBase
	groupsAndRoles: GroupAndRole[];
	usersAndRoles: UserAndRole[];
}
export interface ListenerState{
	listeners: Listener[];
	categories: string[];
	labels: string[];
	jobs: EventListenerJob[];
    currJobUpdates: EventListenerJob[];
    currJobSummary: JobSummary[];
    currJobId: string;
}
export interface GroupState{
	groups: GroupOut[];
	about: GroupOut;
	role: RoleType;
	users: UserOut[];
}
export interface MetadataState{
	metadataDefinitionList: MetadataDefinitionOut[],
	datasetMetadataList: Metadata[],
	fileMetadataList: Metadata[],
}
export interface FileState{
	fileSummary: FileSummary;
	extractedMetadata: ExtractedMetadata;
	metadataJsonld: MetadataJsonld[];
	previews: FilePreview[];
	fileVersions: FileVersion[];
	fileRole: AuthorizationBase
}

export interface UserState{
	Authorization: string | null;
	loginError: boolean;
	registerSucceeded: boolean;
	errorMsg: string;
}

export interface ErrorState{
	stack: string;
	reason: string;
	loggedOut: boolean;
}

export interface FolderState{
	folders: FolderOut[];
	folderPath: String[];
}

export interface JobSummary{
    id?: string;
    job_id: string;
    status: string;
    timestamp: string;
}

export interface RootState {
	metadata: MetadataState;
	error: ErrorState;
	file:FileState;
	dataset:DatasetState;
	listener: ListenerState;
	group: GroupState;
	user: UserState;
	folder: FolderState;
}<|MERGE_RESOLUTION|>--- conflicted
+++ resolved
@@ -3,11 +3,7 @@
 	MetadataOut as Metadata,
 	FileOut as FileSummary,
 	FileVersion, FolderOut, EventListenerJob, AuthorizationBase,
-<<<<<<< HEAD
-	GroupOut, RoleType, GroupAndRole, UserAndRole
-=======
-	GroupOut, RoleType, UserOut
->>>>>>> f3260aec
+	GroupOut, RoleType, GroupAndRole, UserAndRole, UserOut
 } from "../openapi/v2";
 
 export interface Dataset {
