import {
	AuthorizationBase,
	DatasetRoles,
	EventListenerJobDB,
	FileOut as FileSummary,
	FileVersion,
	FolderOut,
	GroupOut,
	MetadataDefinitionOut,
	MetadataOut as Metadata,
	RoleType,
	UserAPIKeyOut,
	UserOut,
	VisualizationConfigOut,
	VisualizationOut,
} from "../openapi/v2";

export interface Dataset {
	name: string;
	description: string;
	_id: string;
	creator: UserOut;
	created: string | Date;
	modified: string | Date;
	files: string[];
	status: string;
	views: string;
	downloads: string;
	thumbnail: string;
}

export interface Extractor {
	name: string;
	description: string;
	id: string;
	parameters: any;
}

export interface Listener {
	name: string;
	description: string;
	id: string;
	parameters: any;
}

export interface Profile {
	id: string;
	email: string;
	first_name: string | null;
	last_name: string | null;
}

export interface Profile {
	id: string;
	email: string;
	first_name: string | null;
	last_name: string | null;
}

export interface Folder {
	id: string;
	name: string;
	creator: UserOut;
	parent_folder: string | null;
}

export interface FileMetadata {
	id: string;
	"content-type": string;
	size: number;
	created: string | Date;
	name: string;
	creator: UserOut;
	status: string;
	filedescription: string;
	thumbnail: string;
	downloads: number;
	views: number;
	version: string;
}

export interface FileMetadataList {
	id: string;
	metadata: FileMetadata;
}

export interface Preview {
	p_id: string;
	pv_route: string;
	pv_id: string;
	p_path: string;
	pv_contenttype: string;
}

export interface FilePreview {
	file_id: string;
	previews: Preview[];
}

export interface PreviewConfiguration {
	previewType: string;
	url: string;
	fileid: string;
	previewer: string;
	fileType: string;
	resource: string | null;
}

export interface Path {
	name: string;
	id: string;
	type: string;
}

export interface ResourceReference {
	collection: string;
	resource_id: string;
	version: number;
}

export interface ExtractedMetadata {
	id: string;
	context: (Context | string)[];
	agent: Agent;
	resource: ResourceReference;
	content: Record<string, unknown>;
	created_at: string | Date;
}

export interface MetadataJsonld {
	id: string;
	"@context": (Context | string)[];
	agent: Agent;
	attached_to: AttatchTo;
	content: Record<string, unknown>;
	created_at: string | Date;
}

interface Context {
	database: string;
	scan: string;
}

interface Agent {
	"@type": string;
	extractor_id: string;
	name: string;
}

interface AttatchTo {
	resource_type: string;
	url: string;
}

export interface Thumbnail {
	id: string;
	thumbnail: string;
}

export interface DatasetState {
	files: FileSummary[];
	datasets: Dataset[];
	newDataset: Dataset;
	newFile: FileSummary;
	about: Dataset;
	datasetRole: AuthorizationBase;
	roles: DatasetRoles;
}

export interface ListenerState {
	listeners: Listener[];
	categories: string[];
	labels: string[];
	jobs: EventListenerJobDB[];
	currJobUpdates: EventListenerJobDB[];
	currJobSummary: JobSummary[];
	currJobId: string;
}

export interface GroupState {
	groups: GroupOut[];
	about: GroupOut;
	role: RoleType;
	users: UserOut[];
}

export interface MetadataState {
	metadataDefinitionList: MetadataDefinitionOut[];
	datasetMetadataList: Metadata[];
	fileMetadataList: Metadata[];
}

export interface FileState {
	blob: Blob;
	fileSummary: FileSummary;
	extractedMetadata: ExtractedMetadata[];
	metadataJsonld: MetadataJsonld[];
	previews: FilePreview[];
	fileVersions: FileVersion[];
	fileRole: AuthorizationBase;
	presignedUrl: string;
}

export interface UserState {
	Authorization: string | null;
	loginError: boolean;
	registerSucceeded: boolean;
	errorMsg: string;
	hashedKey: string;
	apiKeys: UserAPIKeyOut[];
	profile: UserOut;
}

export interface ErrorState {
	reasonInline: string;
	stacknline: string;
	origin: string;
	stack: string;
	reason: string;
	loggedOut: boolean;
}

export interface FolderState {
	folders: FolderOut[];
	folderPath: string[];
}

export interface JobSummary {
	id?: string;
	job_id: string;
	status: string;
	timestamp: string;
}

export interface VisualizationState {
	visData: VisualizationOut;
	visConfig: VisualizationConfigOut[];
<<<<<<< HEAD
=======
	url: string;
	presigned_url: string;
>>>>>>> 6c554426
	blob: Blob;
}

export interface EventListenerJobStatus {
	created: string;
	started: string;
	processing: string;
	succeeded: string;
	error: string;
	skipped: string;
	resubmitted: string;
}

export interface RootState {
	metadata: MetadataState;
	error: ErrorState;
	file: FileState;
	dataset: DatasetState;
	listener: ListenerState;
	group: GroupState;
	user: UserState;
	folder: FolderState;
	visualization: VisualizationState;
}<|MERGE_RESOLUTION|>--- conflicted
+++ resolved
@@ -12,7 +12,7 @@
 	UserAPIKeyOut,
 	UserOut,
 	VisualizationConfigOut,
-	VisualizationOut,
+	VisualizationDataOut,
 } from "../openapi/v2";
 
 export interface Dataset {
@@ -233,13 +233,9 @@
 }
 
 export interface VisualizationState {
-	visData: VisualizationOut;
+	visData: VisualizationDataOut;
 	visConfig: VisualizationConfigOut[];
-<<<<<<< HEAD
-=======
-	url: string;
 	presigned_url: string;
->>>>>>> 6c554426
 	blob: Blob;
 }
 
