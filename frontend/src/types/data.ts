import {
	AuthorizationBase,
	DatasetOut,
	DatasetRoles,
	EventListenerJobDB,
	FileOut,
	FileVersion,
	FolderOut,
	GroupOut,
	LicenseOut,
	MetadataDefinitionOut,
	MetadataOut as Metadata,
	Paged,
	RoleType,
	UserAPIKeyOut,
	UserOut,
	VisualizationConfigOut,
	VisualizationDataOut,
} from "../openapi/v2";

export interface Folder {
	id: string;
	name: string;
	creator: UserOut;
	parent_folder: string | null;
}

export interface FileMetadata {
	id: string;
	"content-type": string;
	size: number;
	created: string | Date;
	name: string;
	creator: UserOut;
	status: string;
	filedescription: string;
	thumbnail: string;
	downloads: number;
	views: number;
	version: string;
}

export interface FileMetadataList {
	id: string;
	metadata: FileMetadata;
}

export interface Preview {
	p_id: string;
	pv_route: string;
	pv_id: string;
	p_path: string;
	pv_contenttype: string;
}

export interface FilePreview {
	file_id: string;
	previews: Preview[];
}

export interface PreviewConfiguration {
	previewType: string;
	url: string;
	fileid: string;
	previewer: string;
	fileType: string;
	resource: string | null;
}

export interface Path {
	name: string;
	id: string;
	type: string;
}

export interface ResourceReference {
	collection: string;
	resource_id: string;
	version: number;
}

export interface ExtractedMetadata {
	id: string;
	context: (Context | string)[];
	agent: Agent;
	resource: ResourceReference;
	content: Record<string, unknown>;
	created_at: string | Date;
}

export interface MetadataJsonld {
	id: string;
	"@context": (Context | string)[];
	agent: Agent;
	attached_to: AttatchTo;
	content: Record<string, unknown>;
	created_at: string | Date;
}

interface Context {
	database: string;
	scan: string;
}

interface Agent {
	"@type": string;
	extractor_id: string;
	name: string;
}

interface AttatchTo {
	resource_type: string;
	url: string;
}

export interface Thumbnail {
	id: string;
	thumbnail: string;
}

export interface DatasetState {
	foldersAndFiles: Paged;
	files: Paged;
	folders: Paged;
	datasets: Paged;
<<<<<<< HEAD
	myDatasets: Paged;
=======
	deletedDataset: DatasetOut;
	deletedFolder: FolderOut;
	deletedFile: FileOut;
>>>>>>> 12e54f11
	newDataset: DatasetOut;
	newFile: FileOut;
	newFolder: FolderOut;
	newFiles: FileOut[];
	about: DatasetOut;
	datasetRole: AuthorizationBase;
	roles: DatasetRoles;
	license: LicenseOut;
}

export interface PublicDatasetState {
	publicFiles: FileOut[];
	publicDatasets: Paged;
	publicNewDataset: DatasetOut;
	publicNewFile: FileOut;
	publicNewFiles: FileOut[];
	publicAbout: DatasetOut;
	publicDatasetRole: AuthorizationBase;
	publicRoles: DatasetRoles;
	publicFoldersAndFiles: Paged;
	license: LicenseOut;
}

export interface ListenerState {
	listeners: Paged;
	categories: string[];
	labels: string[];
	jobs: Paged;
	currJobUpdates: EventListenerJobDB[];
	currJobSummary: JobSummary[];
	currJobId: string;
}

export interface GroupState {
	groups: Paged;
	newGroup: GroupOut;
	deletedGroup: GroupOut;
	about: GroupOut;
	role: RoleType;
	users: Paged;
}

export interface MetadataState {
	metadataDefinitionList: Paged;
	publicMetadataDefinitionList: MetadataDefinitionOut[];
	metadataDefinition: MetadataDefinitionOut;
	datasetMetadataList: Metadata[];
	publicDatasetMetadataList: Metadata[];
	fileMetadataList: Metadata[];
	newMetadataDefinition: MetadataDefinitionOut;
	deletedMetadataDefinition: MetadataDefinitionOut;
	publicFileMetadataList: Metadata[];
}

export interface FileState {
	blob: Blob;
	fileSummary: FileOut;
	extractedMetadata: ExtractedMetadata[];
	metadataJsonld: MetadataJsonld[];
	previews: FilePreview[];
	fileVersions: FileVersion[];
	fileRole: string;
	presignedUrl: string;
	selected_version_num: number;
}

export interface PublicFileState {
	publicUrl: string;
	publicBlob: Blob;
	publicFileSummary: FileOut;
	publicExtractedMetadata: ExtractedMetadata[];
	publicMetadataJsonld: MetadataJsonld[];
	publicPreviews: FilePreview[];
	publicFileVersions: FileVersion[];
	publicSelected_version_num: number;
}

export interface UserState {
	Authorization: string | null;
	loginError: boolean;
	registerSucceeded: boolean;
	errorMsg: string;
	hashedKey: string;
	apiKeys: Paged;
	deletedApiKey: UserAPIKeyOut;
	profile: UserOut;
	adminMode: boolean;
}

export interface ErrorState {
	reasonInline: string;
	stacknline: string;
	origin: string;
	stack: string;
	reason: string;
	loggedOut: boolean;
}

export interface FolderState {
	folders: Paged;
	newFolder: FolderOut;
	folderPath: string[];
	publicFolders: FolderOut[];
	publicFolderPath: string[];
}

export interface JobSummary {
	id?: string;
	job_id: string;
	status: string;
	timestamp: string;
}

export interface VisualizationState {
	visData: VisualizationDataOut;
	visConfig: VisualizationConfigOut[];
	presignedUrl: string;
	blob: Blob;
}

export interface PublicVisualizationState {
	publicVisData: VisualizationDataOut;
	publicVisConfig: VisualizationConfigOut[];
	publicPresignedUrl: string;
	publicBlob: Blob;
}

export interface EventListenerJobStatus {
	created: string;
	started: string;
	processing: string;
	succeeded: string;
	error: string;
	skipped: string;
	resubmitted: string;
}

export interface RootState {
	metadata: MetadataState;
	error: ErrorState;
	file: FileState;
	publicFile: PublicFileState;
	dataset: DatasetState;
	publicDataset: PublicDatasetState;
	listener: ListenerState;
	group: GroupState;
	user: UserState;
	folder: FolderState;
	visualization: VisualizationState;
	publicVisualization: PublicVisualizationState;
}<|MERGE_RESOLUTION|>--- conflicted
+++ resolved
@@ -123,13 +123,10 @@
 	files: Paged;
 	folders: Paged;
 	datasets: Paged;
-<<<<<<< HEAD
 	myDatasets: Paged;
-=======
 	deletedDataset: DatasetOut;
 	deletedFolder: FolderOut;
 	deletedFile: FileOut;
->>>>>>> 12e54f11
 	newDataset: DatasetOut;
 	newFile: FileOut;
 	newFolder: FolderOut;
