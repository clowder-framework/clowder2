import {
	DOWNLOAD_FILE,
	RECEIVE_FILE_EXTRACTED_METADATA,
	RECEIVE_FILE_METADATA_JSONLD,
	RECEIVE_FILE_PRESIGNED_URL,
	RECEIVE_FILE_SUMMARY,
	RECEIVE_PREVIEWS,
	RECEIVE_VERSIONS,
<<<<<<< HEAD
	CHANGE_SELECTED_VERSION,
=======
	RESET_FILE_PRESIGNED_URL,
>>>>>>> 1c4e4a7b
} from "../actions/file";
import { DataAction } from "../types/action";
import { FileState } from "../types/data";
import { AuthorizationBase, FileOut as FileSummary } from "../openapi/v2";
import { RECEIVE_FILE_ROLE } from "../actions/authorization";

const defaultState: FileState = {
	fileSummary: <FileSummary>{},
	extractedMetadata: [],
	metadataJsonld: [],
	previews: [],
	fileVersions: [],
	fileRole: <AuthorizationBase>{},
<<<<<<< HEAD
	url: "",
	selected_version_num:1,
=======
>>>>>>> 1c4e4a7b
	blob: new Blob([]),
	presignedUrl: "",
};

const file = (state = defaultState, action: DataAction) => {
	switch (action.type) {
		case RECEIVE_FILE_SUMMARY:
			return Object.assign({}, state, { fileSummary: action.fileSummary });
		case RECEIVE_FILE_ROLE:
			return Object.assign({}, state, { fileRole: action.role });
		case RECEIVE_FILE_EXTRACTED_METADATA:
			return Object.assign({}, state, {
				extractedMetadata: action.extractedMetadata,
			});
		case RECEIVE_FILE_METADATA_JSONLD:
			return Object.assign({}, state, {
				metadataJsonld: action.metadataJsonld,
			});
		case RECEIVE_PREVIEWS:
			return Object.assign({}, state, { previews: action.previews });
		case CHANGE_SELECTED_VERSION:
			return Object.assign({}, state,{selected_version_num:action.selected_version});
		case RECEIVE_VERSIONS:
			return Object.assign({}, state, { fileVersions: action.fileVersions });
		case DOWNLOAD_FILE:
			// TODO do nothing for now; but in the future can utilize to display certain effects
			return Object.assign({}, state, { blob: action.blob });
		case RECEIVE_FILE_PRESIGNED_URL:
			return Object.assign({}, state, { presignedUrl: action.presignedUrl });
		case RESET_FILE_PRESIGNED_URL:
			return Object.assign({}, state, { presignedUrl: "" });
		default:
			return state;
	}
};

export default file;<|MERGE_RESOLUTION|>--- conflicted
+++ resolved
@@ -6,11 +6,8 @@
 	RECEIVE_FILE_SUMMARY,
 	RECEIVE_PREVIEWS,
 	RECEIVE_VERSIONS,
-<<<<<<< HEAD
+	RESET_FILE_PRESIGNED_URL,
 	CHANGE_SELECTED_VERSION,
-=======
-	RESET_FILE_PRESIGNED_URL,
->>>>>>> 1c4e4a7b
 } from "../actions/file";
 import { DataAction } from "../types/action";
 import { FileState } from "../types/data";
@@ -24,13 +21,9 @@
 	previews: [],
 	fileVersions: [],
 	fileRole: <AuthorizationBase>{},
-<<<<<<< HEAD
-	url: "",
-	selected_version_num:1,
-=======
->>>>>>> 1c4e4a7b
 	blob: new Blob([]),
 	presignedUrl: "",
+	selected_version_num:1,
 };
 
 const file = (state = defaultState, action: DataAction) => {
