--- conflicted
+++ resolved
@@ -1,9 +1,6 @@
 import {
 	DOWNLOAD_FILE,
-<<<<<<< HEAD
-=======
 	GENERATE_FILE_URL,
->>>>>>> 55453360
 	RECEIVE_FILE_EXTRACTED_METADATA,
 	RECEIVE_FILE_METADATA_JSONLD,
 	RECEIVE_FILE_SUMMARY,
@@ -11,11 +8,7 @@
 	RECEIVE_VERSIONS,
 } from "../actions/file";
 import { DataAction } from "../types/action";
-<<<<<<< HEAD
 import { FileState } from "../types/data";
-=======
-import { ExtractedMetadata, FileState } from "../types/data";
->>>>>>> 55453360
 import { AuthorizationBase, FileOut as FileSummary } from "../openapi/v2";
 import { RECEIVE_FILE_ROLE } from "../actions/authorization";
 
@@ -50,13 +43,9 @@
 			return Object.assign({}, state, { fileVersions: action.fileVersions });
 		case DOWNLOAD_FILE:
 			// TODO do nothing for now; but in the future can utilize to display certain effects
-<<<<<<< HEAD
-			return Object.assign({}, state, {});
-=======
 			return Object.assign({}, state, { blob: action.blob });
 		case GENERATE_FILE_URL:
 			return Object.assign({}, state, { url: action.url });
->>>>>>> 55453360
 		default:
 			return state;
 	}
