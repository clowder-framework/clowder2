import {
	CREATE_DATASET,
	DELETE_DATASET,
	DELETE_FREEZE_DATASET,
	FOLDER_ADDED,
	FOLDER_UPDATED,
	FREEZE_DATASET,
	GET_FREEZE_DATASET,
	GET_FREEZE_DATASETS,
	RECEIVE_DATASET_ABOUT,
	RECEIVE_DATASET_LICENSE,
	RECEIVE_DATASET_ROLES,
	RECEIVE_DATASETS,
	RECEIVE_FOLDERS_FILES_IN_DATASET,
	RECEIVE_MY_DATASETS,
	REMOVE_DATASET_GROUP_ROLE,
	REMOVE_DATASET_USER_ROLE,
	RESET_CREATE_DATASET,
	SET_DATASET_GROUP_ROLE,
	SET_DATASET_USER_ROLE,
	UPDATE_DATASET,
	UPDATE_DATASET_LICENSE,
} from "../actions/dataset";
import {
	CREATE_FILE,
	CREATE_FILES,
	DELETE_FILE,
	RESET_CREATE_FILE,
	RESET_CREATE_FILES,
	UPDATE_FILE,
} from "../actions/file";
import { RECEIVE_DATASET_ROLE } from "../actions/authorization";
import { DataAction } from "../types/action";
import { DatasetState } from "../types/data";
import {
	AuthorizationBase,
	DatasetFreezeOut,
	DatasetOut,
	DatasetRoles,
	FileOut,
	FolderOut,
	LicenseOut,
	Paged,
	PageMetadata,
	UserOut,
} from "../openapi/v2";
import { FOLDER_DELETED } from "../actions/folder";

const defaultState: DatasetState = {
	foldersAndFiles: <Paged>{
		metadata: <PageMetadata>{},
		data: <FileOut | FolderOut[]>[],
	},
	about: <DatasetOut>{ creator: <UserOut>{} },
	frozenDataset: <DatasetFreezeOut>{ creator: <UserOut>{} },
	deletedFrozenDataset: <DatasetFreezeOut>{ creator: <UserOut>{} },
	newFrozenDataset: <DatasetFreezeOut>{ creator: <UserOut>{} },
	frozenDatasets: <Paged>{
		metadata: <PageMetadata>{},
		data: <DatasetFreezeOut[]>[],
	},
	latestFrozenVersionNum: -999,
	deletedDataset: <DatasetOut>{},
	deletedFolder: <FolderOut>{},
	deletedFile: <FileOut>{},
	datasetRole: <AuthorizationBase>{},
<<<<<<< HEAD
	datasets: <Paged>{ metadata: <PageMetadata>{}, data: <DatasetOut[]>[] },
	newDataset: <DatasetOut>{},
=======
	datasets: <Paged>{ metadata: <PageMetadata>{}, data: <Dataset[]>[] },
	myDatasets: <Paged>{ metadata: <PageMetadata>{}, data: <Dataset[]>[] },
	newDataset: <Dataset>{},
>>>>>>> b9d6a7ce
	newFile: <FileOut>{},
	newFiles: <FileOut[]>[],
	newFolder: <FolderOut>{},
	roles: <DatasetRoles>{},
	license: <LicenseOut>{},
};

const dataset = (state = defaultState, action: DataAction) => {
	switch (action.type) {
		case RECEIVE_FOLDERS_FILES_IN_DATASET:
			return Object.assign({}, state, {
				foldersAndFiles: action.foldersAndFiles,
			});
		case DELETE_FILE:
			return Object.assign({}, state, {
				deletedFile: action.file,
			});
		case CREATE_FILE:
			return Object.assign({}, state, {
				newFile: action.file,
			});
		case CREATE_FILES:
			return Object.assign({}, state, {
				newFiles: action.files,
			});
		case RESET_CREATE_FILE:
			return Object.assign({}, state, { newFile: {} });
		case RESET_CREATE_FILES:
			return Object.assign({}, state, { newFiles: [] });
		case SET_DATASET_GROUP_ROLE:
			return Object.assign({}, state, {});
		case SET_DATASET_USER_ROLE:
			return Object.assign({}, state, {});
		case REMOVE_DATASET_GROUP_ROLE:
			return Object.assign({}, state, {});
		case REMOVE_DATASET_USER_ROLE:
			return Object.assign({}, state, {});
		case UPDATE_FILE:
			return Object.assign({}, state, {
				foldersAndFiles: {
					...state.foldersAndFiles,
					data: state.foldersAndFiles.data.map((item: FileOut | FolderOut) =>
						item.id === action.file.id ? action.file : item
					),
				},
			});
		case RECEIVE_DATASET_ABOUT:
			return Object.assign({}, state, { about: action.about });
		case RECEIVE_DATASET_LICENSE:
			return Object.assign({}, state, { license: action.license });
		case UPDATE_DATASET_LICENSE:
			return Object.assign({}, state, { license: action.license });
		case RECEIVE_DATASET_ROLE:
			return Object.assign({}, state, { datasetRole: action.role });
		case RECEIVE_DATASET_ROLES:
			return Object.assign({}, state, { roles: action.roles });
		case UPDATE_DATASET:
			return Object.assign({}, state, { about: action.about });
		case FREEZE_DATASET:
			return Object.assign({}, state, {
				latestFrozenVersionNum: action.newFrozenDataset.frozen_version_num,
				newFrozenDataset: action.newFrozenDataset,
			});
		case GET_FREEZE_DATASET:
			return Object.assign({}, state, { frozenDataset: action.frozenDataset });
		case DELETE_FREEZE_DATASET:
			return Object.assign({}, state, {
				deletedFrozenDataset: action.frozenDataset,
			});
		case GET_FREEZE_DATASETS:
			return Object.assign({}, state, {
				frozenDatasets: action.frozenDatasets,
			});
		case RECEIVE_DATASETS:
			return Object.assign({}, state, { datasets: action.datasets });
		case RECEIVE_MY_DATASETS:
			return Object.assign({}, state, { myDatasets: action.myDatasets });
		case CREATE_DATASET:
			return Object.assign({}, state, { newDataset: action.dataset });
		case RESET_CREATE_DATASET:
			return Object.assign({}, state, { newDataset: {} });
		case DELETE_DATASET:
			return Object.assign({}, state, {
				deletedDataset: action.dataset,
			});
		case FOLDER_DELETED:
			return Object.assign({}, state, {
				deletedFolder: action.folder,
			});
		case FOLDER_ADDED:
			return Object.assign({}, state, { newFolder: action.folder });
		case FOLDER_UPDATED:
			return Object.assign({}, state, {
				foldersAndFiles: {
					...state.foldersAndFiles,
					data: state.foldersAndFiles.data.map((item: FileOut | FolderOut) => {
						if (item.id === action.folder.id) return action.folder;
						return item;
					}),
				},
			});
		default:
			return state;
	}
};

export default dataset;<|MERGE_RESOLUTION|>--- conflicted
+++ resolved
@@ -64,14 +64,9 @@
 	deletedFolder: <FolderOut>{},
 	deletedFile: <FileOut>{},
 	datasetRole: <AuthorizationBase>{},
-<<<<<<< HEAD
 	datasets: <Paged>{ metadata: <PageMetadata>{}, data: <DatasetOut[]>[] },
 	newDataset: <DatasetOut>{},
-=======
-	datasets: <Paged>{ metadata: <PageMetadata>{}, data: <Dataset[]>[] },
-	myDatasets: <Paged>{ metadata: <PageMetadata>{}, data: <Dataset[]>[] },
-	newDataset: <Dataset>{},
->>>>>>> b9d6a7ce
+	myDatasets: <Paged>{ metadata: <PageMetadata>{}, data: <DatasetOut[]>[] },
 	newFile: <FileOut>{},
 	newFiles: <FileOut[]>[],
 	newFolder: <FolderOut>{},
