import React, { useEffect } from "react";
import {
	BrowserRouter,
	Navigate,
	Route,
	Routes,
	useNavigate,
	useParams,
} from "react-router-dom";
import { Dataset as DatasetComponent } from "./components/datasets/Dataset";
import { PublicDataset as PublicDatasetComponent } from "./components/datasets/PublicDataset";
import { File as FileComponent } from "./components/files/File";
import { PublicFile as PublicFileComponent } from "./components/files/PublicFile";
import { CreateDataset } from "./components/datasets/CreateDataset";
import { Groups as GroupListComponent } from "./components/groups/Groups";
import { Group as GroupComponent } from "./components/groups/Group";

import { RedirectRegister as RedirectRegisterComponent } from "./components/auth/RedirectRegister";
import { Auth as AuthComponent } from "./components/auth/Auth";
import { RedirectLogin as RedirectLoginComponent } from "./components/auth/RedirectLogin";
import { RedirectLogout as RedirectLogoutComponent } from "./components/auth/RedirectLogout";
import { Search } from "./components/search/Search";
import { PublicSearch } from "./components/search/PublicSearch";
import { isAuthorized } from "./utils/common";
import { useDispatch, useSelector } from "react-redux";
import { RootState } from "./types/data";
import {
	refreshToken,
	resetFailedReason,
	resetFailedReasonInline,
	resetLogout,
} from "./actions/common";
import { Explore } from "./components/Explore";
import { Public } from "./components/Public";
import { ExtractionHistory } from "./components/listeners/ExtractionHistory";
import { fetchDatasetRole, fetchFileRole } from "./actions/authorization";
import { PageNotFound } from "./components/errors/PageNotFound";
import { Forbidden } from "./components/errors/Forbidden";
import { ApiKeys } from "./components/apikeys/ApiKey";
import { Profile } from "./components/users/Profile";
import { ManageUsers } from "./components/users/ManageUsers";
import config from "./app.config";
import { MetadataDefinitions } from "./components/metadata/MetadataDefinitions";
import { MetadataDefinitionEntry } from "./components/metadata/MetadataDefinitionEntry";
import { Feeds } from "./components/listeners/Feeds";
import { AllListeners } from "./components/listeners/AllListeners";
import { FeedEntry } from "./components/listeners/FeedEntry";

// https://dev.to/iamandrewluca/private-route-in-react-router-v6-lg5
const PrivateRoute = (props): JSX.Element => {
	const { children } = props;

	const history = useNavigate();

	const dispatch = useDispatch();

	const loggedOut = useSelector((state: RootState) => state.error.loggedOut);
	const reason = useSelector((state: RootState) => state.error.reason);
	const dismissLogout = () => dispatch(resetLogout());

	const listDatasetRole = (datasetId: string | undefined) =>
		dispatch(fetchDatasetRole(datasetId));
	const listFileRole = (fileId: string | undefined) =>
		dispatch(fetchFileRole(fileId));
	const { datasetId } = useParams<{ datasetId?: string }>();
	const { fileId } = useParams<{ fileId?: string }>();

	// periodically call login endpoint once logged in
	useEffect(() => {
		// Call the refreshToken function immediately
		refreshToken(dispatch, null);

		// Call the refreshToken function every minute
		const intervalId = setInterval(refreshToken, config.refreshTokenInterval);

		// Clean up the interval when the component is unmounted
		return () => clearInterval(intervalId);
	}, []);

	// log user out if token expired/unauthorized
	useEffect(() => {
		if (loggedOut) {
			// reset loggedOut flag so it doesn't stuck in "true" state, then redirect to login page
			dismissLogout();
			history("/auth/login");
		}
	}, [loggedOut]);

	// not found or unauthorized redirect
	useEffect(() => {
		if (reason == "Forbidden") {
			// if redirect to new page, reset error so the error modal/message doesn't stuck in "Forbidden" state
			dispatch(resetFailedReason());
			dispatch(resetFailedReasonInline());
			history("/forbidden");
		} else if (reason == "Not Found") {
			// if redirect to new page, reset error so the error modal/message doesn't stuck in "Forbidden" state
			dispatch(resetFailedReason());
			dispatch(resetFailedReasonInline());
			history("/not-found");
		}
	}, [reason]);

	// get roles if authorized
	useEffect(() => {
		if (datasetId && reason === "") listDatasetRole(datasetId);
	}, [datasetId, reason]);

	useEffect(() => {
		if (fileId && reason === "") listFileRole(fileId);
	}, [fileId, reason]);

	return <>{isAuthorized() ? children : <Navigate to="/public" />}</>;
};

export const AppRoutes = (): JSX.Element => {
	return (
		<BrowserRouter basename={config.baseUrlRoute}>
			<Routes>
				<Route path="/public" element={<Public />} />
				{isAuthorized() ? (
					<Route
						path="/"
						element={
							<PrivateRoute>
								<Explore />
							</PrivateRoute>
						}
					/>
				) : (
					<Route path="/public" element={<Public />} />
				)}
				<Route
					path="/profile"
					element={
						<PrivateRoute>
							<Profile />
						</PrivateRoute>
					}
				/>
				<Route
					path="/manage-users"
					element={
						<PrivateRoute>
							<ManageUsers />
						</PrivateRoute>
					}
				/>
				<Route
					path="/apikeys"
					element={
						<PrivateRoute>
							<ApiKeys />
						</PrivateRoute>
					}
				/>
				<Route
					path="/metadata-definitions"
					element={
						<PrivateRoute>
							<MetadataDefinitions />
						</PrivateRoute>
					}
				/>
				<Route
					path="/metadata-definitions/:metadataDefinitionId"
					element={
						<PrivateRoute>
							<MetadataDefinitionEntry />
						</PrivateRoute>
					}
				/>
				<Route
					path="/create-dataset/"
					element={
						<PrivateRoute>
							<CreateDataset />
						</PrivateRoute>
					}
				/>
				<Route
					path="/datasets/:datasetId"
					element={
						<PrivateRoute>
							<DatasetComponent />
						</PrivateRoute>
					}
				/>
				<Route
<<<<<<< HEAD
					path="/public/datasets/:datasetId"
=======
					path="/public_datasets/:datasetId"
>>>>>>> 377177eb
					element={<PublicDatasetComponent />}
				/>
				<Route
					path="/files/:fileId"
					element={
						<PrivateRoute>
							<FileComponent />
						</PrivateRoute>
					}
				/>
<<<<<<< HEAD
				<Route path="/public/files/:fileId" element={<PublicFileComponent />} />
=======
				<Route path="/public_files/:fileId" element={<PublicFileComponent />} />
>>>>>>> 377177eb
				<Route path="/auth/register" element={<RedirectRegisterComponent />} />
				<Route path="/auth/login" element={<RedirectLoginComponent />} />
				<Route path="/auth/logout" element={<RedirectLogoutComponent />} />
				<Route
					path="/groups"
					element={
						<PrivateRoute>
							<GroupListComponent />
						</PrivateRoute>
					}
				/>
				<Route
					path="/groups/:groupId"
					element={
						<PrivateRoute>
							<GroupComponent />
						</PrivateRoute>
					}
				/>
				<Route path="/auth" element={<AuthComponent />} />
				<Route
					path="/search"
					element={
						<PrivateRoute>
							<Search />
						</PrivateRoute>
					}
				/>
				<Route path="/public_search" element={<PublicSearch />} />
				<Route
					path="/extractions"
					element={
						<PrivateRoute>
							<ExtractionHistory />
						</PrivateRoute>
					}
				/>
				<Route
					path="/feeds"
					element={
						<PrivateRoute>
							<Feeds />
						</PrivateRoute>
					}
				/>
				<Route
					path="/feeds/:feedId"
					element={
						<PrivateRoute>
							<FeedEntry />
						</PrivateRoute>
					}
				/>
				<Route
					path="/listeners"
					element={
						<PrivateRoute>
							<AllListeners />
						</PrivateRoute>
					}
				/>
				<Route
					path="/forbidden"
					element={
						<PrivateRoute>
							<Forbidden />
						</PrivateRoute>
					}
				/>
				<Route
					path="*"
					element={
						<PrivateRoute>
							<PageNotFound />
						</PrivateRoute>
					}
				/>
			</Routes>
		</BrowserRouter>
	);
};<|MERGE_RESOLUTION|>--- conflicted
+++ resolved
@@ -187,11 +187,7 @@
 					}
 				/>
 				<Route
-<<<<<<< HEAD
-					path="/public/datasets/:datasetId"
-=======
 					path="/public_datasets/:datasetId"
->>>>>>> 377177eb
 					element={<PublicDatasetComponent />}
 				/>
 				<Route
@@ -202,11 +198,7 @@
 						</PrivateRoute>
 					}
 				/>
-<<<<<<< HEAD
-				<Route path="/public/files/:fileId" element={<PublicFileComponent />} />
-=======
 				<Route path="/public_files/:fileId" element={<PublicFileComponent />} />
->>>>>>> 377177eb
 				<Route path="/auth/register" element={<RedirectRegisterComponent />} />
 				<Route path="/auth/login" element={<RedirectLoginComponent />} />
 				<Route path="/auth/logout" element={<RedirectLogoutComponent />} />
