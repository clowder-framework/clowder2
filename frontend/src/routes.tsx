--- conflicted
+++ resolved
@@ -32,11 +32,7 @@
 import { fetchDatasetRole, fetchFileRole } from "./actions/authorization";
 import { PageNotFound } from "./components/errors/PageNotFound";
 import { Forbidden } from "./components/errors/Forbidden";
-<<<<<<< HEAD
-import { ApiKeys } from "./components/apiKeys/ApiKey";
-=======
 import { ApiKeys } from "./components/apikeys/ApiKey";
->>>>>>> bedb9579
 import { Profile } from "./components/users/Profile";
 import { ManageUsers } from "./components/users/ManageUsers";
 import config from "./app.config";
