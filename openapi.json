{
  "openapi": "3.0.2",
  "info": {
    "title": "Clowder",
    "description": "A cloud native data management framework to support any research domain. Clowder was developed to help researchers and scientists in data intensive domains manage raw data, complex metadata, and automatic data pipelines. ",
    "contact": {
      "name": "Clowder",
      "url": "https://clowderframework.org/"
    },
    "license": {
      "name": "Apache 2.0",
      "url": "https://www.apache.org/licenses/LICENSE-2.0.html"
    },
    "version": "2.0.0-beta.2"
  },
  "paths": {
    "/api/v2/users": {
      "get": {
        "tags": [
          "users"
        ],
        "summary": "Get Users",
        "operationId": "get_users_api_v2_users_get",
        "parameters": [
          {
            "required": false,
            "schema": {
              "title": "Skip",
              "type": "integer",
              "default": 0
            },
            "name": "skip",
            "in": "query"
          },
          {
            "required": false,
            "schema": {
              "title": "Limit",
              "type": "integer",
              "default": 2
            },
            "name": "limit",
            "in": "query"
          }
        ],
        "responses": {
          "200": {
            "description": "Successful Response",
            "content": {
              "application/json": {
                "schema": {
                  "$ref": "#/components/schemas/Paged"
                }
              }
            }
          },
          "422": {
            "description": "Validation Error",
            "content": {
              "application/json": {
                "schema": {
                  "$ref": "#/components/schemas/HTTPValidationError"
                }
              }
            }
          }
        },
        "security": [
          {
            "OAuth2AuthorizationCodeBearer": []
          },
          {
            "APIKeyHeader": []
          },
          {
            "APIKeyCookie": []
          }
        ]
      },
      "post": {
        "tags": [
          "login"
        ],
        "summary": "Save User",
        "operationId": "save_user_api_v2_users_post",
        "requestBody": {
          "content": {
            "application/json": {
              "schema": {
                "$ref": "#/components/schemas/UserIn"
              }
            }
          },
          "required": true
        },
        "responses": {
          "200": {
            "description": "Successful Response",
            "content": {
              "application/json": {
                "schema": {
                  "$ref": "#/components/schemas/UserOut"
                }
              }
            }
          },
          "422": {
            "description": "Validation Error",
            "content": {
              "application/json": {
                "schema": {
                  "$ref": "#/components/schemas/HTTPValidationError"
                }
              }
            }
          }
        }
      }
    },
    "/api/v2/login": {
      "post": {
        "tags": [
          "login"
        ],
        "summary": "Login",
        "operationId": "login_api_v2_login_post",
        "requestBody": {
          "content": {
            "application/json": {
              "schema": {
                "$ref": "#/components/schemas/UserLogin"
              }
            }
          },
          "required": true
        },
        "responses": {
          "200": {
            "description": "Successful Response",
            "content": {
              "application/json": {
                "schema": {}
              }
            }
          },
          "422": {
            "description": "Validation Error",
            "content": {
              "application/json": {
                "schema": {
                  "$ref": "#/components/schemas/HTTPValidationError"
                }
              }
            }
          }
        }
      }
    },
    "/api/v2/users/me/is_admin": {
      "get": {
        "tags": [
          "login"
        ],
        "summary": "Get Admin",
        "operationId": "get_admin_api_v2_users_me_is_admin_get",
        "parameters": [
          {
            "required": false,
            "schema": {
              "title": "Dataset Id",
              "type": "string"
            },
            "name": "dataset_id",
            "in": "query"
          }
        ],
        "responses": {
          "200": {
            "description": "Successful Response",
            "content": {
              "application/json": {
                "schema": {
                  "title": "Response Get Admin Api V2 Users Me Is Admin Get",
                  "type": "boolean"
                }
              }
            }
          },
          "422": {
            "description": "Validation Error",
            "content": {
              "application/json": {
                "schema": {
                  "$ref": "#/components/schemas/HTTPValidationError"
                }
              }
            }
          }
        },
        "security": [
          {
            "OAuth2AuthorizationCodeBearer": []
          },
          {
            "APIKeyHeader": []
          },
          {
            "APIKeyCookie": []
          }
        ]
      }
    },
    "/api/v2/users/me/admin_mode": {
      "get": {
        "tags": [
          "login"
        ],
        "summary": "Get Admin Mode",
        "description": "Get Admin mode from User Object.",
        "operationId": "get_admin_mode_api_v2_users_me_admin_mode_get",
        "responses": {
          "200": {
            "description": "Successful Response",
            "content": {
              "application/json": {
                "schema": {
                  "title": "Response Get Admin Mode Api V2 Users Me Admin Mode Get",
                  "type": "boolean"
                }
              }
            }
          }
        },
        "security": [
          {
            "OAuth2AuthorizationCodeBearer": []
          },
          {
            "APIKeyHeader": []
          },
          {
            "APIKeyCookie": []
          }
        ]
      },
      "post": {
        "tags": [
          "login"
        ],
        "summary": "Set Admin Mode",
        "description": "Set Admin mode from User Object.",
        "operationId": "set_admin_mode_api_v2_users_me_admin_mode_post",
        "parameters": [
          {
            "required": true,
            "schema": {
              "title": "Admin Mode On",
              "type": "boolean"
            },
            "name": "admin_mode_on",
            "in": "query"
          },
          {
            "required": false,
            "schema": {
              "title": "Dataset Id",
              "type": "string"
            },
            "name": "dataset_id",
            "in": "query"
          }
        ],
        "responses": {
          "200": {
            "description": "Successful Response",
            "content": {
              "application/json": {
                "schema": {
                  "title": "Response Set Admin Mode Api V2 Users Me Admin Mode Post",
                  "type": "boolean"
                }
              }
            }
          },
          "422": {
            "description": "Validation Error",
            "content": {
              "application/json": {
                "schema": {
                  "$ref": "#/components/schemas/HTTPValidationError"
                }
              }
            }
          }
        },
        "security": [
          {
            "OAuth2AuthorizationCodeBearer": []
          },
          {
            "APIKeyHeader": []
          },
          {
            "APIKeyCookie": []
          }
        ]
      }
    },
    "/api/v2/users/set_admin/{useremail}": {
      "post": {
        "tags": [
          "login"
        ],
        "summary": "Set Admin",
        "operationId": "set_admin_api_v2_users_set_admin__useremail__post",
        "parameters": [
          {
            "required": true,
            "schema": {
              "title": "Useremail",
              "type": "string"
            },
            "name": "useremail",
            "in": "path"
          },
          {
            "required": false,
            "schema": {
              "title": "Dataset Id",
              "type": "string"
            },
            "name": "dataset_id",
            "in": "query"
          }
        ],
        "responses": {
          "200": {
            "description": "Successful Response",
            "content": {
              "application/json": {
                "schema": {
                  "$ref": "#/components/schemas/UserOut"
                }
              }
            }
          },
          "422": {
            "description": "Validation Error",
            "content": {
              "application/json": {
                "schema": {
                  "$ref": "#/components/schemas/HTTPValidationError"
                }
              }
            }
          }
        },
        "security": [
          {
            "OAuth2AuthorizationCodeBearer": []
          },
          {
            "APIKeyHeader": []
          },
          {
            "APIKeyCookie": []
          }
        ]
      }
    },
    "/api/v2/users/revoke_admin/{useremail}": {
      "post": {
        "tags": [
          "login"
        ],
        "summary": "Revoke Admin",
        "operationId": "revoke_admin_api_v2_users_revoke_admin__useremail__post",
        "parameters": [
          {
            "required": true,
            "schema": {
              "title": "Useremail",
              "type": "string"
            },
            "name": "useremail",
            "in": "path"
          },
          {
            "required": false,
            "schema": {
              "title": "Dataset Id",
              "type": "string"
            },
            "name": "dataset_id",
            "in": "query"
          }
        ],
        "responses": {
          "200": {
            "description": "Successful Response",
            "content": {
              "application/json": {
                "schema": {
                  "$ref": "#/components/schemas/UserOut"
                }
              }
            }
          },
          "422": {
            "description": "Validation Error",
            "content": {
              "application/json": {
                "schema": {
                  "$ref": "#/components/schemas/HTTPValidationError"
                }
              }
            }
          }
        },
        "security": [
          {
            "OAuth2AuthorizationCodeBearer": []
          },
          {
            "APIKeyHeader": []
          },
          {
            "APIKeyCookie": []
          }
        ]
      }
    },
    "/api/v2/users/enable_readonly/{useremail}": {
      "post": {
        "tags": [
          "login"
        ],
        "summary": "Enable Readonly User",
        "operationId": "enable_readonly_user_api_v2_users_enable_readonly__useremail__post",
        "parameters": [
          {
            "required": true,
            "schema": {
              "title": "Useremail",
              "type": "string"
            },
            "name": "useremail",
            "in": "path"
          },
          {
            "required": false,
            "schema": {
              "title": "Dataset Id",
              "type": "string"
            },
            "name": "dataset_id",
            "in": "query"
          }
        ],
        "responses": {
          "200": {
            "description": "Successful Response",
            "content": {
              "application/json": {
                "schema": {
                  "$ref": "#/components/schemas/UserOut"
                }
              }
            }
          },
          "422": {
            "description": "Validation Error",
            "content": {
              "application/json": {
                "schema": {
                  "$ref": "#/components/schemas/HTTPValidationError"
                }
              }
            }
          }
        },
        "security": [
          {
            "OAuth2AuthorizationCodeBearer": []
          },
          {
            "APIKeyHeader": []
          },
          {
            "APIKeyCookie": []
          }
        ]
      }
    },
    "/api/v2/users/disable_readonly/{useremail}": {
      "post": {
        "tags": [
          "login"
        ],
        "summary": "Disable Readonly User",
        "operationId": "disable_readonly_user_api_v2_users_disable_readonly__useremail__post",
        "parameters": [
          {
            "required": true,
            "schema": {
              "title": "Useremail",
              "type": "string"
            },
            "name": "useremail",
            "in": "path"
          },
          {
            "required": false,
            "schema": {
              "title": "Dataset Id",
              "type": "string"
            },
            "name": "dataset_id",
            "in": "query"
          }
        ],
        "responses": {
          "200": {
            "description": "Successful Response",
            "content": {
              "application/json": {
                "schema": {
                  "$ref": "#/components/schemas/UserOut"
                }
              }
            }
          },
          "422": {
            "description": "Validation Error",
            "content": {
              "application/json": {
                "schema": {
                  "$ref": "#/components/schemas/HTTPValidationError"
                }
              }
            }
          }
        },
        "security": [
          {
            "OAuth2AuthorizationCodeBearer": []
          },
          {
            "APIKeyHeader": []
          },
          {
            "APIKeyCookie": []
          }
        ]
      }
    },
    "/api/v2/users/enable/{useremail}": {
      "post": {
        "tags": [
          "login"
        ],
        "summary": "User Enable",
        "operationId": "user_enable_api_v2_users_enable__useremail__post",
        "parameters": [
          {
            "required": true,
            "schema": {
              "title": "Useremail",
              "type": "string"
            },
            "name": "useremail",
            "in": "path"
          },
          {
            "required": false,
            "schema": {
              "title": "Dataset Id",
              "type": "string"
            },
            "name": "dataset_id",
            "in": "query"
          }
        ],
        "responses": {
          "200": {
            "description": "Successful Response",
            "content": {
              "application/json": {
                "schema": {
                  "$ref": "#/components/schemas/UserOut"
                }
              }
            }
          },
          "422": {
            "description": "Validation Error",
            "content": {
              "application/json": {
                "schema": {
                  "$ref": "#/components/schemas/HTTPValidationError"
                }
              }
            }
          }
        },
        "security": [
          {
            "OAuth2AuthorizationCodeBearer": []
          },
          {
            "APIKeyHeader": []
          },
          {
            "APIKeyCookie": []
          }
        ]
      }
    },
    "/api/v2/users/disable/{useremail}": {
      "post": {
        "tags": [
          "login"
        ],
        "summary": "User Disable",
        "operationId": "user_disable_api_v2_users_disable__useremail__post",
        "parameters": [
          {
            "required": true,
            "schema": {
              "title": "Useremail",
              "type": "string"
            },
            "name": "useremail",
            "in": "path"
          },
          {
            "required": false,
            "schema": {
              "title": "Dataset Id",
              "type": "string"
            },
            "name": "dataset_id",
            "in": "query"
          }
        ],
        "responses": {
          "200": {
            "description": "Successful Response",
            "content": {
              "application/json": {
                "schema": {
                  "$ref": "#/components/schemas/UserOut"
                }
              }
            }
          },
          "422": {
            "description": "Validation Error",
            "content": {
              "application/json": {
                "schema": {
                  "$ref": "#/components/schemas/HTTPValidationError"
                }
              }
            }
          }
        },
        "security": [
          {
            "OAuth2AuthorizationCodeBearer": []
          },
          {
            "APIKeyHeader": []
          },
          {
            "APIKeyCookie": []
          }
        ]
      }
    },
    "/api/v2/users/keys": {
      "get": {
        "tags": [
          "users"
        ],
        "summary": "Get User Api Keys",
        "description": "List all api keys that user has created\n\nArguments:\n    skip: number of page to skip\n    limit: number to limit per page",
        "operationId": "get_user_api_keys_api_v2_users_keys_get",
        "parameters": [
          {
            "required": false,
            "schema": {
              "title": "Skip",
              "type": "integer",
              "default": 0
            },
            "name": "skip",
            "in": "query"
          },
          {
            "required": false,
            "schema": {
              "title": "Limit",
              "type": "integer",
              "default": 10
            },
            "name": "limit",
            "in": "query"
          }
        ],
        "responses": {
          "200": {
            "description": "Successful Response",
            "content": {
              "application/json": {
                "schema": {
                  "$ref": "#/components/schemas/Paged"
                }
              }
            }
          },
          "422": {
            "description": "Validation Error",
            "content": {
              "application/json": {
                "schema": {
                  "$ref": "#/components/schemas/HTTPValidationError"
                }
              }
            }
          }
        },
        "security": [
          {
            "OAuth2AuthorizationCodeBearer": []
          },
          {
            "APIKeyHeader": []
          },
          {
            "APIKeyCookie": []
          }
        ]
      },
      "post": {
        "tags": [
          "users"
        ],
        "summary": "Generate User Api Key",
        "description": "Generate an API key that confers the user's privileges.\n\nArguments:\n    name: name of the api key\n    mins: number of minutes before expiration (0 for no expiration)",
        "operationId": "generate_user_api_key_api_v2_users_keys_post",
        "parameters": [
          {
            "required": true,
            "schema": {
              "title": "Name",
              "type": "string"
            },
            "name": "name",
            "in": "query"
          },
          {
            "required": false,
            "schema": {
              "title": "Mins",
              "type": "integer",
              "default": 30
            },
            "name": "mins",
            "in": "query"
          }
        ],
        "responses": {
          "200": {
            "description": "Successful Response",
            "content": {
              "application/json": {
                "schema": {
                  "title": "Response Generate User Api Key Api V2 Users Keys Post",
                  "type": "string"
                }
              }
            }
          },
          "422": {
            "description": "Validation Error",
            "content": {
              "application/json": {
                "schema": {
                  "$ref": "#/components/schemas/HTTPValidationError"
                }
              }
            }
          }
        },
        "security": [
          {
            "OAuth2AuthorizationCodeBearer": []
          },
          {
            "APIKeyHeader": []
          },
          {
            "APIKeyCookie": []
          }
        ]
      }
    },
    "/api/v2/users/keys/{key_id}": {
      "delete": {
        "tags": [
          "users"
        ],
        "summary": "Delete User Api Key",
        "description": "Delete API keys given ID\n\nArguments:\n    key_id: id of the apikey",
        "operationId": "delete_user_api_key_api_v2_users_keys__key_id__delete",
        "parameters": [
          {
            "required": true,
            "schema": {
              "title": "Key Id",
              "type": "string"
            },
            "name": "key_id",
            "in": "path"
          }
        ],
        "responses": {
          "200": {
            "description": "Successful Response",
            "content": {
              "application/json": {
                "schema": {
                  "$ref": "#/components/schemas/UserAPIKeyOut"
                }
              }
            }
          },
          "422": {
            "description": "Validation Error",
            "content": {
              "application/json": {
                "schema": {
                  "$ref": "#/components/schemas/HTTPValidationError"
                }
              }
            }
          }
        },
        "security": [
          {
            "OAuth2AuthorizationCodeBearer": []
          },
          {
            "APIKeyHeader": []
          },
          {
            "APIKeyCookie": []
          }
        ]
      }
    },
    "/api/v2/users/search": {
      "get": {
        "tags": [
          "users"
        ],
        "summary": "Search Users",
        "operationId": "search_users_api_v2_users_search_get",
        "parameters": [
          {
            "required": true,
            "schema": {
              "title": "Text",
              "type": "string"
            },
            "name": "text",
            "in": "query"
          },
          {
            "required": false,
            "schema": {
              "title": "Skip",
              "type": "integer",
              "default": 0
            },
            "name": "skip",
            "in": "query"
          },
          {
            "required": false,
            "schema": {
              "title": "Limit",
              "type": "integer",
              "default": 2
            },
            "name": "limit",
            "in": "query"
          }
        ],
        "responses": {
          "200": {
            "description": "Successful Response",
            "content": {
              "application/json": {
                "schema": {
                  "$ref": "#/components/schemas/Paged"
                }
              }
            }
          },
          "422": {
            "description": "Validation Error",
            "content": {
              "application/json": {
                "schema": {
                  "$ref": "#/components/schemas/HTTPValidationError"
                }
              }
            }
          }
        },
        "security": [
          {
            "OAuth2AuthorizationCodeBearer": []
          },
          {
            "APIKeyHeader": []
          },
          {
            "APIKeyCookie": []
          }
        ]
      }
    },
    "/api/v2/users/prefixSearch": {
      "get": {
        "tags": [
          "users"
        ],
        "summary": "Search Users Prefix",
        "operationId": "search_users_prefix_api_v2_users_prefixSearch_get",
        "parameters": [
          {
            "required": true,
            "schema": {
              "title": "Prefix",
              "type": "string"
            },
            "name": "prefix",
            "in": "query"
          },
          {
            "required": false,
            "schema": {
              "title": "Skip",
              "type": "integer",
              "default": 0
            },
            "name": "skip",
            "in": "query"
          },
          {
            "required": false,
            "schema": {
              "title": "Limit",
              "type": "integer",
              "default": 2
            },
            "name": "limit",
            "in": "query"
          }
        ],
        "responses": {
          "200": {
            "description": "Successful Response",
            "content": {
              "application/json": {
                "schema": {
                  "$ref": "#/components/schemas/Paged"
                }
              }
            }
          },
          "422": {
            "description": "Validation Error",
            "content": {
              "application/json": {
                "schema": {
                  "$ref": "#/components/schemas/HTTPValidationError"
                }
              }
            }
          }
        },
        "security": [
          {
            "OAuth2AuthorizationCodeBearer": []
          },
          {
            "APIKeyHeader": []
          },
          {
            "APIKeyCookie": []
          }
        ]
      }
    },
    "/api/v2/users/profile": {
      "get": {
        "tags": [
          "users"
        ],
        "summary": "Get Profile",
        "operationId": "get_profile_api_v2_users_profile_get",
        "responses": {
          "200": {
            "description": "Successful Response",
            "content": {
              "application/json": {
                "schema": {
                  "$ref": "#/components/schemas/UserOut"
                }
              }
            }
          }
        },
        "security": [
          {
            "OAuth2AuthorizationCodeBearer": []
          },
          {
            "APIKeyHeader": []
          },
          {
            "APIKeyCookie": []
          }
        ]
      }
    },
    "/api/v2/users/{user_id}": {
      "get": {
        "tags": [
          "users"
        ],
        "summary": "Get User",
        "operationId": "get_user_api_v2_users__user_id__get",
        "parameters": [
          {
            "required": true,
            "schema": {
              "title": "User Id",
              "type": "string"
            },
            "name": "user_id",
            "in": "path"
          }
        ],
        "responses": {
          "200": {
            "description": "Successful Response",
            "content": {
              "application/json": {
                "schema": {
                  "$ref": "#/components/schemas/UserOut"
                }
              }
            }
          },
          "422": {
            "description": "Validation Error",
            "content": {
              "application/json": {
                "schema": {
                  "$ref": "#/components/schemas/HTTPValidationError"
                }
              }
            }
          }
        },
        "security": [
          {
            "OAuth2AuthorizationCodeBearer": []
          },
          {
            "APIKeyHeader": []
          },
          {
            "APIKeyCookie": []
          }
        ]
      }
    },
    "/api/v2/users/username/{username}": {
      "get": {
        "tags": [
          "users"
        ],
        "summary": "Get User By Name",
        "operationId": "get_user_by_name_api_v2_users_username__username__get",
        "parameters": [
          {
            "required": true,
            "schema": {
              "title": "Username",
              "type": "string"
            },
            "name": "username",
            "in": "path"
          }
        ],
        "responses": {
          "200": {
            "description": "Successful Response",
            "content": {
              "application/json": {
                "schema": {
                  "$ref": "#/components/schemas/UserOut"
                }
              }
            }
          },
          "422": {
            "description": "Validation Error",
            "content": {
              "application/json": {
                "schema": {
                  "$ref": "#/components/schemas/HTTPValidationError"
                }
              }
            }
          }
        },
        "security": [
          {
            "OAuth2AuthorizationCodeBearer": []
          },
          {
            "APIKeyHeader": []
          },
          {
            "APIKeyCookie": []
          }
        ]
      }
    },
    "/api/v2/authorizations/datasets/{dataset_id}": {
      "post": {
        "tags": [
          "authorization"
        ],
        "summary": "Save Authorization",
        "description": "Save authorization info in Mongo. This is a triple of dataset_id/user_id/role/group_id.",
        "operationId": "save_authorization_api_v2_authorizations_datasets__dataset_id__post",
        "parameters": [
          {
            "required": true,
            "schema": {
              "title": "Dataset Id",
              "type": "string"
            },
            "name": "dataset_id",
            "in": "path"
          }
        ],
        "requestBody": {
          "content": {
            "application/json": {
              "schema": {
                "$ref": "#/components/schemas/AuthorizationBase"
              }
            }
          },
          "required": true
        },
        "responses": {
          "200": {
            "description": "Successful Response",
            "content": {
              "application/json": {
                "schema": {
                  "$ref": "#/components/schemas/AuthorizationOut"
                }
              }
            }
          },
          "422": {
            "description": "Validation Error",
            "content": {
              "application/json": {
                "schema": {
                  "$ref": "#/components/schemas/HTTPValidationError"
                }
              }
            }
          }
        },
        "security": [
          {
            "OAuth2AuthorizationCodeBearer": []
          },
          {
            "APIKeyHeader": []
          },
          {
            "APIKeyCookie": []
          }
        ]
      }
    },
    "/api/v2/authorizations/datasets/{dataset_id}/role": {
      "get": {
        "tags": [
          "authorization"
        ],
        "summary": "Get Dataset Role",
        "description": "Retrieve role of user for a specific dataset.",
        "operationId": "get_dataset_role_api_v2_authorizations_datasets__dataset_id__role_get",
        "parameters": [
          {
            "required": true,
            "schema": {
              "title": "Dataset Id",
              "type": "string"
            },
            "name": "dataset_id",
            "in": "path"
          }
        ],
        "responses": {
          "200": {
            "description": "Successful Response",
            "content": {
              "application/json": {
                "schema": {
                  "$ref": "#/components/schemas/AuthorizationOut"
                }
              }
            }
          },
          "422": {
            "description": "Validation Error",
            "content": {
              "application/json": {
                "schema": {
                  "$ref": "#/components/schemas/HTTPValidationError"
                }
              }
            }
          }
        },
        "security": [
          {
            "OAuth2AuthorizationCodeBearer": []
          },
          {
            "APIKeyHeader": []
          },
          {
            "APIKeyCookie": []
          }
        ]
      }
    },
    "/api/v2/authorizations/datasets/{dataset_id}/role/viewer}": {
      "get": {
        "tags": [
          "authorization"
        ],
        "summary": "Get Dataset Role Viewer",
        "description": "Used for testing only. Returns true if user has viewer permission on dataset, otherwise throws a 403 Forbidden HTTP exception.\nSee `routers/authorization.py` for more info.",
        "operationId": "get_dataset_role_viewer_api_v2_authorizations_datasets__dataset_id__role_viewer__get",
        "parameters": [
          {
            "required": true,
            "schema": {
              "title": "Dataset Id",
              "type": "string"
            },
            "name": "dataset_id",
            "in": "path"
          }
        ],
        "responses": {
          "200": {
            "description": "Successful Response",
            "content": {
              "application/json": {
                "schema": {}
              }
            }
          },
          "422": {
            "description": "Validation Error",
            "content": {
              "application/json": {
                "schema": {
                  "$ref": "#/components/schemas/HTTPValidationError"
                }
              }
            }
          }
        },
        "security": [
          {
            "OAuth2AuthorizationCodeBearer": []
          },
          {
            "APIKeyHeader": []
          },
          {
            "APIKeyCookie": []
          }
        ]
      }
    },
    "/api/v2/authorizations/datasets/{dataset_id}/role/owner}": {
      "get": {
        "tags": [
          "authorization"
        ],
        "summary": "Get Dataset Role Owner",
        "description": "Used for testing only. Returns true if user has owner permission on dataset, otherwise throws a 403 Forbidden HTTP exception.\nSee `routers/authorization.py` for more info.",
        "operationId": "get_dataset_role_owner_api_v2_authorizations_datasets__dataset_id__role_owner__get",
        "parameters": [
          {
            "required": true,
            "schema": {
              "title": "Dataset Id",
              "type": "string"
            },
            "name": "dataset_id",
            "in": "path"
          }
        ],
        "responses": {
          "200": {
            "description": "Successful Response",
            "content": {
              "application/json": {
                "schema": {}
              }
            }
          },
          "422": {
            "description": "Validation Error",
            "content": {
              "application/json": {
                "schema": {
                  "$ref": "#/components/schemas/HTTPValidationError"
                }
              }
            }
          }
        },
        "security": [
          {
            "OAuth2AuthorizationCodeBearer": []
          },
          {
            "APIKeyHeader": []
          },
          {
            "APIKeyCookie": []
          }
        ]
      }
    },
    "/api/v2/authorizations/files/{file_id}/role": {
      "get": {
        "tags": [
          "authorization"
        ],
        "summary": "Get File Role",
        "description": "Retrieve role of user for an individual file. Role cannot change between file versions.",
        "operationId": "get_file_role_api_v2_authorizations_files__file_id__role_get",
        "parameters": [
          {
            "required": true,
            "schema": {
              "title": "File Id",
              "type": "string"
            },
            "name": "file_id",
            "in": "path"
          },
          {
            "required": false,
            "schema": {
              "title": "Dataset Id",
              "type": "string"
            },
            "name": "dataset_id",
            "in": "query"
          }
        ],
        "responses": {
          "200": {
            "description": "Successful Response",
            "content": {
              "application/json": {
                "schema": {
                  "$ref": "#/components/schemas/RoleType"
                }
              }
            }
          },
          "422": {
            "description": "Validation Error",
            "content": {
              "application/json": {
                "schema": {
                  "$ref": "#/components/schemas/HTTPValidationError"
                }
              }
            }
          }
        },
        "security": [
          {
            "OAuth2AuthorizationCodeBearer": []
          },
          {
            "APIKeyHeader": []
          },
          {
            "APIKeyCookie": []
          }
        ]
      }
    },
    "/api/v2/authorizations/metadata/{metadata_id}/role}": {
      "get": {
        "tags": [
          "authorization"
        ],
        "summary": "Get Metadata Role",
        "description": "Retrieve role of user for group. Group roles can be OWNER, EDITOR, or VIEWER (for regular Members).",
        "operationId": "get_metadata_role_api_v2_authorizations_metadata__metadata_id__role__get",
        "parameters": [
          {
            "required": true,
            "schema": {
              "title": "Metadata Id",
              "type": "string"
            },
            "name": "metadata_id",
            "in": "path"
          },
          {
            "required": false,
            "schema": {
              "title": "Dataset Id",
              "type": "string"
            },
            "name": "dataset_id",
            "in": "query"
          }
        ],
        "responses": {
          "200": {
            "description": "Successful Response",
            "content": {
              "application/json": {
                "schema": {
                  "$ref": "#/components/schemas/AuthorizationMetadata"
                }
              }
            }
          },
          "422": {
            "description": "Validation Error",
            "content": {
              "application/json": {
                "schema": {
                  "$ref": "#/components/schemas/HTTPValidationError"
                }
              }
            }
          }
        },
        "security": [
          {
            "OAuth2AuthorizationCodeBearer": []
          },
          {
            "APIKeyHeader": []
          },
          {
            "APIKeyCookie": []
          }
        ]
      }
    },
    "/api/v2/authorizations/groups/{group_id}/role": {
      "get": {
        "tags": [
          "authorization"
        ],
        "summary": "Get Group Role",
        "description": "Retrieve role of user on a particular group (i.e. whether they can change group memberships).",
        "operationId": "get_group_role_api_v2_authorizations_groups__group_id__role_get",
        "parameters": [
          {
            "required": true,
            "schema": {
              "title": "Group Id",
              "type": "string"
            },
            "name": "group_id",
            "in": "path"
          },
          {
            "required": false,
            "schema": {
              "title": "Dataset Id",
              "type": "string"
            },
            "name": "dataset_id",
            "in": "query"
          }
        ],
        "responses": {
          "200": {
            "description": "Successful Response",
            "content": {
              "application/json": {
                "schema": {
                  "$ref": "#/components/schemas/RoleType"
                }
              }
            }
          },
          "422": {
            "description": "Validation Error",
            "content": {
              "application/json": {
                "schema": {
                  "$ref": "#/components/schemas/HTTPValidationError"
                }
              }
            }
          }
        },
        "security": [
          {
            "OAuth2AuthorizationCodeBearer": []
          },
          {
            "APIKeyHeader": []
          },
          {
            "APIKeyCookie": []
          }
        ]
      }
    },
    "/api/v2/authorizations/datasets/{dataset_id}/group_role/{group_id}/{role}": {
      "post": {
        "tags": [
          "authorization"
        ],
        "summary": "Set Dataset Group Role",
        "description": "Assign an entire group a specific role for a dataset.",
        "operationId": "set_dataset_group_role_api_v2_authorizations_datasets__dataset_id__group_role__group_id___role__post",
        "parameters": [
          {
            "required": true,
            "schema": {
              "title": "Dataset Id",
              "type": "string"
            },
            "name": "dataset_id",
            "in": "path"
          },
          {
            "required": true,
            "schema": {
              "title": "Group Id",
              "type": "string",
              "examples": [
                "5eb7cf5a86d9755df3a6c593",
                "5eb7cfb05e32e07750a1756a"
              ]
            },
            "name": "group_id",
            "in": "path"
          },
          {
            "required": true,
            "schema": {
              "$ref": "#/components/schemas/RoleType"
            },
            "name": "role",
            "in": "path"
          }
        ],
        "responses": {
          "200": {
            "description": "Successful Response",
            "content": {
              "application/json": {
                "schema": {
                  "$ref": "#/components/schemas/AuthorizationOut"
                }
              }
            }
          },
          "422": {
            "description": "Validation Error",
            "content": {
              "application/json": {
                "schema": {
                  "$ref": "#/components/schemas/HTTPValidationError"
                }
              }
            }
          }
        },
        "security": [
          {
            "OAuth2AuthorizationCodeBearer": []
          },
          {
            "APIKeyHeader": []
          },
          {
            "APIKeyCookie": []
          }
        ]
      }
    },
    "/api/v2/authorizations/datasets/{dataset_id}/user_role/{username}/{role}": {
      "post": {
        "tags": [
          "authorization"
        ],
        "summary": "Set Dataset User Role",
        "description": "Assign a single user a specific role for a dataset.",
        "operationId": "set_dataset_user_role_api_v2_authorizations_datasets__dataset_id__user_role__username___role__post",
        "parameters": [
          {
            "required": true,
            "schema": {
              "title": "Dataset Id",
              "type": "string"
            },
            "name": "dataset_id",
            "in": "path"
          },
          {
            "required": true,
            "schema": {
              "title": "Username",
              "type": "string"
            },
            "name": "username",
            "in": "path"
          },
          {
            "required": true,
            "schema": {
              "$ref": "#/components/schemas/RoleType"
            },
            "name": "role",
            "in": "path"
          }
        ],
        "responses": {
          "200": {
            "description": "Successful Response",
            "content": {
              "application/json": {
                "schema": {
                  "$ref": "#/components/schemas/AuthorizationOut"
                }
              }
            }
          },
          "422": {
            "description": "Validation Error",
            "content": {
              "application/json": {
                "schema": {
                  "$ref": "#/components/schemas/HTTPValidationError"
                }
              }
            }
          }
        },
        "security": [
          {
            "OAuth2AuthorizationCodeBearer": []
          },
          {
            "APIKeyHeader": []
          },
          {
            "APIKeyCookie": []
          }
        ]
      }
    },
    "/api/v2/authorizations/datasets/{dataset_id}/group_role/{group_id}": {
      "delete": {
        "tags": [
          "authorization"
        ],
        "summary": "Remove Dataset Group Role",
        "description": "Remove any role the group has with a specific dataset.",
        "operationId": "remove_dataset_group_role_api_v2_authorizations_datasets__dataset_id__group_role__group_id__delete",
        "parameters": [
          {
            "required": true,
            "schema": {
              "title": "Dataset Id",
              "type": "string"
            },
            "name": "dataset_id",
            "in": "path"
          },
          {
            "required": true,
            "schema": {
              "title": "Group Id",
              "type": "string",
              "examples": [
                "5eb7cf5a86d9755df3a6c593",
                "5eb7cfb05e32e07750a1756a"
              ]
            },
            "name": "group_id",
            "in": "path"
          }
        ],
        "responses": {
          "200": {
            "description": "Successful Response",
            "content": {
              "application/json": {
                "schema": {
                  "$ref": "#/components/schemas/AuthorizationOut"
                }
              }
            }
          },
          "422": {
            "description": "Validation Error",
            "content": {
              "application/json": {
                "schema": {
                  "$ref": "#/components/schemas/HTTPValidationError"
                }
              }
            }
          }
        },
        "security": [
          {
            "OAuth2AuthorizationCodeBearer": []
          },
          {
            "APIKeyHeader": []
          },
          {
            "APIKeyCookie": []
          }
        ]
      }
    },
    "/api/v2/authorizations/datasets/{dataset_id}/user_role/{username}": {
      "delete": {
        "tags": [
          "authorization"
        ],
        "summary": "Remove Dataset User Role",
        "description": "Remove any role the user has with a specific dataset.",
        "operationId": "remove_dataset_user_role_api_v2_authorizations_datasets__dataset_id__user_role__username__delete",
        "parameters": [
          {
            "required": true,
            "schema": {
              "title": "Dataset Id",
              "type": "string"
            },
            "name": "dataset_id",
            "in": "path"
          },
          {
            "required": true,
            "schema": {
              "title": "Username",
              "type": "string"
            },
            "name": "username",
            "in": "path"
          }
        ],
        "responses": {
          "200": {
            "description": "Successful Response",
            "content": {
              "application/json": {
                "schema": {
                  "$ref": "#/components/schemas/AuthorizationOut"
                }
              }
            }
          },
          "422": {
            "description": "Validation Error",
            "content": {
              "application/json": {
                "schema": {
                  "$ref": "#/components/schemas/HTTPValidationError"
                }
              }
            }
          }
        },
        "security": [
          {
            "OAuth2AuthorizationCodeBearer": []
          },
          {
            "APIKeyHeader": []
          },
          {
            "APIKeyCookie": []
          }
        ]
      }
    },
    "/api/v2/authorizations/datasets/{dataset_id}/roles": {
      "get": {
        "tags": [
          "authorization"
        ],
        "summary": "Get Dataset Roles",
        "description": "Get a list of all users and groups that have assigned roles on this dataset.",
        "operationId": "get_dataset_roles_api_v2_authorizations_datasets__dataset_id__roles_get",
        "parameters": [
          {
            "required": true,
            "schema": {
              "title": "Dataset Id",
              "type": "string"
            },
            "name": "dataset_id",
            "in": "path"
          }
        ],
        "responses": {
          "200": {
            "description": "Successful Response",
            "content": {
              "application/json": {
                "schema": {
                  "$ref": "#/components/schemas/DatasetRoles"
                }
              }
            }
          },
          "422": {
            "description": "Validation Error",
            "content": {
              "application/json": {
                "schema": {
                  "$ref": "#/components/schemas/HTTPValidationError"
                }
              }
            }
          }
        },
        "security": [
          {
            "OAuth2AuthorizationCodeBearer": []
          },
          {
            "APIKeyHeader": []
          },
          {
            "APIKeyCookie": []
          }
        ]
      }
    },
    "/api/v2/metadata/definition": {
      "get": {
        "tags": [
          "metadata"
        ],
        "summary": "Get Metadata Definition List",
        "operationId": "get_metadata_definition_list_api_v2_metadata_definition_get",
        "parameters": [
          {
            "required": false,
            "schema": {
              "title": "Name",
              "type": "string"
            },
            "name": "name",
            "in": "query"
          },
          {
            "required": false,
            "schema": {
              "title": "Skip",
              "type": "integer",
              "default": 0
            },
            "name": "skip",
            "in": "query"
          },
          {
            "required": false,
            "schema": {
              "title": "Limit",
              "type": "integer",
              "default": 2
            },
            "name": "limit",
            "in": "query"
          }
        ],
        "responses": {
          "200": {
            "description": "Successful Response",
            "content": {
              "application/json": {
                "schema": {
                  "$ref": "#/components/schemas/Paged"
                }
              }
            }
          },
          "422": {
            "description": "Validation Error",
            "content": {
              "application/json": {
                "schema": {
                  "$ref": "#/components/schemas/HTTPValidationError"
                }
              }
            }
          }
        },
        "security": [
          {
            "OAuth2AuthorizationCodeBearer": []
          },
          {
            "APIKeyHeader": []
          },
          {
            "APIKeyCookie": []
          }
        ]
      },
      "post": {
        "tags": [
          "metadata"
        ],
        "summary": "Save Metadata Definition",
        "operationId": "save_metadata_definition_api_v2_metadata_definition_post",
        "requestBody": {
          "content": {
            "application/json": {
              "schema": {
                "$ref": "#/components/schemas/MetadataDefinitionIn"
              }
            }
          },
          "required": true
        },
        "responses": {
          "200": {
            "description": "Successful Response",
            "content": {
              "application/json": {
                "schema": {
                  "$ref": "#/components/schemas/MetadataDefinitionOut"
                }
              }
            }
          },
          "422": {
            "description": "Validation Error",
            "content": {
              "application/json": {
                "schema": {
                  "$ref": "#/components/schemas/HTTPValidationError"
                }
              }
            }
          }
        },
        "security": [
          {
            "OAuth2AuthorizationCodeBearer": []
          },
          {
            "APIKeyHeader": []
          },
          {
            "APIKeyCookie": []
          }
        ]
      }
    },
    "/api/v2/metadata/definition/{metadata_definition_id}": {
      "get": {
        "tags": [
          "metadata"
        ],
        "summary": "Get Metadata Definition",
        "operationId": "get_metadata_definition_api_v2_metadata_definition__metadata_definition_id__get",
        "parameters": [
          {
            "required": true,
            "schema": {
              "title": "Metadata Definition Id",
              "type": "string"
            },
            "name": "metadata_definition_id",
            "in": "path"
          }
        ],
        "responses": {
          "200": {
            "description": "Successful Response",
            "content": {
              "application/json": {
                "schema": {
                  "$ref": "#/components/schemas/MetadataDefinitionOut"
                }
              }
            }
          },
          "422": {
            "description": "Validation Error",
            "content": {
              "application/json": {
                "schema": {
                  "$ref": "#/components/schemas/HTTPValidationError"
                }
              }
            }
          }
        },
        "security": [
          {
            "OAuth2AuthorizationCodeBearer": []
          },
          {
            "APIKeyHeader": []
          },
          {
            "APIKeyCookie": []
          }
        ]
      },
      "put": {
        "tags": [
          "metadata"
        ],
        "summary": "Update Metadata Definition",
        "operationId": "update_metadata_definition_api_v2_metadata_definition__metadata_definition_id__put",
        "parameters": [
          {
            "required": true,
            "schema": {
              "title": "Metadata Definition Id",
              "type": "string"
            },
            "name": "metadata_definition_id",
            "in": "path"
          }
        ],
        "requestBody": {
          "content": {
            "application/json": {
              "schema": {
                "$ref": "#/components/schemas/MetadataDefinitionIn"
              }
            }
          },
          "required": true
        },
        "responses": {
          "200": {
            "description": "Successful Response",
            "content": {
              "application/json": {
                "schema": {
                  "$ref": "#/components/schemas/MetadataDefinitionOut"
                }
              }
            }
          },
          "422": {
            "description": "Validation Error",
            "content": {
              "application/json": {
                "schema": {
                  "$ref": "#/components/schemas/HTTPValidationError"
                }
              }
            }
          }
        },
        "security": [
          {
            "OAuth2AuthorizationCodeBearer": []
          },
          {
            "APIKeyHeader": []
          },
          {
            "APIKeyCookie": []
          }
        ]
      },
      "delete": {
        "tags": [
          "metadata"
        ],
        "summary": "Delete Metadata Definition",
        "description": "Delete metadata definition by specific ID.",
        "operationId": "delete_metadata_definition_api_v2_metadata_definition__metadata_definition_id__delete",
        "parameters": [
          {
            "required": true,
            "schema": {
              "title": "Metadata Definition Id",
              "type": "string"
            },
            "name": "metadata_definition_id",
            "in": "path"
          }
        ],
        "responses": {
          "200": {
            "description": "Successful Response",
            "content": {
              "application/json": {
                "schema": {
                  "$ref": "#/components/schemas/MetadataDefinitionOut"
                }
              }
            }
          },
          "422": {
            "description": "Validation Error",
            "content": {
              "application/json": {
                "schema": {
                  "$ref": "#/components/schemas/HTTPValidationError"
                }
              }
            }
          }
        },
        "security": [
          {
            "OAuth2AuthorizationCodeBearer": []
          },
          {
            "APIKeyHeader": []
          },
          {
            "APIKeyCookie": []
          }
        ]
      }
    },
    "/api/v2/metadata/definition/search/{search_term}": {
      "get": {
        "tags": [
          "metadata"
        ],
        "summary": "Search Metadata Definition",
        "description": "Search all metadata definition in the db based on text.\n\nArguments:\n    text -- any text matching name or description\n    skip -- number of initial records to skip (i.e. for pagination)\n    limit -- restrict number of records to be returned (i.e. for pagination)",
        "operationId": "search_metadata_definition_api_v2_metadata_definition_search__search_term__get",
        "parameters": [
          {
            "required": true,
            "schema": {
              "title": "Search Term",
              "type": "string"
            },
            "name": "search_term",
            "in": "path"
          },
          {
            "required": false,
            "schema": {
              "title": "Skip",
              "type": "integer",
              "default": 0
            },
            "name": "skip",
            "in": "query"
          },
          {
            "required": false,
            "schema": {
              "title": "Limit",
              "type": "integer",
              "default": 10
            },
            "name": "limit",
            "in": "query"
          }
        ],
        "responses": {
          "200": {
            "description": "Successful Response",
            "content": {
              "application/json": {
                "schema": {
                  "$ref": "#/components/schemas/Paged"
                }
              }
            }
          },
          "422": {
            "description": "Validation Error",
            "content": {
              "application/json": {
                "schema": {
                  "$ref": "#/components/schemas/HTTPValidationError"
                }
              }
            }
          }
        },
        "security": [
          {
            "OAuth2AuthorizationCodeBearer": []
          },
          {
            "APIKeyHeader": []
          },
          {
            "APIKeyCookie": []
          }
        ]
      }
    },
    "/api/v2/metadata/{metadata_id}": {
      "delete": {
        "tags": [
          "metadata"
        ],
        "summary": "Delete Metadata",
        "description": "Delete metadata by specific ID.",
        "operationId": "delete_metadata_api_v2_metadata__metadata_id__delete",
        "parameters": [
          {
            "required": true,
            "schema": {
              "title": "Metadata Id",
              "type": "string"
            },
            "name": "metadata_id",
            "in": "path"
          },
          {
            "required": false,
            "schema": {
              "title": "Dataset Id",
              "type": "string"
            },
            "name": "dataset_id",
            "in": "query"
          }
        ],
        "responses": {
          "200": {
            "description": "Successful Response",
            "content": {
              "application/json": {
                "schema": {}
              }
            }
          },
          "422": {
            "description": "Validation Error",
            "content": {
              "application/json": {
                "schema": {
                  "$ref": "#/components/schemas/HTTPValidationError"
                }
              }
            }
          }
        },
        "security": [
          {
            "OAuth2AuthorizationCodeBearer": []
          },
          {
            "APIKeyHeader": []
          },
          {
            "APIKeyCookie": []
          }
        ]
      },
      "patch": {
        "tags": [
          "metadata"
        ],
        "summary": "Update Metadata",
        "description": "Update metadata. Any fields provided in the contents JSON will be added or updated in the metadata. If context or\nagent should be changed, use PUT.\n\nReturns:\n    Metadata document that was updated",
        "operationId": "update_metadata_api_v2_metadata__metadata_id__patch",
        "parameters": [
          {
            "required": true,
            "schema": {
              "title": "Metadata Id",
              "type": "string"
            },
            "name": "metadata_id",
            "in": "path"
          },
          {
            "required": false,
            "schema": {
              "title": "Dataset Id",
              "type": "string"
            },
            "name": "dataset_id",
            "in": "query"
          }
        ],
        "requestBody": {
          "content": {
            "application/json": {
              "schema": {
                "$ref": "#/components/schemas/MetadataPatch"
              }
            }
          },
          "required": true
        },
        "responses": {
          "200": {
            "description": "Successful Response",
            "content": {
              "application/json": {
                "schema": {
                  "$ref": "#/components/schemas/MetadataOut"
                }
              }
            }
          },
          "422": {
            "description": "Validation Error",
            "content": {
              "application/json": {
                "schema": {
                  "$ref": "#/components/schemas/HTTPValidationError"
                }
              }
            }
          }
        },
        "security": [
          {
            "OAuth2AuthorizationCodeBearer": []
          },
          {
            "APIKeyHeader": []
          },
          {
            "APIKeyCookie": []
          }
        ]
      }
    },
    "/api/v2/public_metadata/definition": {
      "get": {
        "tags": [
          "public_metadata"
        ],
        "summary": "Get Metadata Definition List",
        "operationId": "get_metadata_definition_list_api_v2_public_metadata_definition_get",
        "parameters": [
          {
            "required": false,
            "schema": {
              "title": "Name",
              "type": "string"
            },
            "name": "name",
            "in": "query"
          },
          {
            "required": false,
            "schema": {
              "title": "Skip",
              "type": "integer",
              "default": 0
            },
            "name": "skip",
            "in": "query"
          },
          {
            "required": false,
            "schema": {
              "title": "Limit",
              "type": "integer",
              "default": 2
            },
            "name": "limit",
            "in": "query"
          }
        ],
        "responses": {
          "200": {
            "description": "Successful Response",
            "content": {
              "application/json": {
                "schema": {
                  "title": "Response Get Metadata Definition List Api V2 Public Metadata Definition Get",
                  "type": "array",
                  "items": {
                    "$ref": "#/components/schemas/MetadataDefinitionOut"
                  }
                }
              }
            }
          },
          "422": {
            "description": "Validation Error",
            "content": {
              "application/json": {
                "schema": {
                  "$ref": "#/components/schemas/HTTPValidationError"
                }
              }
            }
          }
        }
      }
    },
    "/api/v2/public_metadata/definition/{metadata_definition_id}": {
      "get": {
        "tags": [
          "public_metadata"
        ],
        "summary": "Get Metadata Definition",
        "operationId": "get_metadata_definition_api_v2_public_metadata_definition__metadata_definition_id__get",
        "parameters": [
          {
            "required": true,
            "schema": {
              "title": "Metadata Definition Id",
              "type": "string"
            },
            "name": "metadata_definition_id",
            "in": "path"
          }
        ],
        "responses": {
          "200": {
            "description": "Successful Response",
            "content": {
              "application/json": {
                "schema": {
                  "$ref": "#/components/schemas/MetadataDefinitionOut"
                }
              }
            }
          },
          "422": {
            "description": "Validation Error",
            "content": {
              "application/json": {
                "schema": {
                  "$ref": "#/components/schemas/HTTPValidationError"
                }
              }
            }
          }
        },
        "security": [
          {
            "OAuth2AuthorizationCodeBearer": []
          },
          {
            "APIKeyHeader": []
          },
          {
            "APIKeyCookie": []
          }
        ]
      }
    },
    "/api/v2/public_metadata/definition/search/{search_term}": {
      "get": {
        "tags": [
          "public_metadata"
        ],
        "summary": "Search Metadata Definition",
        "description": "Search all metadata definition in the db based on text.\n\nArguments:\n    text -- any text matching name or description\n    skip -- number of initial records to skip (i.e. for pagination)\n    limit -- restrict number of records to be returned (i.e. for pagination)",
        "operationId": "search_metadata_definition_api_v2_public_metadata_definition_search__search_term__get",
        "parameters": [
          {
            "required": true,
            "schema": {
              "title": "Search Term",
              "type": "string"
            },
            "name": "search_term",
            "in": "path"
          },
          {
            "required": false,
            "schema": {
              "title": "Skip",
              "type": "integer",
              "default": 0
            },
            "name": "skip",
            "in": "query"
          },
          {
            "required": false,
            "schema": {
              "title": "Limit",
              "type": "integer",
              "default": 10
            },
            "name": "limit",
            "in": "query"
          }
        ],
        "responses": {
          "200": {
            "description": "Successful Response",
            "content": {
              "application/json": {
                "schema": {
                  "title": "Response Search Metadata Definition Api V2 Public Metadata Definition Search  Search Term  Get",
                  "type": "array",
                  "items": {
                    "$ref": "#/components/schemas/MetadataDefinitionOut"
                  }
                }
              }
            }
          },
          "422": {
            "description": "Validation Error",
            "content": {
              "application/json": {
                "schema": {
                  "$ref": "#/components/schemas/HTTPValidationError"
                }
              }
            }
          }
        },
        "security": [
          {
            "OAuth2AuthorizationCodeBearer": []
          },
          {
            "APIKeyHeader": []
          },
          {
            "APIKeyCookie": []
          }
        ]
      }
    },
    "/api/v2/files/{file_id}": {
      "get": {
        "tags": [
          "files"
        ],
        "summary": "Download File",
        "operationId": "download_file_api_v2_files__file_id__get",
        "parameters": [
          {
            "required": true,
            "schema": {
              "title": "File Id",
              "type": "string"
            },
            "name": "file_id",
            "in": "path"
          },
          {
            "required": false,
            "schema": {
              "title": "Version",
              "type": "integer"
            },
            "name": "version",
            "in": "query"
          },
          {
            "required": false,
            "schema": {
              "title": "Increment",
              "type": "boolean",
              "default": true
            },
            "name": "increment",
            "in": "query"
          },
          {
            "required": false,
            "schema": {
              "title": "Dataset Id",
              "type": "string"
            },
            "name": "dataset_id",
            "in": "query"
          }
        ],
        "responses": {
          "200": {
            "description": "Successful Response",
            "content": {
              "application/json": {
                "schema": {}
              }
            }
          },
          "422": {
            "description": "Validation Error",
            "content": {
              "application/json": {
                "schema": {
                  "$ref": "#/components/schemas/HTTPValidationError"
                }
              }
            }
          }
        },
        "security": [
          {
            "OAuth2AuthorizationCodeBearer": []
          },
          {
            "APIKeyHeader": []
          },
          {
            "APIKeyCookie": []
          }
        ]
      },
      "put": {
        "tags": [
          "files"
        ],
        "summary": "Update File",
        "operationId": "update_file_api_v2_files__file_id__put",
        "parameters": [
          {
            "required": true,
            "schema": {
              "title": "File Id",
              "type": "string"
            },
            "name": "file_id",
            "in": "path"
          },
          {
            "required": false,
            "schema": {
              "title": "Dataset Id",
              "type": "string"
            },
            "name": "dataset_id",
            "in": "query"
          }
        ],
        "requestBody": {
          "content": {
            "multipart/form-data": {
              "schema": {
                "$ref": "#/components/schemas/Body_update_file_api_v2_files__file_id__put"
              }
            }
          },
          "required": true
        },
        "responses": {
          "200": {
            "description": "Successful Response",
            "content": {
              "application/json": {
                "schema": {
                  "$ref": "#/components/schemas/FileOut"
                }
              }
            }
          },
          "422": {
            "description": "Validation Error",
            "content": {
              "application/json": {
                "schema": {
                  "$ref": "#/components/schemas/HTTPValidationError"
                }
              }
            }
          }
        },
        "security": [
          {
            "OAuth2AuthorizationCodeBearer": []
          },
          {
            "APIKeyHeader": []
          },
          {
            "APIKeyCookie": []
          },
          {
            "HTTPBearer": []
          }
        ]
      },
      "delete": {
        "tags": [
          "files"
        ],
        "summary": "Delete File",
        "operationId": "delete_file_api_v2_files__file_id__delete",
        "parameters": [
          {
            "required": true,
            "schema": {
              "title": "File Id",
              "type": "string"
            },
            "name": "file_id",
            "in": "path"
          },
          {
            "required": false,
            "schema": {
              "title": "Dataset Id",
              "type": "string"
            },
            "name": "dataset_id",
            "in": "query"
          }
        ],
        "responses": {
          "200": {
            "description": "Successful Response",
            "content": {
              "application/json": {
                "schema": {}
              }
            }
          },
          "422": {
            "description": "Validation Error",
            "content": {
              "application/json": {
                "schema": {
                  "$ref": "#/components/schemas/HTTPValidationError"
                }
              }
            }
          }
        },
        "security": [
          {
            "OAuth2AuthorizationCodeBearer": []
          },
          {
            "APIKeyHeader": []
          },
          {
            "APIKeyCookie": []
          }
        ]
      }
    },
    "/api/v2/files/{file_id}/url/": {
      "get": {
        "tags": [
          "files"
        ],
        "summary": "Download File Url",
        "operationId": "download_file_url_api_v2_files__file_id__url__get",
        "parameters": [
          {
            "required": true,
            "schema": {
              "title": "File Id",
              "type": "string"
            },
            "name": "file_id",
            "in": "path"
          },
          {
            "required": false,
            "schema": {
              "title": "Version",
              "type": "integer"
            },
            "name": "version",
            "in": "query"
          },
          {
            "required": false,
            "schema": {
              "title": "Expires In Seconds",
              "type": "integer",
              "default": 3600
            },
            "name": "expires_in_seconds",
            "in": "query"
          },
          {
            "required": false,
            "schema": {
              "title": "Dataset Id",
              "type": "string"
            },
            "name": "dataset_id",
            "in": "query"
          }
        ],
        "responses": {
          "200": {
            "description": "Successful Response",
            "content": {
              "application/json": {
                "schema": {}
              }
            }
          },
          "422": {
            "description": "Validation Error",
            "content": {
              "application/json": {
                "schema": {
                  "$ref": "#/components/schemas/HTTPValidationError"
                }
              }
            }
          }
        },
        "security": [
          {
            "OAuth2AuthorizationCodeBearer": []
          },
          {
            "APIKeyHeader": []
          },
          {
            "APIKeyCookie": []
          }
        ]
      }
    },
    "/api/v2/files/{file_id}/summary": {
      "get": {
        "tags": [
          "files"
        ],
        "summary": "Get File Summary",
        "operationId": "get_file_summary_api_v2_files__file_id__summary_get",
        "parameters": [
          {
            "required": true,
            "schema": {
              "title": "File Id",
              "type": "string"
            },
            "name": "file_id",
            "in": "path"
          },
          {
            "required": false,
            "schema": {
              "title": "Dataset Id",
              "type": "string"
            },
            "name": "dataset_id",
            "in": "query"
          }
        ],
        "responses": {
          "200": {
            "description": "Successful Response",
            "content": {
              "application/json": {
                "schema": {
                  "$ref": "#/components/schemas/FileOut"
                }
              }
            }
          },
          "422": {
            "description": "Validation Error",
            "content": {
              "application/json": {
                "schema": {
                  "$ref": "#/components/schemas/HTTPValidationError"
                }
              }
            }
          }
        },
        "security": [
          {
            "OAuth2AuthorizationCodeBearer": []
          },
          {
            "APIKeyHeader": []
          },
          {
            "APIKeyCookie": []
          }
        ]
      }
    },
    "/api/v2/files/{file_id}/version_details": {
      "get": {
        "tags": [
          "files"
        ],
        "summary": "Get File Version Details",
        "operationId": "get_file_version_details_api_v2_files__file_id__version_details_get",
        "parameters": [
          {
            "required": true,
            "schema": {
              "title": "File Id",
              "type": "string"
            },
            "name": "file_id",
            "in": "path"
          },
          {
            "required": false,
            "schema": {
              "title": "Version Num",
              "type": "integer",
              "default": 0
            },
            "name": "version_num",
            "in": "query"
          },
          {
            "required": false,
            "schema": {
              "title": "Dataset Id",
              "type": "string"
            },
            "name": "dataset_id",
            "in": "query"
          }
        ],
        "responses": {
          "200": {
            "description": "Successful Response",
            "content": {
              "application/json": {
                "schema": {
                  "$ref": "#/components/schemas/FileOut"
                }
              }
            }
          },
          "422": {
            "description": "Validation Error",
            "content": {
              "application/json": {
                "schema": {
                  "$ref": "#/components/schemas/HTTPValidationError"
                }
              }
            }
          }
        },
        "security": [
          {
            "OAuth2AuthorizationCodeBearer": []
          },
          {
            "APIKeyHeader": []
          },
          {
            "APIKeyCookie": []
          }
        ]
      }
    },
    "/api/v2/files/{file_id}/versions": {
      "get": {
        "tags": [
          "files"
        ],
        "summary": "Get File Versions",
        "operationId": "get_file_versions_api_v2_files__file_id__versions_get",
        "parameters": [
          {
            "required": true,
            "schema": {
              "title": "File Id",
              "type": "string"
            },
            "name": "file_id",
            "in": "path"
          },
          {
            "required": false,
            "schema": {
              "title": "Skip",
              "type": "integer",
              "default": 0
            },
            "name": "skip",
            "in": "query"
          },
          {
            "required": false,
            "schema": {
              "title": "Limit",
              "type": "integer",
              "default": 20
            },
            "name": "limit",
            "in": "query"
          },
          {
            "required": false,
            "schema": {
              "title": "Dataset Id",
              "type": "string"
            },
            "name": "dataset_id",
            "in": "query"
          }
        ],
        "responses": {
          "200": {
            "description": "Successful Response",
            "content": {
              "application/json": {
                "schema": {
                  "title": "Response Get File Versions Api V2 Files  File Id  Versions Get",
                  "type": "array",
                  "items": {
                    "$ref": "#/components/schemas/FileVersion"
                  }
                }
              }
            }
          },
          "422": {
            "description": "Validation Error",
            "content": {
              "application/json": {
                "schema": {
                  "$ref": "#/components/schemas/HTTPValidationError"
                }
              }
            }
          }
        },
        "security": [
          {
            "OAuth2AuthorizationCodeBearer": []
          },
          {
            "APIKeyHeader": []
          },
          {
            "APIKeyCookie": []
          }
        ]
      }
    },
    "/api/v2/files/{file_id}/extract": {
      "post": {
        "tags": [
          "files"
        ],
        "summary": "Post File Extract",
        "operationId": "post_file_extract_api_v2_files__file_id__extract_post",
        "parameters": [
          {
            "required": true,
            "schema": {
              "title": "File Id",
              "type": "string"
            },
            "name": "file_id",
            "in": "path"
          },
          {
            "required": true,
            "schema": {
              "title": "Extractorname",
              "type": "string"
            },
            "name": "extractorName",
            "in": "query"
          },
          {
            "required": false,
            "schema": {
              "title": "Dataset Id",
              "type": "string"
            },
            "name": "dataset_id",
            "in": "query"
          }
        ],
        "requestBody": {
          "content": {
            "application/json": {
              "schema": {
                "title": "Parameters",
                "type": "object"
              }
            }
          }
        },
        "responses": {
          "200": {
            "description": "Successful Response",
            "content": {
              "application/json": {
                "schema": {}
              }
            }
          },
          "422": {
            "description": "Validation Error",
            "content": {
              "application/json": {
                "schema": {
                  "$ref": "#/components/schemas/HTTPValidationError"
                }
              }
            }
          }
        },
        "security": [
          {
            "OAuth2AuthorizationCodeBearer": []
          },
          {
            "APIKeyHeader": []
          },
          {
            "APIKeyCookie": []
          },
          {
            "HTTPBearer": []
          }
        ]
      }
    },
    "/api/v2/files/{file_id}/resubmit_extract": {
      "post": {
        "tags": [
          "files"
        ],
        "summary": "Resubmit File Extractions",
        "description": "This route will check metadata. We get the extractors run from metadata from extractors.\nThen they are resubmitted. At present parameters are not stored. This will change once Jobs are\nimplemented.\n\n    Arguments:\n    file_id: Id of file\n    credentials: credentials of logged in user\n    rabbitmq_client: Rabbitmq Client",
        "operationId": "resubmit_file_extractions_api_v2_files__file_id__resubmit_extract_post",
        "parameters": [
          {
            "required": true,
            "schema": {
              "title": "File Id",
              "type": "string"
            },
            "name": "file_id",
            "in": "path"
          },
          {
            "required": false,
            "schema": {
              "title": "Dataset Id",
              "type": "string"
            },
            "name": "dataset_id",
            "in": "query"
          }
        ],
        "responses": {
          "200": {
            "description": "Successful Response",
            "content": {
              "application/json": {
                "schema": {}
              }
            }
          },
          "422": {
            "description": "Validation Error",
            "content": {
              "application/json": {
                "schema": {
                  "$ref": "#/components/schemas/HTTPValidationError"
                }
              }
            }
          }
        },
        "security": [
          {
            "OAuth2AuthorizationCodeBearer": []
          },
          {
            "APIKeyHeader": []
          },
          {
            "APIKeyCookie": []
          },
          {
            "HTTPBearer": []
          }
        ]
      }
    },
    "/api/v2/files/{file_id}/thumbnail": {
      "get": {
        "tags": [
          "files"
        ],
        "summary": "Download File Thumbnail",
        "operationId": "download_file_thumbnail_api_v2_files__file_id__thumbnail_get",
        "parameters": [
          {
            "required": true,
            "schema": {
              "title": "File Id",
              "type": "string"
            },
            "name": "file_id",
            "in": "path"
          },
          {
            "required": false,
            "schema": {
              "title": "Dataset Id",
              "type": "string"
            },
            "name": "dataset_id",
            "in": "query"
          }
        ],
        "responses": {
          "200": {
            "description": "Successful Response",
            "content": {
              "application/json": {
                "schema": {}
              }
            }
          },
          "422": {
            "description": "Validation Error",
            "content": {
              "application/json": {
                "schema": {
                  "$ref": "#/components/schemas/HTTPValidationError"
                }
              }
            }
          }
        },
        "security": [
          {
            "OAuth2AuthorizationCodeBearer": []
          },
          {
            "APIKeyHeader": []
          },
          {
            "APIKeyCookie": []
          }
        ]
      }
    },
    "/api/v2/files/{file_id}/thumbnail/{thumbnail_id}": {
      "patch": {
        "tags": [
          "files"
        ],
        "summary": "Add File Thumbnail",
        "operationId": "add_file_thumbnail_api_v2_files__file_id__thumbnail__thumbnail_id__patch",
        "parameters": [
          {
            "required": true,
            "schema": {
              "title": "File Id",
              "type": "string"
            },
            "name": "file_id",
            "in": "path"
          },
          {
            "required": true,
            "schema": {
              "title": "Thumbnail Id",
              "type": "string"
            },
            "name": "thumbnail_id",
            "in": "path"
          },
          {
            "required": false,
            "schema": {
              "title": "Dataset Id",
              "type": "string"
            },
            "name": "dataset_id",
            "in": "query"
          }
        ],
        "responses": {
          "200": {
            "description": "Successful Response",
            "content": {
              "application/json": {
                "schema": {
                  "$ref": "#/components/schemas/FileOut"
                }
              }
            }
          },
          "422": {
            "description": "Validation Error",
            "content": {
              "application/json": {
                "schema": {
                  "$ref": "#/components/schemas/HTTPValidationError"
                }
              }
            }
          }
        },
        "security": [
          {
            "OAuth2AuthorizationCodeBearer": []
          },
          {
            "APIKeyHeader": []
          },
          {
            "APIKeyCookie": []
          }
        ]
      }
    },
    "/api/v2/public_files/{file_id}/summary": {
      "get": {
        "tags": [
          "public_files"
        ],
        "summary": "Get File Summary",
        "operationId": "get_file_summary_api_v2_public_files__file_id__summary_get",
        "parameters": [
          {
            "required": true,
            "schema": {
              "title": "File Id",
              "type": "string"
            },
            "name": "file_id",
            "in": "path"
          }
        ],
        "responses": {
          "200": {
            "description": "Successful Response",
            "content": {
              "application/json": {
                "schema": {
                  "$ref": "#/components/schemas/FileOut"
                }
              }
            }
          },
          "422": {
            "description": "Validation Error",
            "content": {
              "application/json": {
                "schema": {
                  "$ref": "#/components/schemas/HTTPValidationError"
                }
              }
            }
          }
        }
      }
    },
    "/api/v2/public_files/{file_id}/version_details": {
      "get": {
        "tags": [
          "public_files"
        ],
        "summary": "Get File Version Details",
        "operationId": "get_file_version_details_api_v2_public_files__file_id__version_details_get",
        "parameters": [
          {
            "required": true,
            "schema": {
              "title": "File Id",
              "type": "string"
            },
            "name": "file_id",
            "in": "path"
          },
          {
            "required": false,
            "schema": {
              "title": "Version Num",
              "type": "integer",
              "default": 0
            },
            "name": "version_num",
            "in": "query"
          }
        ],
        "responses": {
          "200": {
            "description": "Successful Response",
            "content": {
              "application/json": {
                "schema": {
                  "$ref": "#/components/schemas/FileOut"
                }
              }
            }
          },
          "422": {
            "description": "Validation Error",
            "content": {
              "application/json": {
                "schema": {
                  "$ref": "#/components/schemas/HTTPValidationError"
                }
              }
            }
          }
        }
      }
    },
    "/api/v2/public_files/{file_id}/versions": {
      "get": {
        "tags": [
          "public_files"
        ],
        "summary": "Get File Versions",
        "operationId": "get_file_versions_api_v2_public_files__file_id__versions_get",
        "parameters": [
          {
            "required": true,
            "schema": {
              "title": "File Id",
              "type": "string"
            },
            "name": "file_id",
            "in": "path"
          },
          {
            "required": false,
            "schema": {
              "title": "Skip",
              "type": "integer",
              "default": 0
            },
            "name": "skip",
            "in": "query"
          },
          {
            "required": false,
            "schema": {
              "title": "Limit",
              "type": "integer",
              "default": 20
            },
            "name": "limit",
            "in": "query"
          }
        ],
        "responses": {
          "200": {
            "description": "Successful Response",
            "content": {
              "application/json": {
                "schema": {
                  "title": "Response Get File Versions Api V2 Public Files  File Id  Versions Get",
                  "type": "array",
                  "items": {
                    "$ref": "#/components/schemas/FileVersion"
                  }
                }
              }
            }
          },
          "422": {
            "description": "Validation Error",
            "content": {
              "application/json": {
                "schema": {
                  "$ref": "#/components/schemas/HTTPValidationError"
                }
              }
            }
          }
        }
      }
    },
    "/api/v2/public_files/{file_id}": {
      "get": {
        "tags": [
          "public_files"
        ],
        "summary": "Download File",
        "operationId": "download_file_api_v2_public_files__file_id__get",
        "parameters": [
          {
            "required": true,
            "schema": {
              "title": "File Id",
              "type": "string"
            },
            "name": "file_id",
            "in": "path"
          },
          {
            "required": false,
            "schema": {
              "title": "Version",
              "type": "integer"
            },
            "name": "version",
            "in": "query"
          },
          {
            "required": false,
            "schema": {
              "title": "Increment",
              "type": "boolean",
              "default": true
            },
            "name": "increment",
            "in": "query"
          }
        ],
        "responses": {
          "200": {
            "description": "Successful Response",
            "content": {
              "application/json": {
                "schema": {}
              }
            }
          },
          "422": {
            "description": "Validation Error",
            "content": {
              "application/json": {
                "schema": {
                  "$ref": "#/components/schemas/HTTPValidationError"
                }
              }
            }
          }
        }
      }
    },
    "/api/v2/public_files/{file_id}/thumbnail": {
      "get": {
        "tags": [
          "public_files"
        ],
        "summary": "Download File Thumbnail",
        "operationId": "download_file_thumbnail_api_v2_public_files__file_id__thumbnail_get",
        "parameters": [
          {
            "required": true,
            "schema": {
              "title": "File Id",
              "type": "string"
            },
            "name": "file_id",
            "in": "path"
          }
        ],
        "responses": {
          "200": {
            "description": "Successful Response",
            "content": {
              "application/json": {
                "schema": {}
              }
            }
          },
          "422": {
            "description": "Validation Error",
            "content": {
              "application/json": {
                "schema": {
                  "$ref": "#/components/schemas/HTTPValidationError"
                }
              }
            }
          }
        }
      }
    },
    "/api/v2/public_files/{file_id}/metadata": {
      "get": {
        "tags": [
          "public_files"
        ],
        "summary": "Get File Metadata",
        "description": "Get file metadata.",
        "operationId": "get_file_metadata_api_v2_public_files__file_id__metadata_get",
        "parameters": [
          {
            "required": true,
            "schema": {
              "title": "File Id",
              "type": "string"
            },
            "name": "file_id",
            "in": "path"
          },
          {
            "required": false,
            "schema": {
              "title": "Version",
              "type": "integer"
            },
            "name": "version",
            "in": "query"
          },
          {
            "required": false,
            "schema": {
              "title": "All Versions",
              "type": "boolean",
              "default": false
            },
            "name": "all_versions",
            "in": "query"
          }
        ],
        "requestBody": {
          "content": {
            "application/x-www-form-urlencoded": {
              "schema": {
                "$ref": "#/components/schemas/Body_get_file_metadata_api_v2_public_files__file_id__metadata_get"
              }
            }
          }
        },
        "responses": {
          "200": {
            "description": "Successful Response",
            "content": {
              "application/json": {
                "schema": {
                  "title": "Response Get File Metadata Api V2 Public Files  File Id  Metadata Get",
                  "type": "array",
                  "items": {
                    "$ref": "#/components/schemas/MetadataOut"
                  }
                }
              }
            }
          },
          "422": {
            "description": "Validation Error",
            "content": {
              "application/json": {
                "schema": {
                  "$ref": "#/components/schemas/HTTPValidationError"
                }
              }
            }
          }
        }
      }
    },
    "/api/v2/files/{file_id}/metadata": {
      "get": {
        "tags": [
          "metadata"
        ],
        "summary": "Get File Metadata",
        "description": "Get file metadata.",
        "operationId": "get_file_metadata_api_v2_files__file_id__metadata_get",
        "parameters": [
          {
            "required": true,
            "schema": {
              "title": "File Id",
              "type": "string"
            },
            "name": "file_id",
            "in": "path"
          },
          {
            "required": false,
            "schema": {
              "title": "Version",
              "type": "integer"
            },
            "name": "version",
            "in": "query"
          },
          {
            "required": false,
            "schema": {
              "title": "All Versions",
              "type": "boolean",
              "default": false
            },
            "name": "all_versions",
            "in": "query"
          },
          {
            "required": false,
            "schema": {
              "title": "Dataset Id",
              "type": "string"
            },
            "name": "dataset_id",
            "in": "query"
          }
        ],
        "requestBody": {
          "content": {
            "application/x-www-form-urlencoded": {
              "schema": {
                "$ref": "#/components/schemas/Body_get_file_metadata_api_v2_files__file_id__metadata_get"
              }
            }
          }
        },
        "responses": {
          "200": {
            "description": "Successful Response",
            "content": {
              "application/json": {
                "schema": {
                  "title": "Response Get File Metadata Api V2 Files  File Id  Metadata Get",
                  "type": "array",
                  "items": {
                    "$ref": "#/components/schemas/MetadataOut"
                  }
                }
              }
            }
          },
          "422": {
            "description": "Validation Error",
            "content": {
              "application/json": {
                "schema": {
                  "$ref": "#/components/schemas/HTTPValidationError"
                }
              }
            }
          }
        },
        "security": [
          {
            "OAuth2AuthorizationCodeBearer": []
          },
          {
            "APIKeyHeader": []
          },
          {
            "APIKeyCookie": []
          }
        ]
      },
      "put": {
        "tags": [
          "metadata"
        ],
        "summary": "Replace File Metadata",
        "description": "Replace metadata, including agent and context. If only metadata contents should be updated, use PATCH instead.\n\nReturns:\n    Metadata document that was updated",
        "operationId": "replace_file_metadata_api_v2_files__file_id__metadata_put",
        "parameters": [
          {
            "required": true,
            "schema": {
              "title": "File Id",
              "type": "string"
            },
            "name": "file_id",
            "in": "path"
          },
          {
            "required": false,
            "schema": {
              "title": "Dataset Id",
              "type": "string"
            },
            "name": "dataset_id",
            "in": "query"
          }
        ],
        "requestBody": {
          "content": {
            "application/json": {
              "schema": {
                "$ref": "#/components/schemas/MetadataPatch"
              }
            }
          },
          "required": true
        },
        "responses": {
          "200": {
            "description": "Successful Response",
            "content": {
              "application/json": {
                "schema": {
                  "$ref": "#/components/schemas/MetadataOut"
                }
              }
            }
          },
          "422": {
            "description": "Validation Error",
            "content": {
              "application/json": {
                "schema": {
                  "$ref": "#/components/schemas/HTTPValidationError"
                }
              }
            }
          }
        },
        "security": [
          {
            "OAuth2AuthorizationCodeBearer": []
          },
          {
            "APIKeyHeader": []
          },
          {
            "APIKeyCookie": []
          }
        ]
      },
      "post": {
        "tags": [
          "metadata"
        ],
        "summary": "Add File Metadata",
        "description": "Attach new metadata to a file. The body must include a contents field with the JSON metadata, and either a\ncontext JSON-LD object, context_url, or definition (name of a metadata definition) to be valid.\n\nReturns:\n    Metadata document that was added to database",
        "operationId": "add_file_metadata_api_v2_files__file_id__metadata_post",
        "parameters": [
          {
            "required": true,
            "schema": {
              "title": "File Id",
              "type": "string"
            },
            "name": "file_id",
            "in": "path"
          },
          {
            "required": false,
            "schema": {
              "title": "Dataset Id",
              "type": "string"
            },
            "name": "dataset_id",
            "in": "query"
          }
        ],
        "requestBody": {
          "content": {
            "application/json": {
              "schema": {
                "$ref": "#/components/schemas/MetadataIn"
              }
            }
          },
          "required": true
        },
        "responses": {
          "200": {
            "description": "Successful Response",
            "content": {
              "application/json": {
                "schema": {
                  "$ref": "#/components/schemas/MetadataOut"
                }
              }
            }
          },
          "422": {
            "description": "Validation Error",
            "content": {
              "application/json": {
                "schema": {
                  "$ref": "#/components/schemas/HTTPValidationError"
                }
              }
            }
          }
        },
        "security": [
          {
            "OAuth2AuthorizationCodeBearer": []
          },
          {
            "APIKeyHeader": []
          },
          {
            "APIKeyCookie": []
          }
        ]
      },
      "delete": {
        "tags": [
          "metadata"
        ],
        "summary": "Delete File Metadata",
        "operationId": "delete_file_metadata_api_v2_files__file_id__metadata_delete",
        "parameters": [
          {
            "required": true,
            "schema": {
              "title": "File Id",
              "type": "string"
            },
            "name": "file_id",
            "in": "path"
          },
          {
            "required": false,
            "schema": {
              "title": "Dataset Id",
              "type": "string"
            },
            "name": "dataset_id",
            "in": "query"
          }
        ],
        "requestBody": {
          "content": {
            "application/json": {
              "schema": {
                "$ref": "#/components/schemas/MetadataDelete"
              }
            }
          },
          "required": true
        },
        "responses": {
          "200": {
            "description": "Successful Response",
            "content": {
              "application/json": {
                "schema": {
                  "$ref": "#/components/schemas/MetadataOut"
                }
              }
            }
          },
          "422": {
            "description": "Validation Error",
            "content": {
              "application/json": {
                "schema": {
                  "$ref": "#/components/schemas/HTTPValidationError"
                }
              }
            }
          }
        },
        "security": [
          {
            "OAuth2AuthorizationCodeBearer": []
          },
          {
            "APIKeyHeader": []
          },
          {
            "APIKeyCookie": []
          }
        ]
      },
      "patch": {
        "tags": [
          "metadata"
        ],
        "summary": "Update File Metadata",
        "description": "Update metadata. Any fields provided in the contents JSON will be added or updated in the metadata. If context or\nagent should be changed, use PUT.\n\nReturns:\n    Metadata document that was updated",
        "operationId": "update_file_metadata_api_v2_files__file_id__metadata_patch",
        "parameters": [
          {
            "required": true,
            "schema": {
              "title": "File Id",
              "type": "string"
            },
            "name": "file_id",
            "in": "path"
          },
          {
            "required": false,
            "schema": {
              "title": "Dataset Id",
              "type": "string"
            },
            "name": "dataset_id",
            "in": "query"
          }
        ],
        "requestBody": {
          "content": {
            "application/json": {
              "schema": {
                "$ref": "#/components/schemas/MetadataPatch"
              }
            }
          },
          "required": true
        },
        "responses": {
          "200": {
            "description": "Successful Response",
            "content": {
              "application/json": {
                "schema": {
                  "$ref": "#/components/schemas/MetadataOut"
                }
              }
            }
          },
          "422": {
            "description": "Validation Error",
            "content": {
              "application/json": {
                "schema": {
                  "$ref": "#/components/schemas/HTTPValidationError"
                }
              }
            }
          }
        },
        "security": [
          {
            "OAuth2AuthorizationCodeBearer": []
          },
          {
            "APIKeyHeader": []
          },
          {
            "APIKeyCookie": []
          }
        ]
      }
    },
    "/api/v2/datasets": {
      "get": {
        "tags": [
          "datasets"
        ],
        "summary": "Get Datasets",
        "operationId": "get_datasets_api_v2_datasets_get",
        "parameters": [
          {
            "required": false,
            "schema": {
              "title": "Skip",
              "type": "integer",
              "default": 0
            },
            "name": "skip",
            "in": "query"
          },
          {
            "required": false,
            "schema": {
              "title": "Limit",
              "type": "integer",
              "default": 10
            },
            "name": "limit",
            "in": "query"
          },
          {
            "required": false,
            "schema": {
              "title": "Mine",
              "type": "boolean",
              "default": false
            },
            "name": "mine",
            "in": "query"
          },
          {
            "required": false,
            "schema": {
              "title": "Dataset Id",
              "type": "string"
            },
            "name": "dataset_id",
            "in": "query"
          }
        ],
        "responses": {
          "200": {
            "description": "Successful Response",
            "content": {
              "application/json": {
                "schema": {
                  "$ref": "#/components/schemas/Paged"
                }
              }
            }
          },
          "422": {
            "description": "Validation Error",
            "content": {
              "application/json": {
                "schema": {
                  "$ref": "#/components/schemas/HTTPValidationError"
                }
              }
            }
          }
        },
        "security": [
          {
            "OAuth2AuthorizationCodeBearer": []
          },
          {
            "APIKeyHeader": []
          },
          {
            "APIKeyCookie": []
          }
        ]
      },
      "post": {
        "tags": [
          "datasets"
        ],
        "summary": "Save Dataset",
        "operationId": "save_dataset_api_v2_datasets_post",
        "parameters": [
          {
            "required": true,
            "schema": {
              "title": "License Id",
              "type": "string"
            },
            "name": "license_id",
            "in": "query"
          }
        ],
        "requestBody": {
          "content": {
            "application/json": {
              "schema": {
                "$ref": "#/components/schemas/DatasetIn"
              }
            }
          },
          "required": true
        },
        "responses": {
          "200": {
            "description": "Successful Response",
            "content": {
              "application/json": {
                "schema": {
                  "$ref": "#/components/schemas/DatasetOut"
                }
              }
            }
          },
          "422": {
            "description": "Validation Error",
            "content": {
              "application/json": {
                "schema": {
                  "$ref": "#/components/schemas/HTTPValidationError"
                }
              }
            }
          }
        },
        "security": [
          {
            "OAuth2AuthorizationCodeBearer": []
          },
          {
            "APIKeyHeader": []
          },
          {
            "APIKeyCookie": []
          }
        ]
      }
    },
    "/api/v2/datasets/{dataset_id}": {
      "get": {
        "tags": [
          "datasets"
        ],
        "summary": "Get Dataset",
        "operationId": "get_dataset_api_v2_datasets__dataset_id__get",
        "parameters": [
          {
            "required": true,
            "schema": {
              "title": "Dataset Id",
              "type": "string"
            },
            "name": "dataset_id",
            "in": "path"
          }
        ],
        "responses": {
          "200": {
            "description": "Successful Response",
            "content": {
              "application/json": {
                "schema": {
                  "$ref": "#/components/schemas/DatasetOut"
                }
              }
            }
          },
          "422": {
            "description": "Validation Error",
            "content": {
              "application/json": {
                "schema": {
                  "$ref": "#/components/schemas/HTTPValidationError"
                }
              }
            }
          }
        },
        "security": [
          {
            "OAuth2AuthorizationCodeBearer": []
          },
          {
            "APIKeyHeader": []
          },
          {
            "APIKeyCookie": []
          }
        ]
      },
      "put": {
        "tags": [
          "datasets"
        ],
        "summary": "Edit Dataset",
        "operationId": "edit_dataset_api_v2_datasets__dataset_id__put",
        "parameters": [
          {
            "required": true,
            "schema": {
              "title": "Dataset Id",
              "type": "string"
            },
            "name": "dataset_id",
            "in": "path"
          }
        ],
        "requestBody": {
          "content": {
            "application/json": {
              "schema": {
                "$ref": "#/components/schemas/DatasetBase"
              }
            }
          },
          "required": true
        },
        "responses": {
          "200": {
            "description": "Successful Response",
            "content": {
              "application/json": {
                "schema": {
                  "$ref": "#/components/schemas/DatasetOut"
                }
              }
            }
          },
          "422": {
            "description": "Validation Error",
            "content": {
              "application/json": {
                "schema": {
                  "$ref": "#/components/schemas/HTTPValidationError"
                }
              }
            }
          }
        },
        "security": [
          {
            "OAuth2AuthorizationCodeBearer": []
          },
          {
            "APIKeyHeader": []
          },
          {
            "APIKeyCookie": []
          }
        ]
      },
      "delete": {
        "tags": [
          "datasets"
        ],
        "summary": "Delete Dataset",
        "operationId": "delete_dataset_api_v2_datasets__dataset_id__delete",
        "parameters": [
          {
            "required": true,
            "schema": {
              "title": "Dataset Id",
              "type": "string"
            },
            "name": "dataset_id",
            "in": "path"
          }
        ],
        "responses": {
          "200": {
            "description": "Successful Response",
            "content": {
              "application/json": {
                "schema": {}
              }
            }
          },
          "422": {
            "description": "Validation Error",
            "content": {
              "application/json": {
                "schema": {
                  "$ref": "#/components/schemas/HTTPValidationError"
                }
              }
            }
          }
        },
        "security": [
          {
            "OAuth2AuthorizationCodeBearer": []
          },
          {
            "APIKeyHeader": []
          },
          {
            "APIKeyCookie": []
          }
        ]
      },
      "patch": {
        "tags": [
          "datasets"
        ],
        "summary": "Patch Dataset",
        "operationId": "patch_dataset_api_v2_datasets__dataset_id__patch",
        "parameters": [
          {
            "required": true,
            "schema": {
              "title": "Dataset Id",
              "type": "string"
            },
            "name": "dataset_id",
            "in": "path"
          }
        ],
        "requestBody": {
          "content": {
            "application/json": {
              "schema": {
                "$ref": "#/components/schemas/DatasetPatch"
              }
            }
          },
          "required": true
        },
        "responses": {
          "200": {
            "description": "Successful Response",
            "content": {
              "application/json": {
                "schema": {
                  "$ref": "#/components/schemas/DatasetOut"
                }
              }
            }
          },
          "422": {
            "description": "Validation Error",
            "content": {
              "application/json": {
                "schema": {
                  "$ref": "#/components/schemas/HTTPValidationError"
                }
              }
            }
          }
        },
        "security": [
          {
            "OAuth2AuthorizationCodeBearer": []
          },
          {
            "APIKeyHeader": []
          },
          {
            "APIKeyCookie": []
          }
        ]
      }
    },
    "/api/v2/datasets/{dataset_id}/files": {
      "get": {
        "tags": [
          "datasets"
        ],
        "summary": "Get Dataset Files",
        "operationId": "get_dataset_files_api_v2_datasets__dataset_id__files_get",
        "parameters": [
          {
            "required": true,
            "schema": {
              "title": "Dataset Id",
              "type": "string"
            },
            "name": "dataset_id",
            "in": "path"
          },
          {
            "required": false,
            "schema": {
              "title": "Folder Id",
              "type": "string"
            },
            "name": "folder_id",
            "in": "query"
          },
          {
            "required": false,
            "schema": {
              "title": "Skip",
              "type": "integer",
              "default": 0
            },
            "name": "skip",
            "in": "query"
          },
          {
            "required": false,
            "schema": {
              "title": "Limit",
              "type": "integer",
              "default": 10
            },
            "name": "limit",
            "in": "query"
          }
        ],
        "responses": {
          "200": {
            "description": "Successful Response",
            "content": {
              "application/json": {
                "schema": {
                  "$ref": "#/components/schemas/Paged"
                }
              }
            }
          },
          "422": {
            "description": "Validation Error",
            "content": {
              "application/json": {
                "schema": {
                  "$ref": "#/components/schemas/HTTPValidationError"
                }
              }
            }
          }
        },
        "security": [
          {
            "OAuth2AuthorizationCodeBearer": []
          },
          {
            "APIKeyHeader": []
          },
          {
            "APIKeyCookie": []
          }
        ]
      },
      "post": {
        "tags": [
          "datasets"
        ],
        "summary": "Save File",
        "operationId": "save_file_api_v2_datasets__dataset_id__files_post",
        "parameters": [
          {
            "required": true,
            "schema": {
              "title": "Dataset Id",
              "type": "string"
            },
            "name": "dataset_id",
            "in": "path"
          },
          {
            "required": false,
            "schema": {
              "title": "Folder Id",
              "type": "string"
            },
            "name": "folder_id",
            "in": "query"
          }
        ],
        "requestBody": {
          "content": {
            "multipart/form-data": {
              "schema": {
                "$ref": "#/components/schemas/Body_save_file_api_v2_datasets__dataset_id__files_post"
              }
            }
          },
          "required": true
        },
        "responses": {
          "200": {
            "description": "Successful Response",
            "content": {
              "application/json": {
                "schema": {
                  "$ref": "#/components/schemas/FileOut"
                }
              }
            }
          },
          "422": {
            "description": "Validation Error",
            "content": {
              "application/json": {
                "schema": {
                  "$ref": "#/components/schemas/HTTPValidationError"
                }
              }
            }
          }
        },
        "security": [
          {
            "OAuth2AuthorizationCodeBearer": []
          },
          {
            "APIKeyHeader": []
          },
          {
            "APIKeyCookie": []
          }
        ]
      }
    },
    "/api/v2/datasets/{dataset_id}/freeze": {
      "get": {
        "tags": [
          "datasets"
        ],
        "summary": "Get Freeze Datasets",
        "operationId": "get_freeze_datasets_api_v2_datasets__dataset_id__freeze_get",
        "parameters": [
          {
            "required": true,
            "schema": {
              "title": "Dataset Id",
              "type": "string"
            },
            "name": "dataset_id",
            "in": "path"
          },
          {
            "required": false,
            "schema": {
              "title": "Skip",
              "type": "integer",
              "default": 0
            },
            "name": "skip",
            "in": "query"
          },
          {
            "required": false,
            "schema": {
              "title": "Limit",
              "type": "integer",
              "default": 10
            },
            "name": "limit",
            "in": "query"
          }
        ],
        "responses": {
          "200": {
            "description": "Successful Response",
            "content": {
              "application/json": {
                "schema": {
                  "$ref": "#/components/schemas/Paged"
                }
              }
            }
          },
          "422": {
            "description": "Validation Error",
            "content": {
              "application/json": {
                "schema": {
                  "$ref": "#/components/schemas/HTTPValidationError"
                }
              }
            }
          }
        },
        "security": [
          {
            "OAuth2AuthorizationCodeBearer": []
          },
          {
            "APIKeyHeader": []
          },
          {
            "APIKeyCookie": []
          }
        ]
      },
      "post": {
        "tags": [
          "datasets"
        ],
        "summary": "Freeze Dataset",
        "operationId": "freeze_dataset_api_v2_datasets__dataset_id__freeze_post",
        "parameters": [
          {
            "required": true,
            "schema": {
              "title": "Dataset Id",
              "type": "string"
            },
            "name": "dataset_id",
            "in": "path"
          }
        ],
        "responses": {
          "200": {
            "description": "Successful Response",
            "content": {
              "application/json": {
                "schema": {
                  "$ref": "#/components/schemas/DatasetFreezeOut"
                }
              }
            }
          },
          "422": {
            "description": "Validation Error",
            "content": {
              "application/json": {
                "schema": {
                  "$ref": "#/components/schemas/HTTPValidationError"
                }
              }
            }
          }
        },
        "security": [
          {
            "OAuth2AuthorizationCodeBearer": []
          },
          {
            "APIKeyHeader": []
          },
          {
            "APIKeyCookie": []
          }
        ]
      }
    },
    "/api/v2/datasets/{dataset_id}/freeze/latest_version_num": {
      "get": {
        "tags": [
          "datasets"
        ],
        "summary": "Get Freeze Dataset Lastest Version Num",
        "operationId": "get_freeze_dataset_lastest_version_num_api_v2_datasets__dataset_id__freeze_latest_version_num_get",
        "parameters": [
          {
            "required": true,
            "schema": {
              "title": "Dataset Id",
              "type": "string"
            },
            "name": "dataset_id",
            "in": "path"
          }
        ],
        "responses": {
          "200": {
            "description": "Successful Response",
            "content": {
              "application/json": {
                "schema": {
                  "title": "Response Get Freeze Dataset Lastest Version Num Api V2 Datasets  Dataset Id  Freeze Latest Version Num Get",
                  "type": "integer"
                }
              }
            }
          },
          "422": {
            "description": "Validation Error",
            "content": {
              "application/json": {
                "schema": {
                  "$ref": "#/components/schemas/HTTPValidationError"
                }
              }
            }
          }
        },
        "security": [
          {
            "OAuth2AuthorizationCodeBearer": []
          },
          {
            "APIKeyHeader": []
          },
          {
            "APIKeyCookie": []
          }
        ]
      }
    },
    "/api/v2/datasets/{dataset_id}/freeze/{frozen_version_num}": {
      "get": {
        "tags": [
          "datasets"
        ],
        "summary": "Get Freeze Dataset Version",
        "operationId": "get_freeze_dataset_version_api_v2_datasets__dataset_id__freeze__frozen_version_num__get",
        "parameters": [
          {
            "required": true,
            "schema": {
              "title": "Dataset Id",
              "type": "string"
            },
            "name": "dataset_id",
            "in": "path"
          },
          {
            "required": true,
            "schema": {
              "title": "Frozen Version Num",
              "type": "integer"
            },
            "name": "frozen_version_num",
            "in": "path"
          }
        ],
        "responses": {
          "200": {
            "description": "Successful Response",
            "content": {
              "application/json": {
                "schema": {
                  "$ref": "#/components/schemas/DatasetFreezeOut"
                }
              }
            }
          },
          "422": {
            "description": "Validation Error",
            "content": {
              "application/json": {
                "schema": {
                  "$ref": "#/components/schemas/HTTPValidationError"
                }
              }
            }
          }
        },
        "security": [
          {
            "OAuth2AuthorizationCodeBearer": []
          },
          {
            "APIKeyHeader": []
          },
          {
            "APIKeyCookie": []
          }
        ]
      },
      "delete": {
        "tags": [
          "datasets"
        ],
        "summary": "Delete Freeze Dataset Version",
        "operationId": "delete_freeze_dataset_version_api_v2_datasets__dataset_id__freeze__frozen_version_num__delete",
        "parameters": [
          {
            "required": true,
            "schema": {
              "title": "Dataset Id",
              "type": "string"
            },
            "name": "dataset_id",
            "in": "path"
          },
          {
            "required": true,
            "schema": {
              "title": "Frozen Version Num",
              "type": "integer"
            },
            "name": "frozen_version_num",
            "in": "path"
          }
        ],
        "responses": {
          "200": {
            "description": "Successful Response",
            "content": {
              "application/json": {
                "schema": {
                  "$ref": "#/components/schemas/DatasetFreezeOut"
                }
              }
            }
          },
          "422": {
            "description": "Validation Error",
            "content": {
              "application/json": {
                "schema": {
                  "$ref": "#/components/schemas/HTTPValidationError"
                }
              }
            }
          }
        },
        "security": [
          {
            "OAuth2AuthorizationCodeBearer": []
          },
          {
            "APIKeyHeader": []
          },
          {
            "APIKeyCookie": []
          }
        ]
      }
    },
    "/api/v2/datasets/{dataset_id}/folders": {
      "get": {
        "tags": [
          "datasets"
        ],
        "summary": "Get Dataset Folders",
        "operationId": "get_dataset_folders_api_v2_datasets__dataset_id__folders_get",
        "parameters": [
          {
            "required": true,
            "schema": {
              "title": "Dataset Id",
              "type": "string"
            },
            "name": "dataset_id",
            "in": "path"
          },
          {
            "required": false,
            "schema": {
              "title": "Parent Folder",
              "type": "string"
            },
            "name": "parent_folder",
            "in": "query"
          },
          {
            "required": false,
            "schema": {
              "title": "Skip",
              "type": "integer",
              "default": 0
            },
            "name": "skip",
            "in": "query"
          },
          {
            "required": false,
            "schema": {
              "title": "Limit",
              "type": "integer",
              "default": 10
            },
            "name": "limit",
            "in": "query"
          }
        ],
        "responses": {
          "200": {
            "description": "Successful Response",
            "content": {
              "application/json": {
                "schema": {
                  "$ref": "#/components/schemas/Paged"
                }
              }
            }
          },
          "422": {
            "description": "Validation Error",
            "content": {
              "application/json": {
                "schema": {
                  "$ref": "#/components/schemas/HTTPValidationError"
                }
              }
            }
          }
        },
        "security": [
          {
            "OAuth2AuthorizationCodeBearer": []
          },
          {
            "APIKeyHeader": []
          },
          {
            "APIKeyCookie": []
          }
        ]
      },
      "post": {
        "tags": [
          "datasets"
        ],
        "summary": "Add Folder",
        "operationId": "add_folder_api_v2_datasets__dataset_id__folders_post",
        "parameters": [
          {
            "required": true,
            "schema": {
              "title": "Dataset Id",
              "type": "string"
            },
            "name": "dataset_id",
            "in": "path"
          }
        ],
        "requestBody": {
          "content": {
            "application/json": {
              "schema": {
                "$ref": "#/components/schemas/FolderIn"
              }
            }
          },
          "required": true
        },
        "responses": {
          "200": {
            "description": "Successful Response",
            "content": {
              "application/json": {
                "schema": {
                  "$ref": "#/components/schemas/FolderOut"
                }
              }
            }
          },
          "422": {
            "description": "Validation Error",
            "content": {
              "application/json": {
                "schema": {
                  "$ref": "#/components/schemas/HTTPValidationError"
                }
              }
            }
          }
        },
        "security": [
          {
            "OAuth2AuthorizationCodeBearer": []
          },
          {
            "APIKeyHeader": []
          },
          {
            "APIKeyCookie": []
          }
        ]
      }
    },
    "/api/v2/datasets/{dataset_id}/folders_and_files": {
      "get": {
        "tags": [
          "datasets"
        ],
        "summary": "Get Dataset Folders And Files",
        "operationId": "get_dataset_folders_and_files_api_v2_datasets__dataset_id__folders_and_files_get",
        "parameters": [
          {
            "required": true,
            "schema": {
              "title": "Dataset Id",
              "type": "string"
            },
            "name": "dataset_id",
            "in": "path"
          },
          {
            "required": false,
            "schema": {
              "title": "Folder Id",
              "type": "string"
            },
            "name": "folder_id",
            "in": "query"
          },
          {
            "required": false,
            "schema": {
              "title": "Skip",
              "type": "integer",
              "default": 0
            },
            "name": "skip",
            "in": "query"
          },
          {
            "required": false,
            "schema": {
              "title": "Limit",
              "type": "integer",
              "default": 10
            },
            "name": "limit",
            "in": "query"
          }
        ],
        "responses": {
          "200": {
            "description": "Successful Response",
            "content": {
              "application/json": {
                "schema": {
                  "$ref": "#/components/schemas/Paged"
                }
              }
            }
          },
          "422": {
            "description": "Validation Error",
            "content": {
              "application/json": {
                "schema": {
                  "$ref": "#/components/schemas/HTTPValidationError"
                }
              }
            }
          }
        },
        "security": [
          {
            "OAuth2AuthorizationCodeBearer": []
          },
          {
            "APIKeyHeader": []
          },
          {
            "APIKeyCookie": []
          }
        ]
      }
    },
    "/api/v2/datasets/{dataset_id}/folders/{folder_id}": {
      "get": {
        "tags": [
          "datasets"
        ],
        "summary": "Get Folder",
        "operationId": "get_folder_api_v2_datasets__dataset_id__folders__folder_id__get",
        "parameters": [
          {
            "required": true,
            "schema": {
              "title": "Dataset Id",
              "type": "string"
            },
            "name": "dataset_id",
            "in": "path"
          },
          {
            "required": true,
            "schema": {
              "title": "Folder Id",
              "type": "string"
            },
            "name": "folder_id",
            "in": "path"
          }
        ],
        "responses": {
          "200": {
            "description": "Successful Response",
            "content": {
              "application/json": {
                "schema": {}
              }
            }
          },
          "422": {
            "description": "Validation Error",
            "content": {
              "application/json": {
                "schema": {
                  "$ref": "#/components/schemas/HTTPValidationError"
                }
              }
            }
          }
        },
        "security": [
          {
            "OAuth2AuthorizationCodeBearer": []
          },
          {
            "APIKeyHeader": []
          },
          {
            "APIKeyCookie": []
          }
        ]
      },
      "delete": {
        "tags": [
          "datasets"
        ],
        "summary": "Delete Folder",
        "operationId": "delete_folder_api_v2_datasets__dataset_id__folders__folder_id__delete",
        "parameters": [
          {
            "required": true,
            "schema": {
              "title": "Dataset Id",
              "type": "string"
            },
            "name": "dataset_id",
            "in": "path"
          },
          {
            "required": true,
            "schema": {
              "title": "Folder Id",
              "type": "string"
            },
            "name": "folder_id",
            "in": "path"
          }
        ],
        "responses": {
          "200": {
            "description": "Successful Response",
            "content": {
              "application/json": {
                "schema": {}
              }
            }
          },
          "422": {
            "description": "Validation Error",
            "content": {
              "application/json": {
                "schema": {
                  "$ref": "#/components/schemas/HTTPValidationError"
                }
              }
            }
          }
        },
        "security": [
          {
            "OAuth2AuthorizationCodeBearer": []
          },
          {
            "APIKeyHeader": []
          },
          {
            "APIKeyCookie": []
          }
        ]
      },
      "patch": {
        "tags": [
          "datasets"
        ],
        "summary": "Patch Folder",
        "operationId": "patch_folder_api_v2_datasets__dataset_id__folders__folder_id__patch",
        "parameters": [
          {
            "required": true,
            "schema": {
              "title": "Dataset Id",
              "type": "string"
            },
            "name": "dataset_id",
            "in": "path"
          },
          {
            "required": true,
            "schema": {
              "title": "Folder Id",
              "type": "string"
            },
            "name": "folder_id",
            "in": "path"
          }
        ],
        "requestBody": {
          "content": {
            "application/json": {
              "schema": {
                "$ref": "#/components/schemas/FolderPatch"
              }
            }
          },
          "required": true
        },
        "responses": {
          "200": {
            "description": "Successful Response",
            "content": {
              "application/json": {
                "schema": {
                  "$ref": "#/components/schemas/FolderOut"
                }
              }
            }
          },
          "422": {
            "description": "Validation Error",
            "content": {
              "application/json": {
                "schema": {
                  "$ref": "#/components/schemas/HTTPValidationError"
                }
              }
            }
          }
        },
        "security": [
          {
            "OAuth2AuthorizationCodeBearer": []
          },
          {
            "APIKeyHeader": []
          },
          {
            "APIKeyCookie": []
          }
        ]
      }
    },
    "/api/v2/datasets/{dataset_id}/filesMultiple": {
      "post": {
        "tags": [
          "datasets"
        ],
        "summary": "Save Files",
        "operationId": "save_files_api_v2_datasets__dataset_id__filesMultiple_post",
        "parameters": [
          {
            "required": true,
            "schema": {
              "title": "Dataset Id",
              "type": "string"
            },
            "name": "dataset_id",
            "in": "path"
          },
          {
            "required": false,
            "schema": {
              "title": "Folder Id",
              "type": "string"
            },
            "name": "folder_id",
            "in": "query"
          }
        ],
        "requestBody": {
          "content": {
            "multipart/form-data": {
              "schema": {
                "$ref": "#/components/schemas/Body_save_files_api_v2_datasets__dataset_id__filesMultiple_post"
              }
            }
          },
          "required": true
        },
        "responses": {
          "200": {
            "description": "Successful Response",
            "content": {
              "application/json": {
                "schema": {
                  "title": "Response Save Files Api V2 Datasets  Dataset Id  Filesmultiple Post",
                  "type": "array",
                  "items": {
                    "$ref": "#/components/schemas/FileOut"
                  }
                }
              }
            }
          },
          "422": {
            "description": "Validation Error",
            "content": {
              "application/json": {
                "schema": {
                  "$ref": "#/components/schemas/HTTPValidationError"
                }
              }
            }
          }
        },
        "security": [
          {
            "OAuth2AuthorizationCodeBearer": []
          },
          {
            "APIKeyHeader": []
          },
          {
            "APIKeyCookie": []
          }
        ]
      }
    },
    "/api/v2/datasets/{dataset_id}/local_files": {
      "post": {
        "tags": [
          "datasets"
        ],
        "summary": "Save Local File",
        "operationId": "save_local_file_api_v2_datasets__dataset_id__local_files_post",
        "parameters": [
          {
            "required": true,
            "schema": {
              "title": "Dataset Id",
              "type": "string"
            },
            "name": "dataset_id",
            "in": "path"
          },
          {
            "required": false,
            "schema": {
              "title": "Folder Id",
              "type": "string"
            },
            "name": "folder_id",
            "in": "query"
          }
        ],
        "requestBody": {
          "content": {
            "application/json": {
              "schema": {
                "$ref": "#/components/schemas/LocalFileIn"
              }
            }
          },
          "required": true
        },
        "responses": {
          "200": {
            "description": "Successful Response",
            "content": {
              "application/json": {
                "schema": {
                  "$ref": "#/components/schemas/FileOut"
                }
              }
            }
          },
          "422": {
            "description": "Validation Error",
            "content": {
              "application/json": {
                "schema": {
                  "$ref": "#/components/schemas/HTTPValidationError"
                }
              }
            }
          }
        },
        "security": [
          {
            "OAuth2AuthorizationCodeBearer": []
          },
          {
            "APIKeyHeader": []
          },
          {
            "APIKeyCookie": []
          }
        ]
      }
    },
    "/api/v2/datasets/createFromZip": {
      "post": {
        "tags": [
          "datasets"
        ],
        "summary": "Create Dataset From Zip",
        "operationId": "create_dataset_from_zip_api_v2_datasets_createFromZip_post",
        "requestBody": {
          "content": {
            "multipart/form-data": {
              "schema": {
                "$ref": "#/components/schemas/Body_create_dataset_from_zip_api_v2_datasets_createFromZip_post"
              }
            }
          },
          "required": true
        },
        "responses": {
          "200": {
            "description": "Successful Response",
            "content": {
              "application/json": {
                "schema": {
                  "$ref": "#/components/schemas/DatasetOut"
                }
              }
            }
          },
          "422": {
            "description": "Validation Error",
            "content": {
              "application/json": {
                "schema": {
                  "$ref": "#/components/schemas/HTTPValidationError"
                }
              }
            }
          }
        },
        "security": [
          {
            "OAuth2AuthorizationCodeBearer": []
          },
          {
            "APIKeyHeader": []
          },
          {
            "APIKeyCookie": []
          }
        ]
      }
    },
    "/api/v2/datasets/{dataset_id}/download": {
      "get": {
        "tags": [
          "datasets"
        ],
        "summary": "Download Dataset",
        "operationId": "download_dataset_api_v2_datasets__dataset_id__download_get",
        "parameters": [
          {
            "required": true,
            "schema": {
              "title": "Dataset Id",
              "type": "string"
            },
            "name": "dataset_id",
            "in": "path"
          }
        ],
        "responses": {
          "200": {
            "description": "Successful Response",
            "content": {
              "application/json": {
                "schema": {}
              }
            }
          },
          "422": {
            "description": "Validation Error",
            "content": {
              "application/json": {
                "schema": {
                  "$ref": "#/components/schemas/HTTPValidationError"
                }
              }
            }
          }
        },
        "security": [
          {
            "OAuth2AuthorizationCodeBearer": []
          },
          {
            "APIKeyHeader": []
          },
          {
            "APIKeyCookie": []
          }
        ]
      }
    },
    "/api/v2/datasets/{dataset_id}/extract": {
      "post": {
        "tags": [
          "datasets"
        ],
        "summary": "Get Dataset Extract",
        "operationId": "get_dataset_extract_api_v2_datasets__dataset_id__extract_post",
        "parameters": [
          {
            "required": true,
            "schema": {
              "title": "Dataset Id",
              "type": "string"
            },
            "name": "dataset_id",
            "in": "path"
          },
          {
            "required": true,
            "schema": {
              "title": "Extractorname",
              "type": "string"
            },
            "name": "extractorName",
            "in": "query"
          }
        ],
        "requestBody": {
          "content": {
            "application/json": {
              "schema": {
                "title": "Parameters",
                "type": "object"
              }
            }
          }
        },
        "responses": {
          "200": {
            "description": "Successful Response",
            "content": {
              "application/json": {
                "schema": {}
              }
            }
          },
          "422": {
            "description": "Validation Error",
            "content": {
              "application/json": {
                "schema": {
                  "$ref": "#/components/schemas/HTTPValidationError"
                }
              }
            }
          }
        },
        "security": [
          {
            "OAuth2AuthorizationCodeBearer": []
          },
          {
            "APIKeyHeader": []
          },
          {
            "APIKeyCookie": []
          }
        ]
      }
    },
    "/api/v2/datasets/{dataset_id}/thumbnail": {
      "get": {
        "tags": [
          "datasets"
        ],
        "summary": "Download Dataset Thumbnail",
        "operationId": "download_dataset_thumbnail_api_v2_datasets__dataset_id__thumbnail_get",
        "parameters": [
          {
            "required": true,
            "schema": {
              "title": "Dataset Id",
              "type": "string"
            },
            "name": "dataset_id",
            "in": "path"
          }
        ],
        "responses": {
          "200": {
            "description": "Successful Response",
            "content": {
              "application/json": {
                "schema": {}
              }
            }
          },
          "422": {
            "description": "Validation Error",
            "content": {
              "application/json": {
                "schema": {
                  "$ref": "#/components/schemas/HTTPValidationError"
                }
              }
            }
          }
        },
        "security": [
          {
            "OAuth2AuthorizationCodeBearer": []
          },
          {
            "APIKeyHeader": []
          },
          {
            "APIKeyCookie": []
          }
        ]
      }
    },
    "/api/v2/datasets/{dataset_id}/thumbnail/{thumbnail_id}": {
      "patch": {
        "tags": [
          "datasets"
        ],
        "summary": "Add Dataset Thumbnail",
        "operationId": "add_dataset_thumbnail_api_v2_datasets__dataset_id__thumbnail__thumbnail_id__patch",
        "parameters": [
          {
            "required": true,
            "schema": {
              "title": "Dataset Id",
              "type": "string"
            },
            "name": "dataset_id",
            "in": "path"
          },
          {
            "required": true,
            "schema": {
              "title": "Thumbnail Id",
              "type": "string"
            },
            "name": "thumbnail_id",
            "in": "path"
          }
        ],
        "responses": {
          "200": {
            "description": "Successful Response",
            "content": {
              "application/json": {
                "schema": {
                  "$ref": "#/components/schemas/DatasetOut"
                }
              }
            }
          },
          "422": {
            "description": "Validation Error",
            "content": {
              "application/json": {
                "schema": {
                  "$ref": "#/components/schemas/HTTPValidationError"
                }
              }
            }
          }
        },
        "security": [
          {
            "OAuth2AuthorizationCodeBearer": []
          },
          {
            "APIKeyHeader": []
          },
          {
            "APIKeyCookie": []
          }
        ]
      }
    },
    "/api/v2/public_datasets": {
      "get": {
        "tags": [
          "public_datasets"
        ],
        "summary": "Get Datasets",
        "operationId": "get_datasets_api_v2_public_datasets_get",
        "parameters": [
          {
            "required": false,
            "schema": {
              "title": "Skip",
              "type": "integer",
              "default": 0
            },
            "name": "skip",
            "in": "query"
          },
          {
            "required": false,
            "schema": {
              "title": "Limit",
              "type": "integer",
              "default": 10
            },
            "name": "limit",
            "in": "query"
          }
        ],
        "responses": {
          "200": {
            "description": "Successful Response",
            "content": {
              "application/json": {
                "schema": {
                  "$ref": "#/components/schemas/Paged"
                }
              }
            }
          },
          "422": {
            "description": "Validation Error",
            "content": {
              "application/json": {
                "schema": {
                  "$ref": "#/components/schemas/HTTPValidationError"
                }
              }
            }
          }
        }
      }
    },
    "/api/v2/public_datasets/{dataset_id}": {
      "get": {
        "tags": [
          "public_datasets"
        ],
        "summary": "Get Dataset",
        "operationId": "get_dataset_api_v2_public_datasets__dataset_id__get",
        "parameters": [
          {
            "required": true,
            "schema": {
              "title": "Dataset Id",
              "type": "string"
            },
            "name": "dataset_id",
            "in": "path"
          }
        ],
        "responses": {
          "200": {
            "description": "Successful Response",
            "content": {
              "application/json": {
                "schema": {
                  "$ref": "#/components/schemas/DatasetOut"
                }
              }
            }
          },
          "422": {
            "description": "Validation Error",
            "content": {
              "application/json": {
                "schema": {
                  "$ref": "#/components/schemas/HTTPValidationError"
                }
              }
            }
          }
        }
      }
    },
    "/api/v2/public_datasets/{dataset_id}/files": {
      "get": {
        "tags": [
          "public_datasets"
        ],
        "summary": "Get Dataset Files",
        "operationId": "get_dataset_files_api_v2_public_datasets__dataset_id__files_get",
        "parameters": [
          {
            "required": true,
            "schema": {
              "title": "Dataset Id",
              "type": "string"
            },
            "name": "dataset_id",
            "in": "path"
          },
          {
            "required": false,
            "schema": {
              "title": "Folder Id",
              "type": "string"
            },
            "name": "folder_id",
            "in": "query"
          },
          {
            "required": false,
            "schema": {
              "title": "Skip",
              "type": "integer",
              "default": 0
            },
            "name": "skip",
            "in": "query"
          },
          {
            "required": false,
            "schema": {
              "title": "Limit",
              "type": "integer",
              "default": 10
            },
            "name": "limit",
            "in": "query"
          }
        ],
        "responses": {
          "200": {
            "description": "Successful Response",
            "content": {
              "application/json": {
                "schema": {
                  "title": "Response Get Dataset Files Api V2 Public Datasets  Dataset Id  Files Get",
                  "type": "array",
                  "items": {
                    "$ref": "#/components/schemas/FileOut"
                  }
                }
              }
            }
          },
          "422": {
            "description": "Validation Error",
            "content": {
              "application/json": {
                "schema": {
                  "$ref": "#/components/schemas/HTTPValidationError"
                }
              }
            }
          }
        }
      }
    },
    "/api/v2/public_datasets/{dataset_id}/folders": {
      "get": {
        "tags": [
          "public_datasets"
        ],
        "summary": "Get Dataset Folders",
        "operationId": "get_dataset_folders_api_v2_public_datasets__dataset_id__folders_get",
        "parameters": [
          {
            "required": true,
            "schema": {
              "title": "Dataset Id",
              "type": "string"
            },
            "name": "dataset_id",
            "in": "path"
          },
          {
            "required": false,
            "schema": {
              "title": "Parent Folder",
              "type": "string"
            },
            "name": "parent_folder",
            "in": "query"
          },
          {
            "required": false,
            "schema": {
              "title": "Skip",
              "type": "integer",
              "default": 0
            },
            "name": "skip",
            "in": "query"
          },
          {
            "required": false,
            "schema": {
              "title": "Limit",
              "type": "integer",
              "default": 10
            },
            "name": "limit",
            "in": "query"
          }
        ],
        "responses": {
          "200": {
            "description": "Successful Response",
            "content": {
              "application/json": {
                "schema": {
                  "title": "Response Get Dataset Folders Api V2 Public Datasets  Dataset Id  Folders Get",
                  "type": "array",
                  "items": {
                    "$ref": "#/components/schemas/FolderOut"
                  }
                }
              }
            }
          },
          "422": {
            "description": "Validation Error",
            "content": {
              "application/json": {
                "schema": {
                  "$ref": "#/components/schemas/HTTPValidationError"
                }
              }
            }
          }
        }
      }
    },
    "/api/v2/public_datasets/{dataset_id}/folders_and_files": {
      "get": {
        "tags": [
          "public_datasets"
        ],
        "summary": "Get Dataset Folders And Files",
        "operationId": "get_dataset_folders_and_files_api_v2_public_datasets__dataset_id__folders_and_files_get",
        "parameters": [
          {
            "required": true,
            "schema": {
              "title": "Dataset Id",
              "type": "string"
            },
            "name": "dataset_id",
            "in": "path"
          },
          {
            "required": false,
            "schema": {
              "title": "Folder Id",
              "type": "string"
            },
            "name": "folder_id",
            "in": "query"
          },
          {
            "required": false,
            "schema": {
              "title": "Skip",
              "type": "integer",
              "default": 0
            },
            "name": "skip",
            "in": "query"
          },
          {
            "required": false,
            "schema": {
              "title": "Limit",
              "type": "integer",
              "default": 10
            },
            "name": "limit",
            "in": "query"
          }
        ],
        "responses": {
          "200": {
            "description": "Successful Response",
            "content": {
              "application/json": {
                "schema": {
                  "$ref": "#/components/schemas/Paged"
                }
              }
            }
          },
          "422": {
            "description": "Validation Error",
            "content": {
              "application/json": {
                "schema": {
                  "$ref": "#/components/schemas/HTTPValidationError"
                }
              }
            }
          }
        }
      }
    },
    "/api/v2/public_datasets/{dataset_id}/metadata": {
      "get": {
        "tags": [
          "public_datasets"
        ],
        "summary": "Get Dataset Metadata",
        "operationId": "get_dataset_metadata_api_v2_public_datasets__dataset_id__metadata_get",
        "parameters": [
          {
            "required": true,
            "schema": {
              "title": "Dataset Id",
              "type": "string"
            },
            "name": "dataset_id",
            "in": "path"
          }
        ],
        "requestBody": {
          "content": {
            "application/x-www-form-urlencoded": {
              "schema": {
                "$ref": "#/components/schemas/Body_get_dataset_metadata_api_v2_public_datasets__dataset_id__metadata_get"
              }
            }
          }
        },
        "responses": {
          "200": {
            "description": "Successful Response",
            "content": {
              "application/json": {
                "schema": {
                  "title": "Response Get Dataset Metadata Api V2 Public Datasets  Dataset Id  Metadata Get",
                  "type": "array",
                  "items": {
                    "$ref": "#/components/schemas/MetadataOut"
                  }
                }
              }
            }
          },
          "422": {
            "description": "Validation Error",
            "content": {
              "application/json": {
                "schema": {
                  "$ref": "#/components/schemas/HTTPValidationError"
                }
              }
            }
          }
        }
      }
    },
    "/api/v2/public_datasets/{dataset_id}/download": {
      "get": {
        "tags": [
          "public_datasets"
        ],
        "summary": "Download Dataset",
        "operationId": "download_dataset_api_v2_public_datasets__dataset_id__download_get",
        "parameters": [
          {
            "required": true,
            "schema": {
              "title": "Dataset Id",
              "type": "string"
            },
            "name": "dataset_id",
            "in": "path"
          }
        ],
        "responses": {
          "200": {
            "description": "Successful Response",
            "content": {
              "application/json": {
                "schema": {
                  "$ref": "#/components/schemas/DatasetOut"
                }
              }
            }
          },
          "422": {
            "description": "Validation Error",
            "content": {
              "application/json": {
                "schema": {
                  "$ref": "#/components/schemas/HTTPValidationError"
                }
              }
            }
          }
        }
      }
    },
    "/api/v2/public_datasets/{dataset_id}/freeze": {
      "get": {
        "tags": [
          "public_datasets"
        ],
        "summary": "Get Freeze Datasets",
        "operationId": "get_freeze_datasets_api_v2_public_datasets__dataset_id__freeze_get",
        "parameters": [
          {
            "required": true,
            "schema": {
              "title": "Dataset Id",
              "type": "string"
            },
            "name": "dataset_id",
            "in": "path"
          },
          {
            "required": false,
            "schema": {
              "title": "Skip",
              "type": "integer",
              "default": 0
            },
            "name": "skip",
            "in": "query"
          },
          {
            "required": false,
            "schema": {
              "title": "Limit",
              "type": "integer",
              "default": 10
            },
            "name": "limit",
            "in": "query"
          }
        ],
        "responses": {
          "200": {
            "description": "Successful Response",
            "content": {
              "application/json": {
                "schema": {
                  "$ref": "#/components/schemas/Paged"
                }
              }
            }
          },
          "422": {
            "description": "Validation Error",
            "content": {
              "application/json": {
                "schema": {
                  "$ref": "#/components/schemas/HTTPValidationError"
                }
              }
            }
          }
        }
      }
    },
    "/api/v2/datasets/{dataset_id}/metadata": {
      "get": {
        "tags": [
          "metadata"
        ],
        "summary": "Get Dataset Metadata",
        "operationId": "get_dataset_metadata_api_v2_datasets__dataset_id__metadata_get",
        "parameters": [
          {
            "required": true,
            "schema": {
              "title": "Dataset Id",
              "type": "string"
            },
            "name": "dataset_id",
            "in": "path"
          }
        ],
        "requestBody": {
          "content": {
            "application/x-www-form-urlencoded": {
              "schema": {
                "$ref": "#/components/schemas/Body_get_dataset_metadata_api_v2_datasets__dataset_id__metadata_get"
              }
            }
          }
        },
        "responses": {
          "200": {
            "description": "Successful Response",
            "content": {
              "application/json": {
                "schema": {
                  "title": "Response Get Dataset Metadata Api V2 Datasets  Dataset Id  Metadata Get",
                  "type": "array",
                  "items": {
                    "$ref": "#/components/schemas/MetadataOut"
                  }
                }
              }
            }
          },
          "422": {
            "description": "Validation Error",
            "content": {
              "application/json": {
                "schema": {
                  "$ref": "#/components/schemas/HTTPValidationError"
                }
              }
            }
          }
        },
        "security": [
          {
            "OAuth2AuthorizationCodeBearer": []
          },
          {
            "APIKeyHeader": []
          },
          {
            "APIKeyCookie": []
          }
        ]
      },
      "put": {
        "tags": [
          "metadata"
        ],
        "summary": "Replace Dataset Metadata",
        "description": "Update metadata. Any fields provided in the contents JSON will be added or updated in the metadata. If context or\nagent should be changed, use PUT.\n\nReturns:\n    Metadata document that was updated",
        "operationId": "replace_dataset_metadata_api_v2_datasets__dataset_id__metadata_put",
        "parameters": [
          {
            "required": true,
            "schema": {
              "title": "Dataset Id",
              "type": "string"
            },
            "name": "dataset_id",
            "in": "path"
          }
        ],
        "requestBody": {
          "content": {
            "application/json": {
              "schema": {
                "$ref": "#/components/schemas/MetadataIn"
              }
            }
          },
          "required": true
        },
        "responses": {
          "200": {
            "description": "Successful Response",
            "content": {
              "application/json": {
                "schema": {
                  "$ref": "#/components/schemas/MetadataOut"
                }
              }
            }
          },
          "422": {
            "description": "Validation Error",
            "content": {
              "application/json": {
                "schema": {
                  "$ref": "#/components/schemas/HTTPValidationError"
                }
              }
            }
          }
        },
        "security": [
          {
            "OAuth2AuthorizationCodeBearer": []
          },
          {
            "APIKeyHeader": []
          },
          {
            "APIKeyCookie": []
          }
        ]
      },
      "post": {
        "tags": [
          "metadata"
        ],
        "summary": "Add Dataset Metadata",
        "description": "Attach new metadata to a dataset. The body must include a contents field with the JSON metadata, and either a\ncontext JSON-LD object, context_url, or definition (name of a metadata definition) to be valid.\n\nReturns:\n    Metadata document that was added to database",
        "operationId": "add_dataset_metadata_api_v2_datasets__dataset_id__metadata_post",
        "parameters": [
          {
            "required": true,
            "schema": {
              "title": "Dataset Id",
              "type": "string"
            },
            "name": "dataset_id",
            "in": "path"
          }
        ],
        "requestBody": {
          "content": {
            "application/json": {
              "schema": {
                "$ref": "#/components/schemas/MetadataIn"
              }
            }
          },
          "required": true
        },
        "responses": {
          "200": {
            "description": "Successful Response",
            "content": {
              "application/json": {
                "schema": {
                  "$ref": "#/components/schemas/MetadataOut"
                }
              }
            }
          },
          "422": {
            "description": "Validation Error",
            "content": {
              "application/json": {
                "schema": {
                  "$ref": "#/components/schemas/HTTPValidationError"
                }
              }
            }
          }
        },
        "security": [
          {
            "OAuth2AuthorizationCodeBearer": []
          },
          {
            "APIKeyHeader": []
          },
          {
            "APIKeyCookie": []
          }
        ]
      },
      "delete": {
        "tags": [
          "metadata"
        ],
        "summary": "Delete Dataset Metadata",
        "operationId": "delete_dataset_metadata_api_v2_datasets__dataset_id__metadata_delete",
        "parameters": [
          {
            "required": true,
            "schema": {
              "title": "Dataset Id",
              "type": "string"
            },
            "name": "dataset_id",
            "in": "path"
          }
        ],
        "requestBody": {
          "content": {
            "application/json": {
              "schema": {
                "$ref": "#/components/schemas/MetadataDelete"
              }
            }
          },
          "required": true
        },
        "responses": {
          "200": {
            "description": "Successful Response",
            "content": {
              "application/json": {
                "schema": {
                  "$ref": "#/components/schemas/MetadataOut"
                }
              }
            }
          },
          "422": {
            "description": "Validation Error",
            "content": {
              "application/json": {
                "schema": {
                  "$ref": "#/components/schemas/HTTPValidationError"
                }
              }
            }
          }
        },
        "security": [
          {
            "OAuth2AuthorizationCodeBearer": []
          },
          {
            "APIKeyHeader": []
          },
          {
            "APIKeyCookie": []
          }
        ]
      },
      "patch": {
        "tags": [
          "metadata"
        ],
        "summary": "Update Dataset Metadata",
        "description": "Update metadata. Any fields provided in the contents JSON will be added or updated in the metadata. If context or\nagent should be changed, use PUT.\n\nReturns:\n    Metadata document that was updated",
        "operationId": "update_dataset_metadata_api_v2_datasets__dataset_id__metadata_patch",
        "parameters": [
          {
            "required": true,
            "schema": {
              "title": "Dataset Id",
              "type": "string"
            },
            "name": "dataset_id",
            "in": "path"
          }
        ],
        "requestBody": {
          "content": {
            "application/json": {
              "schema": {
                "$ref": "#/components/schemas/MetadataPatch"
              }
            }
          },
          "required": true
        },
        "responses": {
          "200": {
            "description": "Successful Response",
            "content": {
              "application/json": {
                "schema": {
                  "$ref": "#/components/schemas/MetadataOut"
                }
              }
            }
          },
          "422": {
            "description": "Validation Error",
            "content": {
              "application/json": {
                "schema": {
                  "$ref": "#/components/schemas/HTTPValidationError"
                }
              }
            }
          }
        },
        "security": [
          {
            "OAuth2AuthorizationCodeBearer": []
          },
          {
            "APIKeyHeader": []
          },
          {
            "APIKeyCookie": []
          }
        ]
      }
    },
    "/api/v2/folders/{folder_id}/path": {
      "get": {
        "tags": [
          "folders"
        ],
        "summary": "Download Folder",
        "operationId": "download_folder_api_v2_folders__folder_id__path_get",
        "parameters": [
          {
            "required": true,
            "schema": {
              "title": "Folder Id",
              "type": "string"
            },
            "name": "folder_id",
            "in": "path"
          }
        ],
        "responses": {
          "200": {
            "description": "Successful Response",
            "content": {
              "application/json": {
                "schema": {}
              }
            }
          },
          "422": {
            "description": "Validation Error",
            "content": {
              "application/json": {
                "schema": {
                  "$ref": "#/components/schemas/HTTPValidationError"
                }
              }
            }
          }
        },
        "security": [
          {
            "OAuth2AuthorizationCodeBearer": []
          },
          {
            "APIKeyHeader": []
          },
          {
            "APIKeyCookie": []
          }
        ]
      }
    },
    "/api/v2/public_folders/{folder_id}/path": {
      "get": {
        "tags": [
          "public_folders"
        ],
        "summary": "Download Folder",
        "operationId": "download_folder_api_v2_public_folders__folder_id__path_get",
        "parameters": [
          {
            "required": true,
            "schema": {
              "title": "Folder Id",
              "type": "string"
            },
            "name": "folder_id",
            "in": "path"
          }
        ],
        "responses": {
          "200": {
            "description": "Successful Response",
            "content": {
              "application/json": {
                "schema": {}
              }
            }
          },
          "422": {
            "description": "Validation Error",
            "content": {
              "application/json": {
                "schema": {
                  "$ref": "#/components/schemas/HTTPValidationError"
                }
              }
            }
          }
        }
      }
    },
    "/api/v2/listeners/instance": {
      "get": {
        "tags": [
          "listeners"
        ],
        "summary": "Get Instance Id",
        "operationId": "get_instance_id_api_v2_listeners_instance_get",
        "responses": {
          "200": {
            "description": "Successful Response",
            "content": {
              "application/json": {
                "schema": {}
              }
            }
          }
        },
        "security": [
          {
            "OAuth2AuthorizationCodeBearer": []
          },
          {
            "APIKeyHeader": []
          },
          {
            "APIKeyCookie": []
          }
        ]
      }
    },
    "/api/v2/listeners": {
      "get": {
        "tags": [
          "listeners"
        ],
        "summary": "Get Listeners",
        "description": "Get a list of all Event Listeners in the db.\n\nArguments:\n    skip -- number of initial records to skip (i.e. for pagination)\n    limit -- restrict number of records to be returned (i.e. for pagination)\n    heartbeat_interval -- number of seconds after which a listener is considered dead\n    category -- filter by category has to be exact match\n    label -- filter by label has to be exact match\n    alive_only -- filter by alive status\n    all -- boolean stating if we want to show all listeners irrespective of admin and admin_mode",
        "operationId": "get_listeners_api_v2_listeners_get",
        "parameters": [
          {
            "required": false,
            "schema": {
              "title": "Skip",
              "type": "integer",
              "default": 0
            },
            "name": "skip",
            "in": "query"
          },
          {
            "required": false,
            "schema": {
              "title": "Limit",
              "type": "integer",
              "default": 2
            },
            "name": "limit",
            "in": "query"
          },
          {
            "required": false,
            "schema": {
              "title": "Heartbeat Interval",
              "type": "integer",
              "default": 300
            },
            "name": "heartbeat_interval",
            "in": "query"
          },
          {
            "required": false,
            "schema": {
              "title": "Category",
              "type": "string"
            },
            "name": "category",
            "in": "query"
          },
          {
            "required": false,
            "schema": {
              "title": "Label",
              "type": "string"
            },
            "name": "label",
            "in": "query"
          },
          {
            "required": false,
            "schema": {
              "title": "Alive Only",
              "type": "boolean",
              "default": false
            },
            "name": "alive_only",
            "in": "query"
          },
          {
            "required": false,
            "schema": {
              "title": "Process",
              "type": "string"
            },
            "name": "process",
            "in": "query"
          },
          {
            "required": false,
            "schema": {
              "title": "All",
              "type": "boolean",
              "default": false
            },
            "name": "all",
            "in": "query"
          },
          {
            "required": false,
            "schema": {
              "title": "Dataset Id",
              "type": "string"
            },
            "name": "dataset_id",
            "in": "query"
          }
        ],
        "responses": {
          "200": {
            "description": "Successful Response",
            "content": {
              "application/json": {
                "schema": {
                  "$ref": "#/components/schemas/Paged"
                }
              }
            }
          },
          "422": {
            "description": "Validation Error",
            "content": {
              "application/json": {
                "schema": {
                  "$ref": "#/components/schemas/HTTPValidationError"
                }
              }
            }
          }
        },
        "security": [
          {
            "OAuth2AuthorizationCodeBearer": []
          },
          {
            "APIKeyHeader": []
          },
          {
            "APIKeyCookie": []
          }
        ]
      },
      "post": {
        "tags": [
          "listeners"
        ],
        "summary": "Save Listener",
        "description": "Register a new Event Listener with the system.",
        "operationId": "save_listener_api_v2_listeners_post",
        "requestBody": {
          "content": {
            "application/json": {
              "schema": {
                "$ref": "#/components/schemas/EventListenerIn"
              }
            }
          },
          "required": true
        },
        "responses": {
          "200": {
            "description": "Successful Response",
            "content": {
              "application/json": {
                "schema": {
                  "$ref": "#/components/schemas/EventListenerOut"
                }
              }
            }
          },
          "422": {
            "description": "Validation Error",
            "content": {
              "application/json": {
                "schema": {
                  "$ref": "#/components/schemas/HTTPValidationError"
                }
              }
            }
          }
        },
        "security": [
          {
            "OAuth2AuthorizationCodeBearer": []
          },
          {
            "APIKeyHeader": []
          },
          {
            "APIKeyCookie": []
          }
        ]
      }
    },
    "/api/v2/listeners/search": {
      "get": {
        "tags": [
          "listeners"
        ],
        "summary": "Search Listeners",
        "description": "Search all Event Listeners in the db based on text.\n\nArguments:\n    text -- any text matching name or description\n    skip -- number of initial records to skip (i.e. for pagination)\n    limit -- restrict number of records to be returned (i.e. for pagination)",
        "operationId": "search_listeners_api_v2_listeners_search_get",
        "parameters": [
          {
            "required": false,
            "schema": {
              "title": "Text",
              "type": "string",
              "default": ""
            },
            "name": "text",
            "in": "query"
          },
          {
            "required": false,
            "schema": {
              "title": "Skip",
              "type": "integer",
              "default": 0
            },
            "name": "skip",
            "in": "query"
          },
          {
            "required": false,
            "schema": {
              "title": "Limit",
              "type": "integer",
              "default": 2
            },
            "name": "limit",
            "in": "query"
          },
          {
            "required": false,
            "schema": {
              "title": "Heartbeat Interval",
              "type": "integer",
              "default": 300
            },
            "name": "heartbeat_interval",
            "in": "query"
          },
          {
            "required": false,
            "schema": {
              "title": "Process",
              "type": "string"
            },
            "name": "process",
            "in": "query"
          },
          {
            "required": false,
            "schema": {
              "title": "Dataset Id",
              "type": "string"
            },
            "name": "dataset_id",
            "in": "query"
          }
        ],
        "responses": {
          "200": {
            "description": "Successful Response",
            "content": {
              "application/json": {
                "schema": {
                  "$ref": "#/components/schemas/Paged"
                }
              }
            }
          },
          "422": {
            "description": "Validation Error",
            "content": {
              "application/json": {
                "schema": {
                  "$ref": "#/components/schemas/HTTPValidationError"
                }
              }
            }
          }
        },
        "security": [
          {
            "OAuth2AuthorizationCodeBearer": []
          },
          {
            "APIKeyHeader": []
          },
          {
            "APIKeyCookie": []
          }
        ]
      }
    },
    "/api/v2/listeners/categories": {
      "get": {
        "tags": [
          "listeners"
        ],
        "summary": "List Categories",
        "description": "Get all the distinct categories of registered listeners in the db",
        "operationId": "list_categories_api_v2_listeners_categories_get",
        "responses": {
          "200": {
            "description": "Successful Response",
            "content": {
              "application/json": {
                "schema": {
                  "title": "Response List Categories Api V2 Listeners Categories Get",
                  "type": "array",
                  "items": {
                    "type": "string"
                  }
                }
              }
            }
          }
        },
        "security": [
          {
            "OAuth2AuthorizationCodeBearer": []
          },
          {
            "APIKeyHeader": []
          },
          {
            "APIKeyCookie": []
          }
        ]
      }
    },
    "/api/v2/listeners/defaultLabels": {
      "get": {
        "tags": [
          "listeners"
        ],
        "summary": "List Default Labels",
        "description": "Get all the distinct default labels of registered listeners in the db",
        "operationId": "list_default_labels_api_v2_listeners_defaultLabels_get",
        "responses": {
          "200": {
            "description": "Successful Response",
            "content": {
              "application/json": {
                "schema": {
                  "title": "Response List Default Labels Api V2 Listeners Defaultlabels Get",
                  "type": "array",
                  "items": {
                    "type": "string"
                  }
                }
              }
            }
          }
        },
        "security": [
          {
            "OAuth2AuthorizationCodeBearer": []
          },
          {
            "APIKeyHeader": []
          },
          {
            "APIKeyCookie": []
          }
        ]
      }
    },
    "/api/v2/listeners/{listener_id}": {
      "get": {
        "tags": [
          "listeners"
        ],
        "summary": "Get Listener",
        "description": "Return JSON information about an Event Listener if it exists.",
        "operationId": "get_listener_api_v2_listeners__listener_id__get",
        "parameters": [
          {
            "required": true,
            "schema": {
              "title": "Listener Id",
              "type": "string"
            },
            "name": "listener_id",
            "in": "path"
          },
          {
            "required": false,
            "schema": {
              "title": "Dataset Id",
              "type": "string"
            },
            "name": "dataset_id",
            "in": "query"
          }
        ],
        "responses": {
          "200": {
            "description": "Successful Response",
            "content": {
              "application/json": {
                "schema": {
                  "$ref": "#/components/schemas/EventListenerOut"
                }
              }
            }
          },
          "422": {
            "description": "Validation Error",
            "content": {
              "application/json": {
                "schema": {
                  "$ref": "#/components/schemas/HTTPValidationError"
                }
              }
            }
          }
        },
        "security": [
          {
            "OAuth2AuthorizationCodeBearer": []
          },
          {
            "APIKeyHeader": []
          },
          {
            "APIKeyCookie": []
          }
        ]
      },
      "put": {
        "tags": [
          "listeners"
        ],
        "summary": "Edit Listener",
        "description": "Update the information about an existing Event Listener..\n\nArguments:\n    listener_id -- UUID of the listener to be udpated\n    listener_in -- JSON object including updated information",
        "operationId": "edit_listener_api_v2_listeners__listener_id__put",
        "parameters": [
          {
            "required": true,
            "schema": {
              "title": "Listener Id",
              "type": "string"
            },
            "name": "listener_id",
            "in": "path"
          },
          {
            "required": false,
            "schema": {
              "title": "Dataset Id",
              "type": "string"
            },
            "name": "dataset_id",
            "in": "query"
          }
        ],
        "requestBody": {
          "content": {
            "application/json": {
              "schema": {
                "$ref": "#/components/schemas/EventListenerIn"
              }
            }
          },
          "required": true
        },
        "responses": {
          "200": {
            "description": "Successful Response",
            "content": {
              "application/json": {
                "schema": {
                  "$ref": "#/components/schemas/EventListenerOut"
                }
              }
            }
          },
          "422": {
            "description": "Validation Error",
            "content": {
              "application/json": {
                "schema": {
                  "$ref": "#/components/schemas/HTTPValidationError"
                }
              }
            }
          }
        },
        "security": [
          {
            "OAuth2AuthorizationCodeBearer": []
          },
          {
            "APIKeyHeader": []
          },
          {
            "APIKeyCookie": []
          }
        ]
      },
      "delete": {
        "tags": [
          "listeners"
        ],
        "summary": "Delete Listener",
        "description": "Remove an Event Listener from the database. Will not clear event history for the listener.",
        "operationId": "delete_listener_api_v2_listeners__listener_id__delete",
        "parameters": [
          {
            "required": true,
            "schema": {
              "title": "Listener Id",
              "type": "string"
            },
            "name": "listener_id",
            "in": "path"
          },
          {
            "required": false,
            "schema": {
              "title": "Dataset Id",
              "type": "string"
            },
            "name": "dataset_id",
            "in": "query"
          }
        ],
        "responses": {
          "200": {
            "description": "Successful Response",
            "content": {
              "application/json": {
                "schema": {}
              }
            }
          },
          "422": {
            "description": "Validation Error",
            "content": {
              "application/json": {
                "schema": {
                  "$ref": "#/components/schemas/HTTPValidationError"
                }
              }
            }
          }
        },
        "security": [
          {
            "OAuth2AuthorizationCodeBearer": []
          },
          {
            "APIKeyHeader": []
          },
          {
            "APIKeyCookie": []
          }
        ]
      }
    },
    "/api/v2/listeners/{listener_id}/status": {
      "get": {
        "tags": [
          "listeners"
        ],
        "summary": "Check Listener Livelihood",
        "description": "Return JSON information about an Event Listener if it exists.",
        "operationId": "check_listener_livelihood_api_v2_listeners__listener_id__status_get",
        "parameters": [
          {
            "required": true,
            "schema": {
              "title": "Listener Id",
              "type": "string"
            },
            "name": "listener_id",
            "in": "path"
          },
          {
            "required": false,
            "schema": {
              "title": "Heartbeat Interval",
              "type": "integer",
              "default": 300
            },
            "name": "heartbeat_interval",
            "in": "query"
          },
          {
            "required": false,
            "schema": {
              "title": "Dataset Id",
              "type": "string"
            },
            "name": "dataset_id",
            "in": "query"
          }
        ],
        "responses": {
          "200": {
            "description": "Successful Response",
            "content": {
              "application/json": {
                "schema": {
                  "title": "Response Check Listener Livelihood Api V2 Listeners  Listener Id  Status Get",
                  "type": "boolean"
                }
              }
            }
          },
          "422": {
            "description": "Validation Error",
            "content": {
              "application/json": {
                "schema": {
                  "$ref": "#/components/schemas/HTTPValidationError"
                }
              }
            }
          }
        },
        "security": [
          {
            "OAuth2AuthorizationCodeBearer": []
          },
          {
            "APIKeyHeader": []
          },
          {
            "APIKeyCookie": []
          }
        ]
      }
    },
    "/api/v2/listeners/{listener_id}/enable": {
      "put": {
<<<<<<< HEAD
        "tags": [
          "listeners"
        ],
        "summary": "Enable Listener",
        "description": "Enable an Event Listener. Only admins can enable listeners.\n\nArguments:\n    listener_id -- UUID of the listener to be enabled",
        "operationId": "enable_listener_api_v2_listeners__listener_id__enable_put",
        "parameters": [
          {
            "required": true,
            "schema": {
              "title": "Listener Id",
              "type": "string"
            },
            "name": "listener_id",
            "in": "path"
          },
          {
            "required": false,
            "schema": {
              "title": "Dataset Id",
              "type": "string"
            },
            "name": "dataset_id",
            "in": "query"
          }
        ],
        "responses": {
          "200": {
            "description": "Successful Response",
            "content": {
              "application/json": {
                "schema": {
                  "$ref": "#/components/schemas/EventListenerOut"
                }
              }
            }
          },
          "422": {
            "description": "Validation Error",
            "content": {
              "application/json": {
                "schema": {
                  "$ref": "#/components/schemas/HTTPValidationError"
                }
              }
            }
          }
        },
        "security": [
          {
            "OAuth2AuthorizationCodeBearer": []
          },
          {
            "APIKeyHeader": []
          },
          {
            "APIKeyCookie": []
          }
        ]
      }
    },
    "/api/v2/listeners/{listener_id}/disable": {
      "put": {
        "tags": [
          "listeners"
        ],
        "summary": "Disable Listener",
        "description": "Disable an Event Listener. Only admins can enable listeners.\n\nArguments:\n    listener_id -- UUID of the listener to be enabled",
        "operationId": "disable_listener_api_v2_listeners__listener_id__disable_put",
        "parameters": [
          {
            "required": true,
            "schema": {
              "title": "Listener Id",
              "type": "string"
            },
            "name": "listener_id",
            "in": "path"
          },
          {
            "required": false,
            "schema": {
              "title": "Dataset Id",
              "type": "string"
            },
            "name": "dataset_id",
            "in": "query"
          }
        ],
        "responses": {
          "200": {
            "description": "Successful Response",
            "content": {
              "application/json": {
                "schema": {
                  "$ref": "#/components/schemas/EventListenerOut"
                }
              }
            }
          },
          "422": {
            "description": "Validation Error",
            "content": {
              "application/json": {
                "schema": {
                  "$ref": "#/components/schemas/HTTPValidationError"
                }
              }
            }
          }
        },
        "security": [
          {
            "OAuth2AuthorizationCodeBearer": []
          },
          {
            "APIKeyHeader": []
          },
          {
            "APIKeyCookie": []
          }
        ]
      }
    },
    "/api/v2/extractors": {
      "post": {
=======
>>>>>>> b9d6a7ce
        "tags": [
          "listeners"
        ],
        "summary": "Enable Listener",
        "description": "Enable an Event Listener. Only admins can enable listeners.\n\nArguments:\n    listener_id -- UUID of the listener to be enabled",
        "operationId": "enable_listener_api_v2_listeners__listener_id__enable_put",
        "parameters": [
          {
            "required": true,
            "schema": {
              "title": "Listener Id",
              "type": "string"
            },
            "name": "listener_id",
            "in": "path"
          },
          {
            "required": false,
            "schema": {
              "title": "Dataset Id",
              "type": "string"
            },
            "name": "dataset_id",
            "in": "query"
          }
        ],
        "responses": {
          "200": {
            "description": "Successful Response",
            "content": {
              "application/json": {
                "schema": {
                  "$ref": "#/components/schemas/EventListenerOut"
                }
              }
            }
          },
          "422": {
            "description": "Validation Error",
            "content": {
              "application/json": {
                "schema": {
                  "$ref": "#/components/schemas/HTTPValidationError"
                }
              }
            }
          }
        },
        "security": [
          {
            "OAuth2AuthorizationCodeBearer": []
          },
          {
            "APIKeyHeader": []
          },
          {
            "APIKeyCookie": []
          }
        ]
      }
    },
    "/api/v2/listeners/{listener_id}/disable": {
      "put": {
        "tags": [
          "listeners"
        ],
        "summary": "Disable Listener",
        "description": "Disable an Event Listener. Only admins can enable listeners.\n\nArguments:\n    listener_id -- UUID of the listener to be enabled",
        "operationId": "disable_listener_api_v2_listeners__listener_id__disable_put",
        "parameters": [
          {
            "required": true,
            "schema": {
              "title": "Listener Id",
              "type": "string"
            },
            "name": "listener_id",
            "in": "path"
          },
          {
            "required": false,
            "schema": {
              "title": "Dataset Id",
              "type": "string"
            },
            "name": "dataset_id",
            "in": "query"
          }
        ],
        "responses": {
          "200": {
            "description": "Successful Response",
            "content": {
              "application/json": {
                "schema": {
                  "$ref": "#/components/schemas/EventListenerOut"
                }
              }
            }
          },
          "422": {
            "description": "Validation Error",
            "content": {
              "application/json": {
                "schema": {
                  "$ref": "#/components/schemas/HTTPValidationError"
                }
              }
            }
          }
        },
        "security": [
          {
            "OAuth2AuthorizationCodeBearer": []
          },
          {
            "APIKeyHeader": []
          },
          {
            "APIKeyCookie": []
          }
        ]
      }
    },
    "/api/v2/extractors": {
      "post": {
        "tags": [
          "extractors"
        ],
        "summary": "Save Legacy Listener",
        "description": "This will take a POST with Clowder v1 extractor_info included, and convert/update to a v2 Listener.",
        "operationId": "save_legacy_listener_api_v2_extractors_post",
        "requestBody": {
          "content": {
            "application/json": {
              "schema": {
                "$ref": "#/components/schemas/LegacyEventListenerIn"
              }
            }
          },
          "required": true
        },
        "responses": {
          "200": {
            "description": "Successful Response",
            "content": {
              "application/json": {
                "schema": {
                  "$ref": "#/components/schemas/EventListenerOut"
                }
              }
            }
          },
          "422": {
            "description": "Validation Error",
            "content": {
              "application/json": {
                "schema": {
                  "$ref": "#/components/schemas/HTTPValidationError"
                }
              }
            }
          }
        },
        "security": [
          {
            "OAuth2AuthorizationCodeBearer": []
          },
          {
            "APIKeyHeader": []
          },
          {
            "APIKeyCookie": []
          }
        ]
      }
    },
    "/api/v2/jobs": {
      "get": {
        "tags": [
          "jobs"
        ],
        "summary": "Get All Job Summary",
        "description": "Get a list of all jobs from the db.\nArguments:\n    listener_id -- listener id\n    status -- filter by status\n    user_id -- filter by user id\n    file_id -- filter by file id\n    dataset_id -- filter by dataset id\n    created: Optional[datetime] = None,\n    skip -- number of initial records to skip (i.e. for pagination)\n    limit -- restrict number of records to be returned (i.e. for pagination)",
        "operationId": "get_all_job_summary_api_v2_jobs_get",
        "parameters": [
          {
            "required": false,
            "schema": {
              "title": "Listener Id",
              "type": "string"
            },
            "name": "listener_id",
            "in": "query"
          },
          {
            "required": false,
            "schema": {
              "title": "Status",
              "type": "string"
            },
            "name": "status",
            "in": "query"
          },
          {
            "required": false,
            "schema": {
              "title": "User Id",
              "type": "string"
            },
            "name": "user_id",
            "in": "query"
          },
          {
            "required": false,
            "schema": {
              "title": "File Id",
              "type": "string"
            },
            "name": "file_id",
            "in": "query"
          },
          {
            "required": false,
            "schema": {
              "title": "Dataset Id",
              "type": "string"
            },
            "name": "dataset_id",
            "in": "query"
          },
          {
            "required": false,
            "schema": {
              "title": "Created",
              "type": "string"
            },
            "name": "created",
            "in": "query"
          },
          {
            "required": false,
            "schema": {
              "title": "Skip",
              "type": "integer",
              "default": 0
            },
            "name": "skip",
            "in": "query"
          },
          {
            "required": false,
            "schema": {
              "title": "Limit",
              "type": "integer",
              "default": 2
            },
            "name": "limit",
            "in": "query"
          }
        ],
        "responses": {
          "200": {
            "description": "Successful Response",
            "content": {
              "application/json": {
                "schema": {
                  "$ref": "#/components/schemas/Paged"
                }
              }
            }
          },
          "422": {
            "description": "Validation Error",
            "content": {
              "application/json": {
                "schema": {
                  "$ref": "#/components/schemas/HTTPValidationError"
                }
              }
            }
          }
        },
        "security": [
          {
            "OAuth2AuthorizationCodeBearer": []
          },
          {
            "APIKeyHeader": []
          },
          {
            "APIKeyCookie": []
          }
        ]
      }
    },
    "/api/v2/jobs/{job_id}/summary": {
      "get": {
        "tags": [
          "jobs"
        ],
        "summary": "Get Job Summary",
        "operationId": "get_job_summary_api_v2_jobs__job_id__summary_get",
        "parameters": [
          {
            "required": true,
            "schema": {
              "title": "Job Id",
              "type": "string"
            },
            "name": "job_id",
            "in": "path"
          }
        ],
        "responses": {
          "200": {
            "description": "Successful Response",
            "content": {
              "application/json": {
                "schema": {
                  "$ref": "#/components/schemas/EventListenerJobOut"
                }
              }
            }
          },
          "422": {
            "description": "Validation Error",
            "content": {
              "application/json": {
                "schema": {
                  "$ref": "#/components/schemas/HTTPValidationError"
                }
              }
            }
          }
        },
        "security": [
          {
            "OAuth2AuthorizationCodeBearer": []
          },
          {
            "APIKeyHeader": []
          },
          {
            "APIKeyCookie": []
          }
        ]
      }
    },
    "/api/v2/jobs/{job_id}/updates": {
      "get": {
        "tags": [
          "jobs"
        ],
        "summary": "Get Job Updates",
        "operationId": "get_job_updates_api_v2_jobs__job_id__updates_get",
        "parameters": [
          {
            "required": true,
            "schema": {
              "title": "Job Id",
              "type": "string"
            },
            "name": "job_id",
            "in": "path"
          }
        ],
        "responses": {
          "200": {
            "description": "Successful Response",
            "content": {
              "application/json": {
                "schema": {
                  "title": "Response Get Job Updates Api V2 Jobs  Job Id  Updates Get",
                  "type": "array",
                  "items": {
                    "$ref": "#/components/schemas/EventListenerJobUpdateOut"
                  }
                }
              }
            }
          },
          "422": {
            "description": "Validation Error",
            "content": {
              "application/json": {
                "schema": {
                  "$ref": "#/components/schemas/HTTPValidationError"
                }
              }
            }
          }
        },
        "security": [
          {
            "OAuth2AuthorizationCodeBearer": []
          },
          {
            "APIKeyHeader": []
          },
          {
            "APIKeyCookie": []
          }
        ]
      }
    },
    "/api/v2/elasticsearch/search": {
      "put": {
        "tags": [
          "elasticsearch"
        ],
        "summary": "Search",
        "operationId": "search_api_v2_elasticsearch_search_put",
        "parameters": [
          {
            "required": true,
            "schema": {
              "title": "Index Name",
              "type": "string"
            },
            "name": "index_name",
            "in": "query"
          },
          {
            "required": true,
            "schema": {
              "title": "Query",
              "type": "string"
            },
            "name": "query",
            "in": "query"
          },
          {
            "required": false,
            "schema": {
              "title": "Dataset Id",
              "type": "string"
            },
            "name": "dataset_id",
            "in": "query"
          }
        ],
        "responses": {
          "200": {
            "description": "Successful Response",
            "content": {
              "application/json": {
                "schema": {
                  "title": "Response Search Api V2 Elasticsearch Search Put",
                  "type": "string"
                }
              }
            }
          },
          "422": {
            "description": "Validation Error",
            "content": {
              "application/json": {
                "schema": {
                  "$ref": "#/components/schemas/HTTPValidationError"
                }
              }
            }
          }
        },
        "security": [
          {
            "OAuth2AuthorizationCodeBearer": []
          },
          {
            "APIKeyHeader": []
          },
          {
            "APIKeyCookie": []
          }
        ]
      }
    },
    "/api/v2/elasticsearch/all/_msearch": {
      "post": {
        "tags": [
          "elasticsearch"
        ],
        "summary": "Msearch",
        "operationId": "msearch_api_v2_elasticsearch_all__msearch_post",
        "parameters": [
          {
            "required": false,
            "schema": {
              "title": "Dataset Id",
              "type": "string"
            },
            "name": "dataset_id",
            "in": "query"
          }
        ],
        "responses": {
          "200": {
            "description": "Successful Response",
            "content": {
              "application/json": {
                "schema": {}
              }
            }
          },
          "422": {
            "description": "Validation Error",
            "content": {
              "application/json": {
                "schema": {
                  "$ref": "#/components/schemas/HTTPValidationError"
                }
              }
            }
          }
        },
        "security": [
          {
            "OAuth2AuthorizationCodeBearer": []
          },
          {
            "APIKeyHeader": []
          },
          {
            "APIKeyCookie": []
          }
        ]
      }
    },
    "/api/v2/public_elasticsearch/search": {
      "put": {
        "tags": [
          "public_elasticsearch"
        ],
        "summary": "Search",
        "operationId": "search_api_v2_public_elasticsearch_search_put",
        "parameters": [
          {
            "required": true,
            "schema": {
              "title": "Index Name",
              "type": "string"
            },
            "name": "index_name",
            "in": "query"
          },
          {
            "required": true,
            "schema": {
              "title": "Query",
              "type": "string"
            },
            "name": "query",
            "in": "query"
          }
        ],
        "responses": {
          "200": {
            "description": "Successful Response",
            "content": {
              "application/json": {
                "schema": {
                  "title": "Response Search Api V2 Public Elasticsearch Search Put",
                  "type": "string"
                }
              }
            }
          },
          "422": {
            "description": "Validation Error",
            "content": {
              "application/json": {
                "schema": {
                  "$ref": "#/components/schemas/HTTPValidationError"
                }
              }
            }
          }
        }
      }
    },
    "/api/v2/public_elasticsearch/all/_msearch": {
      "post": {
        "tags": [
          "public_elasticsearch"
        ],
        "summary": "Msearch",
        "operationId": "msearch_api_v2_public_elasticsearch_all__msearch_post",
        "responses": {
          "200": {
            "description": "Successful Response",
            "content": {
              "application/json": {
                "schema": {}
              }
            }
          }
        }
      }
    },
    "/api/v2/feeds": {
      "get": {
        "tags": [
          "feeds"
        ],
        "summary": "Get Feeds",
        "description": "Fetch all existing Feeds.",
        "operationId": "get_feeds_api_v2_feeds_get",
        "parameters": [
          {
            "required": false,
            "schema": {
              "title": "Searchterm",
              "type": "string"
            },
            "name": "searchTerm",
            "in": "query"
          },
          {
            "required": false,
            "schema": {
              "title": "Skip",
              "type": "integer",
              "default": 0
            },
            "name": "skip",
            "in": "query"
          },
          {
            "required": false,
            "schema": {
              "title": "Limit",
              "type": "integer",
              "default": 10
            },
            "name": "limit",
            "in": "query"
          },
          {
            "required": false,
            "schema": {
              "title": "Dataset Id",
              "type": "string"
            },
            "name": "dataset_id",
            "in": "query"
          }
        ],
        "responses": {
          "200": {
            "description": "Successful Response",
            "content": {
              "application/json": {
                "schema": {
                  "$ref": "#/components/schemas/Paged"
                }
              }
            }
          },
          "422": {
            "description": "Validation Error",
            "content": {
              "application/json": {
                "schema": {
                  "$ref": "#/components/schemas/HTTPValidationError"
                }
              }
            }
          }
        },
        "security": [
          {
            "OAuth2AuthorizationCodeBearer": []
          },
          {
            "APIKeyHeader": []
          },
          {
            "APIKeyCookie": []
          }
        ]
      },
      "post": {
        "tags": [
          "feeds"
        ],
        "summary": "Save Feed",
        "description": "Create a new Feed (i.e. saved search) in the database.",
        "operationId": "save_feed_api_v2_feeds_post",
        "requestBody": {
          "content": {
            "application/json": {
              "schema": {
                "$ref": "#/components/schemas/FeedIn"
              }
            }
          },
          "required": true
        },
        "responses": {
          "200": {
            "description": "Successful Response",
            "content": {
              "application/json": {
                "schema": {
                  "$ref": "#/components/schemas/FeedOut"
                }
              }
            }
          },
          "422": {
            "description": "Validation Error",
            "content": {
              "application/json": {
                "schema": {
                  "$ref": "#/components/schemas/HTTPValidationError"
                }
              }
            }
          }
        },
        "security": [
          {
            "OAuth2AuthorizationCodeBearer": []
          },
          {
            "APIKeyHeader": []
          },
          {
            "APIKeyCookie": []
          }
        ]
      }
    },
    "/api/v2/feeds/{feed_id}": {
      "get": {
        "tags": [
          "feeds"
        ],
        "summary": "Get Feed",
        "description": "Fetch an existing saved search Feed.",
        "operationId": "get_feed_api_v2_feeds__feed_id__get",
        "parameters": [
          {
            "required": true,
            "schema": {
              "title": "Feed Id",
              "type": "string"
            },
            "name": "feed_id",
            "in": "path"
          },
          {
            "required": false,
            "schema": {
              "title": "Dataset Id",
              "type": "string"
            },
            "name": "dataset_id",
            "in": "query"
          }
        ],
        "responses": {
          "200": {
            "description": "Successful Response",
            "content": {
              "application/json": {
                "schema": {
                  "$ref": "#/components/schemas/FeedOut"
                }
              }
            }
          },
          "422": {
            "description": "Validation Error",
            "content": {
              "application/json": {
                "schema": {
                  "$ref": "#/components/schemas/HTTPValidationError"
                }
              }
            }
          }
        },
        "security": [
          {
            "OAuth2AuthorizationCodeBearer": []
          },
          {
            "APIKeyHeader": []
          },
          {
            "APIKeyCookie": []
          }
        ]
      },
      "put": {
        "tags": [
          "feeds"
        ],
        "summary": "Edit Feed",
        "description": "Update the information about an existing Feed..\n\nArguments:\n    feed_id -- UUID of the feed to be udpated\n    feed_in -- JSON object including updated information",
        "operationId": "edit_feed_api_v2_feeds__feed_id__put",
        "parameters": [
          {
            "required": true,
            "schema": {
              "title": "Feed Id",
              "type": "string"
            },
            "name": "feed_id",
            "in": "path"
          },
          {
            "required": false,
            "schema": {
              "title": "Dataset Id",
              "type": "string"
            },
            "name": "dataset_id",
            "in": "query"
          }
        ],
        "requestBody": {
          "content": {
            "application/json": {
              "schema": {
                "$ref": "#/components/schemas/FeedIn"
              }
            }
          },
          "required": true
        },
        "responses": {
          "200": {
            "description": "Successful Response",
            "content": {
              "application/json": {
                "schema": {
                  "$ref": "#/components/schemas/FeedOut"
                }
              }
            }
          },
          "422": {
            "description": "Validation Error",
            "content": {
              "application/json": {
                "schema": {
                  "$ref": "#/components/schemas/HTTPValidationError"
                }
              }
            }
          }
        },
        "security": [
          {
            "OAuth2AuthorizationCodeBearer": []
          },
          {
            "APIKeyHeader": []
          },
          {
            "APIKeyCookie": []
          }
        ]
      },
      "delete": {
        "tags": [
          "feeds"
        ],
        "summary": "Delete Feed",
        "description": "Delete an existing saved search Feed.",
        "operationId": "delete_feed_api_v2_feeds__feed_id__delete",
        "parameters": [
          {
            "required": true,
            "schema": {
              "title": "Feed Id",
              "type": "string"
            },
            "name": "feed_id",
            "in": "path"
          },
          {
            "required": false,
            "schema": {
              "title": "Dataset Id",
              "type": "string"
            },
            "name": "dataset_id",
            "in": "query"
          }
        ],
        "responses": {
          "200": {
            "description": "Successful Response",
            "content": {
              "application/json": {
                "schema": {
                  "$ref": "#/components/schemas/FeedOut"
                }
              }
            }
          },
          "422": {
            "description": "Validation Error",
            "content": {
              "application/json": {
                "schema": {
                  "$ref": "#/components/schemas/HTTPValidationError"
                }
              }
            }
          }
        },
        "security": [
          {
            "OAuth2AuthorizationCodeBearer": []
          },
          {
            "APIKeyHeader": []
          },
          {
            "APIKeyCookie": []
          }
        ]
      }
    },
    "/api/v2/feeds/{feed_id}/listeners": {
      "post": {
        "tags": [
          "feeds"
        ],
        "summary": "Associate Listener",
        "description": "Associate an existing Event Listener with a Feed, e.g. so it will be triggered on new Feed results.\n\nArguments:\n    feed_id: Feed that should have new Event Listener associated\n    listener: JSON object with \"listener_id\" field and \"automatic\" bool field (whether to auto-trigger on new data)",
        "operationId": "associate_listener_api_v2_feeds__feed_id__listeners_post",
        "parameters": [
          {
            "required": true,
            "schema": {
              "title": "Feed Id",
              "type": "string"
            },
            "name": "feed_id",
            "in": "path"
          },
          {
            "required": false,
            "schema": {
              "title": "Dataset Id",
              "type": "string"
            },
            "name": "dataset_id",
            "in": "query"
          }
        ],
        "requestBody": {
          "content": {
            "application/json": {
              "schema": {
                "$ref": "#/components/schemas/FeedListener"
              }
            }
          },
          "required": true
        },
        "responses": {
          "200": {
            "description": "Successful Response",
            "content": {
              "application/json": {
                "schema": {
                  "$ref": "#/components/schemas/FeedOut"
                }
              }
            }
          },
          "422": {
            "description": "Validation Error",
            "content": {
              "application/json": {
                "schema": {
                  "$ref": "#/components/schemas/HTTPValidationError"
                }
              }
            }
          }
        },
        "security": [
          {
            "OAuth2AuthorizationCodeBearer": []
          },
          {
            "APIKeyHeader": []
          },
          {
            "APIKeyCookie": []
          }
        ]
      }
    },
    "/api/v2/feeds/{feed_id}/listeners/{listener_id}": {
      "delete": {
        "tags": [
          "feeds"
        ],
        "summary": "Disassociate Listener",
        "description": "Disassociate an Event Listener from a Feed.\n\nArguments:\n    feed_id: UUID of search Feed that is being changed\n    listener_id: UUID of Event Listener that should be disassociated",
        "operationId": "disassociate_listener_api_v2_feeds__feed_id__listeners__listener_id__delete",
        "parameters": [
          {
            "required": true,
            "schema": {
              "title": "Feed Id",
              "type": "string"
            },
            "name": "feed_id",
            "in": "path"
          },
          {
            "required": true,
            "schema": {
              "title": "Listener Id",
              "type": "string"
            },
            "name": "listener_id",
            "in": "path"
          },
          {
            "required": false,
            "schema": {
              "title": "Dataset Id",
              "type": "string"
            },
            "name": "dataset_id",
            "in": "query"
          }
        ],
        "responses": {
          "200": {
            "description": "Successful Response",
            "content": {
              "application/json": {
                "schema": {}
              }
            }
          },
          "422": {
            "description": "Validation Error",
            "content": {
              "application/json": {
                "schema": {
                  "$ref": "#/components/schemas/HTTPValidationError"
                }
              }
            }
          }
        },
        "security": [
          {
            "OAuth2AuthorizationCodeBearer": []
          },
          {
            "APIKeyHeader": []
          },
          {
            "APIKeyCookie": []
          }
        ]
      }
    },
    "/api/v2/groups": {
      "get": {
        "tags": [
          "groups"
        ],
        "summary": "Get Groups",
        "description": "Get a list of all Groups in the db the user is a member/owner of.\n\nArguments:\n    skip -- number of initial recoto_list()rds to skip (i.e. for pagination)\n    limit -- restrict number of records to be returned (i.e. for pagination)",
        "operationId": "get_groups_api_v2_groups_get",
        "parameters": [
          {
            "required": false,
            "schema": {
              "title": "Skip",
              "type": "integer",
              "default": 0
            },
            "name": "skip",
            "in": "query"
          },
          {
            "required": false,
            "schema": {
              "title": "Limit",
              "type": "integer",
              "default": 10
            },
            "name": "limit",
            "in": "query"
          },
          {
            "required": false,
            "schema": {
              "title": "Dataset Id",
              "type": "string"
            },
            "name": "dataset_id",
            "in": "query"
          }
        ],
        "responses": {
          "200": {
            "description": "Successful Response",
            "content": {
              "application/json": {
                "schema": {
                  "$ref": "#/components/schemas/Paged"
                }
              }
            }
          },
          "422": {
            "description": "Validation Error",
            "content": {
              "application/json": {
                "schema": {
                  "$ref": "#/components/schemas/HTTPValidationError"
                }
              }
            }
          }
        },
        "security": [
          {
            "OAuth2AuthorizationCodeBearer": []
          },
          {
            "APIKeyHeader": []
          },
          {
            "APIKeyCookie": []
          }
        ]
      },
      "post": {
        "tags": [
          "groups"
        ],
        "summary": "Save Group",
        "operationId": "save_group_api_v2_groups_post",
        "requestBody": {
          "content": {
            "application/json": {
              "schema": {
                "$ref": "#/components/schemas/GroupIn"
              }
            }
          },
          "required": true
        },
        "responses": {
          "200": {
            "description": "Successful Response",
            "content": {
              "application/json": {
                "schema": {
                  "$ref": "#/components/schemas/GroupOut"
                }
              }
            }
          },
          "422": {
            "description": "Validation Error",
            "content": {
              "application/json": {
                "schema": {
                  "$ref": "#/components/schemas/HTTPValidationError"
                }
              }
            }
          }
        },
        "security": [
          {
            "OAuth2AuthorizationCodeBearer": []
          },
          {
            "APIKeyHeader": []
          },
          {
            "APIKeyCookie": []
          }
        ]
      }
    },
    "/api/v2/groups/search/{search_term}": {
      "get": {
        "tags": [
          "groups"
        ],
        "summary": "Search Group",
        "description": "Search all groups in the db based on text.\n\nArguments:\n    text -- any text matching name or description\n    skip -- number of initial records to skip (i.e. for pagination)\n    limit -- restrict number of records to be returned (i.e. for pagination)",
        "operationId": "search_group_api_v2_groups_search__search_term__get",
        "parameters": [
          {
            "required": true,
            "schema": {
              "title": "Search Term",
              "type": "string"
            },
            "name": "search_term",
            "in": "path"
          },
          {
            "required": false,
            "schema": {
              "title": "Skip",
              "type": "integer",
              "default": 0
            },
            "name": "skip",
            "in": "query"
          },
          {
            "required": false,
            "schema": {
              "title": "Limit",
              "type": "integer",
              "default": 10
            },
            "name": "limit",
            "in": "query"
          },
          {
            "required": false,
            "schema": {
              "title": "Dataset Id",
              "type": "string"
            },
            "name": "dataset_id",
            "in": "query"
          }
        ],
        "responses": {
          "200": {
            "description": "Successful Response",
            "content": {
              "application/json": {
                "schema": {
                  "$ref": "#/components/schemas/Paged"
                }
              }
            }
          },
          "422": {
            "description": "Validation Error",
            "content": {
              "application/json": {
                "schema": {
                  "$ref": "#/components/schemas/HTTPValidationError"
                }
              }
            }
          }
        },
        "security": [
          {
            "OAuth2AuthorizationCodeBearer": []
          },
          {
            "APIKeyHeader": []
          },
          {
            "APIKeyCookie": []
          }
        ]
      }
    },
    "/api/v2/groups/{group_id}": {
      "get": {
        "tags": [
          "groups"
        ],
        "summary": "Get Group",
        "operationId": "get_group_api_v2_groups__group_id__get",
        "parameters": [
          {
            "required": true,
            "schema": {
              "title": "Group Id",
              "type": "string"
            },
            "name": "group_id",
            "in": "path"
          },
          {
            "required": false,
            "schema": {
              "title": "Dataset Id",
              "type": "string"
            },
            "name": "dataset_id",
            "in": "query"
          }
        ],
        "responses": {
          "200": {
            "description": "Successful Response",
            "content": {
              "application/json": {
                "schema": {
                  "$ref": "#/components/schemas/GroupOut"
                }
              }
            }
          },
          "422": {
            "description": "Validation Error",
            "content": {
              "application/json": {
                "schema": {
                  "$ref": "#/components/schemas/HTTPValidationError"
                }
              }
            }
          }
        },
        "security": [
          {
            "OAuth2AuthorizationCodeBearer": []
          },
          {
            "APIKeyHeader": []
          },
          {
            "APIKeyCookie": []
          }
        ]
      },
      "put": {
        "tags": [
          "groups"
        ],
        "summary": "Edit Group",
        "operationId": "edit_group_api_v2_groups__group_id__put",
        "parameters": [
          {
            "required": true,
            "schema": {
              "title": "Group Id",
              "type": "string"
            },
            "name": "group_id",
            "in": "path"
          },
          {
            "required": false,
            "schema": {
              "title": "Dataset Id",
              "type": "string"
            },
            "name": "dataset_id",
            "in": "query"
          }
        ],
        "requestBody": {
          "content": {
            "application/json": {
              "schema": {
                "$ref": "#/components/schemas/GroupBase"
              }
            }
          },
          "required": true
        },
        "responses": {
          "200": {
            "description": "Successful Response",
            "content": {
              "application/json": {
                "schema": {
                  "$ref": "#/components/schemas/GroupOut"
                }
              }
            }
          },
          "422": {
            "description": "Validation Error",
            "content": {
              "application/json": {
                "schema": {
                  "$ref": "#/components/schemas/HTTPValidationError"
                }
              }
            }
          }
        },
        "security": [
          {
            "OAuth2AuthorizationCodeBearer": []
          },
          {
            "APIKeyHeader": []
          },
          {
            "APIKeyCookie": []
          }
        ]
      },
      "delete": {
        "tags": [
          "groups"
        ],
        "summary": "Delete Group",
        "operationId": "delete_group_api_v2_groups__group_id__delete",
        "parameters": [
          {
            "required": true,
            "schema": {
              "title": "Group Id",
              "type": "string"
            },
            "name": "group_id",
            "in": "path"
          },
          {
            "required": false,
            "schema": {
              "title": "Dataset Id",
              "type": "string"
            },
            "name": "dataset_id",
            "in": "query"
          }
        ],
        "responses": {
          "200": {
            "description": "Successful Response",
            "content": {
              "application/json": {
                "schema": {
                  "$ref": "#/components/schemas/GroupOut"
                }
              }
            }
          },
          "422": {
            "description": "Validation Error",
            "content": {
              "application/json": {
                "schema": {
                  "$ref": "#/components/schemas/HTTPValidationError"
                }
              }
            }
          }
        },
        "security": [
          {
            "OAuth2AuthorizationCodeBearer": []
          },
          {
            "APIKeyHeader": []
          },
          {
            "APIKeyCookie": []
          }
        ]
      }
    },
    "/api/v2/groups/{group_id}/add/{username}": {
      "post": {
        "tags": [
          "groups"
        ],
        "summary": "Add Member",
        "description": "Add a new user to a group.",
        "operationId": "add_member_api_v2_groups__group_id__add__username__post",
        "parameters": [
          {
            "required": true,
            "schema": {
              "title": "Group Id",
              "type": "string"
            },
            "name": "group_id",
            "in": "path"
          },
          {
            "required": true,
            "schema": {
              "title": "Username",
              "type": "string"
            },
            "name": "username",
            "in": "path"
          },
          {
            "required": false,
            "schema": {
              "title": "Role",
              "type": "string"
            },
            "name": "role",
            "in": "query"
          },
          {
            "required": false,
            "schema": {
              "title": "Dataset Id",
              "type": "string"
            },
            "name": "dataset_id",
            "in": "query"
          }
        ],
        "responses": {
          "200": {
            "description": "Successful Response",
            "content": {
              "application/json": {
                "schema": {
                  "$ref": "#/components/schemas/GroupOut"
                }
              }
            }
          },
          "422": {
            "description": "Validation Error",
            "content": {
              "application/json": {
                "schema": {
                  "$ref": "#/components/schemas/HTTPValidationError"
                }
              }
            }
          }
        },
        "security": [
          {
            "OAuth2AuthorizationCodeBearer": []
          },
          {
            "APIKeyHeader": []
          },
          {
            "APIKeyCookie": []
          }
        ]
      }
    },
    "/api/v2/groups/{group_id}/remove/{username}": {
      "post": {
        "tags": [
          "groups"
        ],
        "summary": "Remove Member",
        "description": "Remove a user from a group.",
        "operationId": "remove_member_api_v2_groups__group_id__remove__username__post",
        "parameters": [
          {
            "required": true,
            "schema": {
              "title": "Group Id",
              "type": "string"
            },
            "name": "group_id",
            "in": "path"
          },
          {
            "required": true,
            "schema": {
              "title": "Username",
              "type": "string"
            },
            "name": "username",
            "in": "path"
          },
          {
            "required": false,
            "schema": {
              "title": "Dataset Id",
              "type": "string"
            },
            "name": "dataset_id",
            "in": "query"
          }
        ],
        "responses": {
          "200": {
            "description": "Successful Response",
            "content": {
              "application/json": {
                "schema": {
                  "$ref": "#/components/schemas/GroupOut"
                }
              }
            }
          },
          "422": {
            "description": "Validation Error",
            "content": {
              "application/json": {
                "schema": {
                  "$ref": "#/components/schemas/HTTPValidationError"
                }
              }
            }
          }
        },
        "security": [
          {
            "OAuth2AuthorizationCodeBearer": []
          },
          {
            "APIKeyHeader": []
          },
          {
            "APIKeyCookie": []
          }
        ]
      }
    },
    "/api/v2/groups/{group_id}/update/{username}": {
      "put": {
        "tags": [
          "groups"
        ],
        "summary": "Update Member",
        "description": "Update user role.",
        "operationId": "update_member_api_v2_groups__group_id__update__username__put",
        "parameters": [
          {
            "required": true,
            "schema": {
              "title": "Group Id",
              "type": "string"
            },
            "name": "group_id",
            "in": "path"
          },
          {
            "required": true,
            "schema": {
              "title": "Username",
              "type": "string"
            },
            "name": "username",
            "in": "path"
          },
          {
            "required": true,
            "schema": {
              "title": "Role",
              "type": "string"
            },
            "name": "role",
            "in": "query"
          },
          {
            "required": false,
            "schema": {
              "title": "Dataset Id",
              "type": "string"
            },
            "name": "dataset_id",
            "in": "query"
          }
        ],
        "responses": {
          "200": {
            "description": "Successful Response",
            "content": {
              "application/json": {
                "schema": {
                  "$ref": "#/components/schemas/GroupOut"
                }
              }
            }
          },
          "422": {
            "description": "Validation Error",
            "content": {
              "application/json": {
                "schema": {
                  "$ref": "#/components/schemas/HTTPValidationError"
                }
              }
            }
          }
        },
        "security": [
          {
            "OAuth2AuthorizationCodeBearer": []
          },
          {
            "APIKeyHeader": []
          },
          {
            "APIKeyCookie": []
          }
        ]
      }
    },
    "/api/v2/visualizations": {
      "post": {
        "tags": [
          "visualizations"
        ],
        "summary": "Add Visualization",
        "description": "Insert VisualizationsDataDB object into MongoDB (makes Clowder ID), then Minio.\n\nArguments:\n    name: name of visualization data\n    description: description of visualization data\n    file: bytes to upload",
        "operationId": "add_Visualization_api_v2_visualizations_post",
        "parameters": [
          {
            "required": true,
            "schema": {
              "title": "Name",
              "type": "string"
            },
            "name": "name",
            "in": "query"
          },
          {
            "required": true,
            "schema": {
              "title": "Description",
              "type": "string"
            },
            "name": "description",
            "in": "query"
          },
          {
            "required": true,
            "schema": {
              "title": "Config",
              "type": "string"
            },
            "name": "config",
            "in": "query"
          }
        ],
        "requestBody": {
          "content": {
            "multipart/form-data": {
              "schema": {
                "$ref": "#/components/schemas/Body_add_Visualization_api_v2_visualizations_post"
              }
            }
          },
          "required": true
        },
        "responses": {
          "200": {
            "description": "Successful Response",
            "content": {
              "application/json": {
                "schema": {
                  "$ref": "#/components/schemas/VisualizationDataOut"
                }
              }
            }
          },
          "422": {
            "description": "Validation Error",
            "content": {
              "application/json": {
                "schema": {
                  "$ref": "#/components/schemas/HTTPValidationError"
                }
              }
            }
          }
        },
        "security": [
          {
            "OAuth2AuthorizationCodeBearer": []
          },
          {
            "APIKeyHeader": []
          },
          {
            "APIKeyCookie": []
          }
        ]
      }
    },
    "/api/v2/visualizations/{visualization_id}": {
      "get": {
        "tags": [
          "visualizations"
        ],
        "summary": "Get Visualization",
        "operationId": "get_visualization_api_v2_visualizations__visualization_id__get",
        "parameters": [
          {
            "required": true,
            "schema": {
              "title": "Visualization Id",
              "type": "string"
            },
            "name": "visualization_id",
            "in": "path"
          }
        ],
        "responses": {
          "200": {
            "description": "Successful Response",
            "content": {
              "application/json": {
                "schema": {
                  "$ref": "#/components/schemas/VisualizationDataOut"
                }
              }
            }
          },
          "422": {
            "description": "Validation Error",
            "content": {
              "application/json": {
                "schema": {
                  "$ref": "#/components/schemas/HTTPValidationError"
                }
              }
            }
          }
        },
        "security": [
          {
            "OAuth2AuthorizationCodeBearer": []
          },
          {
            "APIKeyHeader": []
          },
          {
            "APIKeyCookie": []
          }
        ]
      },
      "delete": {
        "tags": [
          "visualizations"
        ],
        "summary": "Remove Visualization",
        "operationId": "remove_visualization_api_v2_visualizations__visualization_id__delete",
        "parameters": [
          {
            "required": true,
            "schema": {
              "title": "Visualization Id",
              "type": "string"
            },
            "name": "visualization_id",
            "in": "path"
          }
        ],
        "responses": {
          "200": {
            "description": "Successful Response",
            "content": {
              "application/json": {
                "schema": {}
              }
            }
          },
          "422": {
            "description": "Validation Error",
            "content": {
              "application/json": {
                "schema": {
                  "$ref": "#/components/schemas/HTTPValidationError"
                }
              }
            }
          }
        },
        "security": [
          {
            "OAuth2AuthorizationCodeBearer": []
          },
          {
            "APIKeyHeader": []
          },
          {
            "APIKeyCookie": []
          }
        ]
      }
    },
    "/api/v2/visualizations/{visualization_id}/bytes": {
      "get": {
        "tags": [
          "visualizations"
        ],
        "summary": "Download Visualization",
        "operationId": "download_visualization_api_v2_visualizations__visualization_id__bytes_get",
        "parameters": [
          {
            "required": true,
            "schema": {
              "title": "Visualization Id",
              "type": "string"
            },
            "name": "visualization_id",
            "in": "path"
          }
        ],
        "responses": {
          "200": {
            "description": "Successful Response",
            "content": {
              "application/json": {
                "schema": {}
              }
            }
          },
          "422": {
            "description": "Validation Error",
            "content": {
              "application/json": {
                "schema": {
                  "$ref": "#/components/schemas/HTTPValidationError"
                }
              }
            }
          }
        },
        "security": [
          {
            "OAuth2AuthorizationCodeBearer": []
          },
          {
            "APIKeyHeader": []
          },
          {
            "APIKeyCookie": []
          }
        ]
      }
    },
    "/api/v2/visualizations/{visualization_id}/url/": {
      "get": {
        "tags": [
          "visualizations"
        ],
        "summary": "Download Visualization Url",
        "operationId": "download_visualization_url_api_v2_visualizations__visualization_id__url__get",
        "parameters": [
          {
            "required": true,
            "schema": {
              "title": "Visualization Id",
              "type": "string"
            },
            "name": "visualization_id",
            "in": "path"
          },
          {
            "required": false,
            "schema": {
              "title": "Expires In Seconds",
              "type": "integer",
              "default": 3600
            },
            "name": "expires_in_seconds",
            "in": "query"
          }
        ],
        "responses": {
          "200": {
            "description": "Successful Response",
            "content": {
              "application/json": {
                "schema": {}
              }
            }
          },
          "422": {
            "description": "Validation Error",
            "content": {
              "application/json": {
                "schema": {
                  "$ref": "#/components/schemas/HTTPValidationError"
                }
              }
            }
          }
        },
        "security": [
          {
            "OAuth2AuthorizationCodeBearer": []
          },
          {
            "APIKeyHeader": []
          },
          {
            "APIKeyCookie": []
          }
        ]
      }
    },
    "/api/v2/visualizations/config": {
      "post": {
        "tags": [
          "visualizations"
        ],
        "summary": "Save Visualization Config",
        "operationId": "save_visualization_config_api_v2_visualizations_config_post",
        "requestBody": {
          "content": {
            "application/json": {
              "schema": {
                "$ref": "#/components/schemas/VisualizationConfigIn"
              }
            }
          },
          "required": true
        },
        "responses": {
          "200": {
            "description": "Successful Response",
            "content": {
              "application/json": {
                "schema": {
                  "$ref": "#/components/schemas/VisualizationConfigOut"
                }
              }
            }
          },
          "422": {
            "description": "Validation Error",
            "content": {
              "application/json": {
                "schema": {
                  "$ref": "#/components/schemas/HTTPValidationError"
                }
              }
            }
          }
        },
        "security": [
          {
            "OAuth2AuthorizationCodeBearer": []
          },
          {
            "APIKeyHeader": []
          },
          {
            "APIKeyCookie": []
          }
        ]
      }
    },
    "/api/v2/visualizations/{resource_id}/config": {
      "get": {
        "tags": [
          "visualizations"
        ],
        "summary": "Get Resource Visconfig",
        "operationId": "get_resource_visconfig_api_v2_visualizations__resource_id__config_get",
        "parameters": [
          {
            "required": true,
            "schema": {
              "title": "Resource Id",
              "type": "string",
              "examples": [
                "5eb7cf5a86d9755df3a6c593",
                "5eb7cfb05e32e07750a1756a"
              ]
            },
            "name": "resource_id",
            "in": "path"
          }
        ],
        "responses": {
          "200": {
            "description": "Successful Response",
            "content": {
              "application/json": {
                "schema": {
                  "title": "Response Get Resource Visconfig Api V2 Visualizations  Resource Id  Config Get",
                  "type": "array",
                  "items": {
                    "$ref": "#/components/schemas/VisualizationConfigOut"
                  }
                }
              }
            }
          },
          "422": {
            "description": "Validation Error",
            "content": {
              "application/json": {
                "schema": {
                  "$ref": "#/components/schemas/HTTPValidationError"
                }
              }
            }
          }
        },
        "security": [
          {
            "OAuth2AuthorizationCodeBearer": []
          },
          {
            "APIKeyHeader": []
          },
          {
            "APIKeyCookie": []
          }
        ]
      }
    },
    "/api/v2/visualizations/config/{config_id}": {
      "get": {
        "tags": [
          "visualizations"
        ],
        "summary": "Get Visconfig",
        "operationId": "get_visconfig_api_v2_visualizations_config__config_id__get",
        "parameters": [
          {
            "required": true,
            "schema": {
              "title": "Config Id",
              "type": "string",
              "examples": [
                "5eb7cf5a86d9755df3a6c593",
                "5eb7cfb05e32e07750a1756a"
              ]
            },
            "name": "config_id",
            "in": "path"
          }
        ],
        "responses": {
          "200": {
            "description": "Successful Response",
            "content": {
              "application/json": {
                "schema": {
                  "$ref": "#/components/schemas/VisualizationConfigOut"
                }
              }
            }
          },
          "422": {
            "description": "Validation Error",
            "content": {
              "application/json": {
                "schema": {
                  "$ref": "#/components/schemas/HTTPValidationError"
                }
              }
            }
          }
        },
        "security": [
          {
            "OAuth2AuthorizationCodeBearer": []
          },
          {
            "APIKeyHeader": []
          },
          {
            "APIKeyCookie": []
          }
        ]
      },
      "delete": {
        "tags": [
          "visualizations"
        ],
        "summary": "Delete Visconfig",
        "operationId": "delete_visconfig_api_v2_visualizations_config__config_id__delete",
        "parameters": [
          {
            "required": true,
            "schema": {
              "title": "Config Id",
              "type": "string",
              "examples": [
                "5eb7cf5a86d9755df3a6c593",
                "5eb7cfb05e32e07750a1756a"
              ]
            },
            "name": "config_id",
            "in": "path"
          }
        ],
        "responses": {
          "200": {
            "description": "Successful Response",
            "content": {
              "application/json": {
                "schema": {
                  "$ref": "#/components/schemas/VisualizationConfigOut"
                }
              }
            }
          },
          "422": {
            "description": "Validation Error",
            "content": {
              "application/json": {
                "schema": {
                  "$ref": "#/components/schemas/HTTPValidationError"
                }
              }
            }
          }
        },
        "security": [
          {
            "OAuth2AuthorizationCodeBearer": []
          },
          {
            "APIKeyHeader": []
          },
          {
            "APIKeyCookie": []
          }
        ]
      }
    },
    "/api/v2/visualizations/config/{config_id}/visdata": {
      "get": {
        "tags": [
          "visualizations"
        ],
        "summary": "Get Visdata From Visconfig",
        "operationId": "get_visdata_from_visconfig_api_v2_visualizations_config__config_id__visdata_get",
        "parameters": [
          {
            "required": true,
            "schema": {
              "title": "Config Id",
              "type": "string",
              "examples": [
                "5eb7cf5a86d9755df3a6c593",
                "5eb7cfb05e32e07750a1756a"
              ]
            },
            "name": "config_id",
            "in": "path"
          }
        ],
        "responses": {
          "200": {
            "description": "Successful Response",
            "content": {
              "application/json": {
                "schema": {
                  "title": "Response Get Visdata From Visconfig Api V2 Visualizations Config  Config Id  Visdata Get",
                  "type": "array",
                  "items": {
                    "$ref": "#/components/schemas/VisualizationDataOut"
                  }
                }
              }
            }
          },
          "422": {
            "description": "Validation Error",
            "content": {
              "application/json": {
                "schema": {
                  "$ref": "#/components/schemas/HTTPValidationError"
                }
              }
            }
          }
        },
        "security": [
          {
            "OAuth2AuthorizationCodeBearer": []
          },
          {
            "APIKeyHeader": []
          },
          {
            "APIKeyCookie": []
          }
        ]
      }
    },
    "/api/v2/public_visualizations/{visualization_id}": {
      "get": {
        "tags": [
          "public_visualizations"
        ],
        "summary": "Get Visualization",
        "operationId": "get_visualization_api_v2_public_visualizations__visualization_id__get",
        "parameters": [
          {
            "required": true,
            "schema": {
              "title": "Visualization Id",
              "type": "string"
            },
            "name": "visualization_id",
            "in": "path"
          }
        ],
        "responses": {
          "200": {
            "description": "Successful Response",
            "content": {
              "application/json": {
                "schema": {
                  "$ref": "#/components/schemas/VisualizationDataOut"
                }
              }
            }
          },
          "422": {
            "description": "Validation Error",
            "content": {
              "application/json": {
                "schema": {
                  "$ref": "#/components/schemas/HTTPValidationError"
                }
              }
            }
          }
        }
      }
    },
    "/api/v2/public_visualizations/{visualization_id}/bytes": {
      "get": {
        "tags": [
          "public_visualizations"
        ],
        "summary": "Download Visualization",
        "operationId": "download_visualization_api_v2_public_visualizations__visualization_id__bytes_get",
        "parameters": [
          {
            "required": true,
            "schema": {
              "title": "Visualization Id",
              "type": "string"
            },
            "name": "visualization_id",
            "in": "path"
          }
        ],
        "responses": {
          "200": {
            "description": "Successful Response",
            "content": {
              "application/json": {
                "schema": {}
              }
            }
          },
          "422": {
            "description": "Validation Error",
            "content": {
              "application/json": {
                "schema": {
                  "$ref": "#/components/schemas/HTTPValidationError"
                }
              }
            }
          }
        }
      }
    },
    "/api/v2/public_visualizations/{visualization_id}/url/": {
      "get": {
        "tags": [
          "public_visualizations"
        ],
        "summary": "Download Visualization Url",
        "operationId": "download_visualization_url_api_v2_public_visualizations__visualization_id__url__get",
        "parameters": [
          {
            "required": true,
            "schema": {
              "title": "Visualization Id",
              "type": "string"
            },
            "name": "visualization_id",
            "in": "path"
          },
          {
            "required": false,
            "schema": {
              "title": "Expires In Seconds",
              "type": "integer",
              "default": 3600
            },
            "name": "expires_in_seconds",
            "in": "query"
          }
        ],
        "responses": {
          "200": {
            "description": "Successful Response",
            "content": {
              "application/json": {
                "schema": {}
              }
            }
          },
          "422": {
            "description": "Validation Error",
            "content": {
              "application/json": {
                "schema": {
                  "$ref": "#/components/schemas/HTTPValidationError"
                }
              }
            }
          }
        }
      }
    },
    "/api/v2/public_visualizations/{resource_id}/config": {
      "get": {
        "tags": [
          "public_visualizations"
        ],
        "summary": "Get Resource Visconfig",
        "operationId": "get_resource_visconfig_api_v2_public_visualizations__resource_id__config_get",
        "parameters": [
          {
            "required": true,
            "schema": {
              "title": "Resource Id",
              "type": "string",
              "examples": [
                "5eb7cf5a86d9755df3a6c593",
                "5eb7cfb05e32e07750a1756a"
              ]
            },
            "name": "resource_id",
            "in": "path"
          }
        ],
        "responses": {
          "200": {
            "description": "Successful Response",
            "content": {
              "application/json": {
                "schema": {
                  "title": "Response Get Resource Visconfig Api V2 Public Visualizations  Resource Id  Config Get",
                  "type": "array",
                  "items": {
                    "$ref": "#/components/schemas/VisualizationConfigOut"
                  }
                }
              }
            }
          },
          "422": {
            "description": "Validation Error",
            "content": {
              "application/json": {
                "schema": {
                  "$ref": "#/components/schemas/HTTPValidationError"
                }
              }
            }
          }
        }
      }
    },
    "/api/v2/public_visualizations/config/{config_id}": {
      "get": {
        "tags": [
          "public_visualizations"
        ],
        "summary": "Get Visconfig",
        "operationId": "get_visconfig_api_v2_public_visualizations_config__config_id__get",
        "parameters": [
          {
            "required": true,
            "schema": {
              "title": "Config Id",
              "type": "string",
              "examples": [
                "5eb7cf5a86d9755df3a6c593",
                "5eb7cfb05e32e07750a1756a"
              ]
            },
            "name": "config_id",
            "in": "path"
          }
        ],
        "responses": {
          "200": {
            "description": "Successful Response",
            "content": {
              "application/json": {
                "schema": {
                  "$ref": "#/components/schemas/VisualizationConfigOut"
                }
              }
            }
          },
          "422": {
            "description": "Validation Error",
            "content": {
              "application/json": {
                "schema": {
                  "$ref": "#/components/schemas/HTTPValidationError"
                }
              }
            }
          }
        }
      }
    },
    "/api/v2/public_visualizations/config/{config_id}/visdata": {
      "get": {
        "tags": [
          "public_visualizations"
        ],
        "summary": "Get Visdata From Visconfig",
        "operationId": "get_visdata_from_visconfig_api_v2_public_visualizations_config__config_id__visdata_get",
        "parameters": [
          {
            "required": true,
            "schema": {
              "title": "Config Id",
              "type": "string",
              "examples": [
                "5eb7cf5a86d9755df3a6c593",
                "5eb7cfb05e32e07750a1756a"
              ]
            },
            "name": "config_id",
            "in": "path"
          }
        ],
        "responses": {
          "200": {
            "description": "Successful Response",
            "content": {
              "application/json": {
                "schema": {
                  "title": "Response Get Visdata From Visconfig Api V2 Public Visualizations Config  Config Id  Visdata Get",
                  "type": "array",
                  "items": {
                    "$ref": "#/components/schemas/VisualizationDataOut"
                  }
                }
              }
            }
          },
          "422": {
            "description": "Validation Error",
            "content": {
              "application/json": {
                "schema": {
                  "$ref": "#/components/schemas/HTTPValidationError"
                }
              }
            }
          }
        }
      }
    },
    "/api/v2/thumbnails": {
      "post": {
        "tags": [
          "thumbnails"
        ],
        "summary": "Add Thumbnail",
        "description": "Insert Thumbnail object into MongoDB (makes Clowder ID), then Minio",
        "operationId": "add_thumbnail_api_v2_thumbnails_post",
        "requestBody": {
          "content": {
            "multipart/form-data": {
              "schema": {
                "$ref": "#/components/schemas/Body_add_thumbnail_api_v2_thumbnails_post"
              }
            }
          },
          "required": true
        },
        "responses": {
          "200": {
            "description": "Successful Response",
            "content": {
              "application/json": {
                "schema": {
                  "$ref": "#/components/schemas/ThumbnailOut"
                }
              }
            }
          },
          "422": {
            "description": "Validation Error",
            "content": {
              "application/json": {
                "schema": {
                  "$ref": "#/components/schemas/HTTPValidationError"
                }
              }
            }
          }
        },
        "security": [
          {
            "OAuth2AuthorizationCodeBearer": []
          },
          {
            "APIKeyHeader": []
          },
          {
            "APIKeyCookie": []
          }
        ]
      }
    },
    "/api/v2/thumbnails/{thumbnail_id}": {
      "get": {
        "tags": [
          "thumbnails"
        ],
        "summary": "Download Thumbnail",
        "operationId": "download_thumbnail_api_v2_thumbnails__thumbnail_id__get",
        "parameters": [
          {
            "required": true,
            "schema": {
              "title": "Thumbnail Id",
              "type": "string"
            },
            "name": "thumbnail_id",
            "in": "path"
          },
          {
            "required": false,
            "schema": {
              "title": "Increment",
              "type": "boolean",
              "default": false
            },
            "name": "increment",
            "in": "query"
          }
        ],
        "responses": {
          "200": {
            "description": "Successful Response",
            "content": {
              "application/json": {
                "schema": {}
              }
            }
          },
          "422": {
            "description": "Validation Error",
            "content": {
              "application/json": {
                "schema": {
                  "$ref": "#/components/schemas/HTTPValidationError"
                }
              }
            }
          }
        },
        "security": [
          {
            "OAuth2AuthorizationCodeBearer": []
          },
          {
            "APIKeyHeader": []
          },
          {
            "APIKeyCookie": []
          }
        ]
      },
      "delete": {
        "tags": [
          "thumbnails"
        ],
        "summary": "Remove Thumbnail",
        "operationId": "remove_thumbnail_api_v2_thumbnails__thumbnail_id__delete",
        "parameters": [
          {
            "required": true,
            "schema": {
              "title": "Thumb Id",
              "type": "string"
            },
            "name": "thumb_id",
            "in": "query"
          }
        ],
        "responses": {
          "200": {
            "description": "Successful Response",
            "content": {
              "application/json": {
                "schema": {}
              }
            }
          },
          "422": {
            "description": "Validation Error",
            "content": {
              "application/json": {
                "schema": {
                  "$ref": "#/components/schemas/HTTPValidationError"
                }
              }
            }
          }
        },
        "security": [
          {
            "OAuth2AuthorizationCodeBearer": []
          },
          {
            "APIKeyHeader": []
          },
          {
            "APIKeyCookie": []
          }
        ]
      }
    },
    "/api/v2/public_thumbnails/{thumbnail_id}": {
      "get": {
        "tags": [
          "public_thumbnails"
        ],
        "summary": "Download Thumbnail",
        "operationId": "download_thumbnail_api_v2_public_thumbnails__thumbnail_id__get",
        "parameters": [
          {
            "required": true,
            "schema": {
              "title": "Thumbnail Id",
              "type": "string"
            },
            "name": "thumbnail_id",
            "in": "path"
          },
          {
            "required": false,
            "schema": {
              "title": "Increment",
              "type": "boolean",
              "default": false
            },
            "name": "increment",
            "in": "query"
          }
        ],
        "responses": {
          "200": {
            "description": "Successful Response",
            "content": {
              "application/json": {
                "schema": {}
              }
            }
          },
          "422": {
            "description": "Validation Error",
            "content": {
              "application/json": {
                "schema": {
                  "$ref": "#/components/schemas/HTTPValidationError"
                }
              }
            }
          }
        }
      }
    },
    "/api/v2/licenses": {
      "post": {
        "tags": [
          "licenses"
        ],
        "summary": "Save License",
        "operationId": "save_license_api_v2_licenses_post",
        "requestBody": {
          "content": {
            "application/json": {
              "schema": {
                "$ref": "#/components/schemas/LicenseIn"
              }
            }
          },
          "required": true
        },
        "responses": {
          "200": {
            "description": "Successful Response",
            "content": {
              "application/json": {
                "schema": {
                  "$ref": "#/components/schemas/LicenseOut"
                }
              }
            }
          },
          "422": {
            "description": "Validation Error",
            "content": {
              "application/json": {
                "schema": {
                  "$ref": "#/components/schemas/HTTPValidationError"
                }
              }
            }
          }
        },
        "security": [
          {
            "OAuth2AuthorizationCodeBearer": []
          },
          {
            "APIKeyHeader": []
          },
          {
            "APIKeyCookie": []
          }
        ]
      }
    },
    "/api/v2/licenses/{license_id}": {
      "get": {
        "tags": [
          "licenses"
        ],
        "summary": "Get License",
        "operationId": "get_license_api_v2_licenses__license_id__get",
        "parameters": [
          {
            "required": true,
            "schema": {
              "title": "License Id",
              "type": "string"
            },
            "name": "license_id",
            "in": "path"
          }
        ],
        "responses": {
          "200": {
            "description": "Successful Response",
            "content": {
              "application/json": {
                "schema": {
                  "$ref": "#/components/schemas/LicenseOut"
                }
              }
            }
          },
          "422": {
            "description": "Validation Error",
            "content": {
              "application/json": {
                "schema": {
                  "$ref": "#/components/schemas/HTTPValidationError"
                }
              }
            }
          }
        },
        "security": [
          {
            "OAuth2AuthorizationCodeBearer": []
          },
          {
            "APIKeyHeader": []
          },
          {
            "APIKeyCookie": []
          }
        ]
      },
      "put": {
        "tags": [
          "licenses"
        ],
        "summary": "Edit License",
        "operationId": "edit_license_api_v2_licenses__license_id__put",
        "parameters": [
          {
            "required": true,
            "schema": {
              "title": "License Id",
              "type": "string"
            },
            "name": "license_id",
            "in": "path"
          },
          {
            "required": false,
            "schema": {
              "title": "Dataset Id",
              "type": "string"
            },
            "name": "dataset_id",
            "in": "query"
          }
        ],
        "requestBody": {
          "content": {
            "application/json": {
              "schema": {
                "$ref": "#/components/schemas/LicenseBase"
              }
            }
          },
          "required": true
        },
        "responses": {
          "200": {
            "description": "Successful Response",
            "content": {
              "application/json": {
                "schema": {
                  "$ref": "#/components/schemas/LicenseOut"
                }
              }
            }
          },
          "422": {
            "description": "Validation Error",
            "content": {
              "application/json": {
                "schema": {
                  "$ref": "#/components/schemas/HTTPValidationError"
                }
              }
            }
          }
        },
        "security": [
          {
            "OAuth2AuthorizationCodeBearer": []
          },
          {
            "APIKeyHeader": []
          },
          {
            "APIKeyCookie": []
          }
        ]
      },
      "delete": {
        "tags": [
          "licenses"
        ],
        "summary": "Delete License",
        "operationId": "delete_license_api_v2_licenses__license_id__delete",
        "parameters": [
          {
            "required": true,
            "schema": {
              "title": "License Id",
              "type": "string"
            },
            "name": "license_id",
            "in": "path"
          },
          {
            "required": false,
            "schema": {
              "title": "Dataset Id",
              "type": "string"
            },
            "name": "dataset_id",
            "in": "query"
          }
        ],
        "responses": {
          "200": {
            "description": "Successful Response",
            "content": {
              "application/json": {
                "schema": {
                  "$ref": "#/components/schemas/LicenseOut"
                }
              }
            }
          },
          "422": {
            "description": "Validation Error",
            "content": {
              "application/json": {
                "schema": {
                  "$ref": "#/components/schemas/HTTPValidationError"
                }
              }
            }
          }
        },
        "security": [
          {
            "OAuth2AuthorizationCodeBearer": []
          },
          {
            "APIKeyHeader": []
          },
          {
            "APIKeyCookie": []
          }
        ]
      }
    },
    "/api/v2/licenses/standard_licenses/all": {
      "get": {
        "tags": [
          "licenses"
        ],
        "summary": "Get Standard Licenses",
        "operationId": "get_standard_licenses_api_v2_licenses_standard_licenses_all_get",
        "responses": {
          "200": {
            "description": "Successful Response",
            "content": {
              "application/json": {
                "schema": {
                  "title": "Response Get Standard Licenses Api V2 Licenses Standard Licenses All Get",
                  "type": "array",
                  "items": {
                    "$ref": "#/components/schemas/LicenseOption"
                  }
                }
              }
            }
          }
        },
        "security": [
          {
            "OAuth2AuthorizationCodeBearer": []
          },
          {
            "APIKeyHeader": []
          },
          {
            "APIKeyCookie": []
          }
        ]
      }
    },
    "/api/v2/licenses/standard_licenses/{license_id}": {
      "get": {
        "tags": [
          "licenses"
        ],
        "summary": "Get Standard License Url",
        "operationId": "get_standard_license_url_api_v2_licenses_standard_licenses__license_id__get",
        "parameters": [
          {
            "required": true,
            "schema": {
              "title": "License Id",
              "type": "string"
            },
            "name": "license_id",
            "in": "path"
          }
        ],
        "responses": {
          "200": {
            "description": "Successful Response",
            "content": {
              "application/json": {
                "schema": {
                  "title": "Response Get Standard License Url Api V2 Licenses Standard Licenses  License Id  Get",
                  "type": "string"
                }
              }
            }
          },
          "422": {
            "description": "Validation Error",
            "content": {
              "application/json": {
                "schema": {
                  "$ref": "#/components/schemas/HTTPValidationError"
                }
              }
            }
          }
        },
        "security": [
          {
            "OAuth2AuthorizationCodeBearer": []
          },
          {
            "APIKeyHeader": []
          },
          {
            "APIKeyCookie": []
          }
        ]
      }
    },
    "/api/v2/public_licenses/{license_id}": {
      "get": {
        "tags": [
          "public_licenses"
        ],
        "summary": "Get License",
        "operationId": "get_license_api_v2_public_licenses__license_id__get",
        "parameters": [
          {
            "required": true,
            "schema": {
              "title": "License Id",
              "type": "string"
            },
            "name": "license_id",
            "in": "path"
          }
        ],
        "responses": {
          "200": {
            "description": "Successful Response",
            "content": {
              "application/json": {
                "schema": {
                  "$ref": "#/components/schemas/LicenseOut"
                }
              }
            }
          },
          "422": {
            "description": "Validation Error",
            "content": {
              "application/json": {
                "schema": {
                  "$ref": "#/components/schemas/HTTPValidationError"
                }
              }
            }
          }
        }
      }
    },
    "/api/v2/public_licenses/standard_licenses/all": {
      "get": {
        "tags": [
          "public_licenses"
        ],
        "summary": "Get Standard Licenses",
        "operationId": "get_standard_licenses_api_v2_public_licenses_standard_licenses_all_get",
        "responses": {
          "200": {
            "description": "Successful Response",
            "content": {
              "application/json": {
                "schema": {
                  "title": "Response Get Standard Licenses Api V2 Public Licenses Standard Licenses All Get",
                  "type": "array",
                  "items": {
                    "$ref": "#/components/schemas/LicenseOption"
                  }
                }
              }
            }
          }
        }
      }
    },
    "/api/v2/public_licenses/standard_licenses/{license_id}": {
      "get": {
        "tags": [
          "public_licenses"
        ],
        "summary": "Get Standard License Url",
        "operationId": "get_standard_license_url_api_v2_public_licenses_standard_licenses__license_id__get",
        "parameters": [
          {
            "required": true,
            "schema": {
              "title": "License Id",
              "type": "string"
            },
            "name": "license_id",
            "in": "path"
          }
        ],
        "responses": {
          "200": {
            "description": "Successful Response",
            "content": {
              "application/json": {
                "schema": {
                  "title": "Response Get Standard License Url Api V2 Public Licenses Standard Licenses  License Id  Get",
                  "type": "string"
                }
              }
            }
          },
          "422": {
            "description": "Validation Error",
            "content": {
              "application/json": {
                "schema": {
                  "$ref": "#/components/schemas/HTTPValidationError"
                }
              }
            }
          }
        }
      }
    },
    "/api/v2/status": {
      "get": {
        "tags": [
          "status"
        ],
        "summary": "Get Status",
        "operationId": "get_status_api_v2_status_get",
        "responses": {
          "200": {
            "description": "Successful Response",
            "content": {
              "application/json": {
                "schema": {
                  "$ref": "#/components/schemas/Status"
                }
              }
            }
          }
        }
      }
    },
    "/api/v2/auth/register": {
      "get": {
        "tags": [
          "auth"
        ],
        "summary": "Register",
        "operationId": "register_api_v2_auth_register_get",
        "responses": {
          "200": {
            "description": "Successful Response",
            "content": {
              "application/json": {
                "schema": {}
              }
            }
          }
        }
      }
    },
    "/api/v2/auth/login": {
      "get": {
        "tags": [
          "auth"
        ],
        "summary": "Loginget",
        "description": "Redirect to keycloak login page.",
        "operationId": "loginGet_api_v2_auth_login_get",
        "responses": {
          "200": {
            "description": "Successful Response",
            "content": {
              "application/json": {
                "schema": {}
              }
            }
          }
        }
      },
      "post": {
        "tags": [
          "auth"
        ],
        "summary": "Loginpost",
        "description": "Client can use this to login when redirect is not available.",
        "operationId": "loginPost_api_v2_auth_login_post",
        "requestBody": {
          "content": {
            "application/json": {
              "schema": {
                "$ref": "#/components/schemas/UserIn"
              }
            }
          },
          "required": true
        },
        "responses": {
          "200": {
            "description": "Successful Response",
            "content": {
              "application/json": {
                "schema": {}
              }
            }
          },
          "422": {
            "description": "Validation Error",
            "content": {
              "application/json": {
                "schema": {
                  "$ref": "#/components/schemas/HTTPValidationError"
                }
              }
            }
          }
        }
      }
    },
    "/api/v2/auth/logout": {
      "get": {
        "tags": [
          "auth"
        ],
        "summary": "Logout",
        "description": "Logout of keycloak.",
        "operationId": "logout_api_v2_auth_logout_get",
        "responses": {
          "200": {
            "description": "Successful Response",
            "content": {
              "application/json": {
                "schema": {}
              }
            }
          }
        },
        "security": [
          {
            "HTTPBearer": []
          }
        ]
      }
    },
    "/api/v2/auth": {
      "get": {
        "tags": [
          "auth"
        ],
        "summary": "Auth",
        "description": "Redirect endpoint Keycloak redirects to after login.",
        "operationId": "auth_api_v2_auth_get",
        "parameters": [
          {
            "required": true,
            "schema": {
              "title": "Code",
              "type": "string"
            },
            "name": "code",
            "in": "query"
          }
        ],
        "responses": {
          "200": {
            "description": "Successful Response",
            "content": {
              "application/json": {
                "schema": {}
              }
            }
          },
          "422": {
            "description": "Validation Error",
            "content": {
              "application/json": {
                "schema": {
                  "$ref": "#/components/schemas/HTTPValidationError"
                }
              }
            }
          }
        }
      }
    },
    "/api/v2/auth/refresh_token": {
      "get": {
        "tags": [
          "auth"
        ],
        "summary": "Refresh Token",
        "operationId": "refresh_token_api_v2_auth_refresh_token_get",
        "responses": {
          "200": {
            "description": "Successful Response",
            "content": {
              "application/json": {
                "schema": {}
              }
            }
          }
        },
        "security": [
          {
            "HTTPBearer": []
          }
        ]
      }
    },
    "/api/v2/auth/broker/{identity_provider}/token": {
      "get": {
        "tags": [
          "auth"
        ],
        "summary": "Get Idenity Provider Token",
        "description": "Get identity provider JWT token from keyclok. Keycloak must be configured to store external tokens.",
        "operationId": "get_idenity_provider_token_api_v2_auth_broker__identity_provider__token_get",
        "parameters": [
          {
            "required": true,
            "schema": {
              "title": "Identity Provider",
              "type": "string"
            },
            "name": "identity_provider",
            "in": "path"
          }
        ],
        "responses": {
          "200": {
            "description": "Successful Response",
            "content": {
              "application/json": {
                "schema": {}
              }
            }
          },
          "422": {
            "description": "Validation Error",
            "content": {
              "application/json": {
                "schema": {
                  "$ref": "#/components/schemas/HTTPValidationError"
                }
              }
            }
          }
        },
        "security": [
          {
            "OAuth2AuthorizationCodeBearer": []
          }
        ]
      }
    },
    "/": {
      "get": {
        "summary": "Root",
        "operationId": "root__get",
        "responses": {
          "200": {
            "description": "Successful Response",
            "content": {
              "application/json": {
                "schema": {}
              }
            }
          }
        }
      }
    }
  },
  "components": {
    "schemas": {
      "AuthorizationBase": {
        "title": "AuthorizationBase",
        "required": [
          "dataset_id",
          "role"
        ],
        "type": "object",
        "properties": {
          "dataset_id": {
            "title": "Dataset Id",
            "type": "string",
            "examples": [
              "5eb7cf5a86d9755df3a6c593",
              "5eb7cfb05e32e07750a1756a"
            ]
          },
          "user_ids": {
            "title": "User Ids",
            "type": "array",
            "items": {
              "type": "string",
              "format": "email"
            },
            "default": []
          },
          "role": {
            "$ref": "#/components/schemas/RoleType"
          },
          "group_ids": {
            "title": "Group Ids",
            "type": "array",
            "items": {
              "type": "string",
              "examples": [
                "5eb7cf5a86d9755df3a6c593",
                "5eb7cfb05e32e07750a1756a"
              ]
            },
            "default": []
          }
        },
        "description": "Currently, user_ids list is used for primary authorization checks.\ngroup_ids are kept for convenience (adding/removing users in batch) but user_ids list MUST be kept current."
      },
      "AuthorizationMetadata": {
        "title": "AuthorizationMetadata",
        "required": [
          "metadata_id",
          "user_id",
          "role"
        ],
        "type": "object",
        "properties": {
          "metadata_id": {
            "title": "Metadata Id",
            "type": "string",
            "examples": [
              "5eb7cf5a86d9755df3a6c593",
              "5eb7cfb05e32e07750a1756a"
            ]
          },
          "user_id": {
            "title": "User Id",
            "type": "string",
            "format": "email"
          },
          "role": {
            "$ref": "#/components/schemas/RoleType"
          }
        }
      },
      "AuthorizationOut": {
        "title": "AuthorizationOut",
        "required": [
          "creator",
          "dataset_id",
          "role"
        ],
        "type": "object",
        "properties": {
          "creator": {
            "title": "Creator",
            "type": "string",
            "format": "email"
          },
          "created": {
            "title": "Created",
            "type": "string",
            "format": "date-time"
          },
          "modified": {
            "title": "Modified",
            "type": "string",
            "format": "date-time"
          },
          "dataset_id": {
            "title": "Dataset Id",
            "type": "string",
            "examples": [
              "5eb7cf5a86d9755df3a6c593",
              "5eb7cfb05e32e07750a1756a"
            ]
          },
          "user_ids": {
            "title": "User Ids",
            "type": "array",
            "items": {
              "type": "string",
              "format": "email"
            },
            "default": []
          },
          "role": {
            "$ref": "#/components/schemas/RoleType"
          },
          "group_ids": {
            "title": "Group Ids",
            "type": "array",
            "items": {
              "type": "string",
              "examples": [
                "5eb7cf5a86d9755df3a6c593",
                "5eb7cfb05e32e07750a1756a"
              ]
            },
            "default": []
          },
          "id": {
            "title": "Id",
            "type": "string",
            "examples": [
              "5eb7cf5a86d9755df3a6c593",
              "5eb7cfb05e32e07750a1756a"
            ]
          }
        },
        "description": "The creator of the Authorization object should also be the creator of the dataset itself."
      },
      "Body_add_Visualization_api_v2_visualizations_post": {
        "title": "Body_add_Visualization_api_v2_visualizations_post",
        "required": [
          "file"
        ],
        "type": "object",
        "properties": {
          "file": {
            "title": "File",
            "type": "string",
            "format": "binary"
          }
        }
      },
      "Body_add_thumbnail_api_v2_thumbnails_post": {
        "title": "Body_add_thumbnail_api_v2_thumbnails_post",
        "required": [
          "file"
        ],
        "type": "object",
        "properties": {
          "file": {
            "title": "File",
            "type": "string",
            "format": "binary"
          }
        }
      },
      "Body_create_dataset_from_zip_api_v2_datasets_createFromZip_post": {
        "title": "Body_create_dataset_from_zip_api_v2_datasets_createFromZip_post",
        "required": [
          "file"
        ],
        "type": "object",
        "properties": {
          "file": {
            "title": "File",
            "type": "string",
            "format": "binary"
          }
        }
      },
      "Body_get_dataset_metadata_api_v2_datasets__dataset_id__metadata_get": {
        "title": "Body_get_dataset_metadata_api_v2_datasets__dataset_id__metadata_get",
        "type": "object",
        "properties": {
          "listener_name": {
            "title": "Listener Name",
            "type": "string"
          },
          "listener_version": {
            "title": "Listener Version",
            "type": "number"
          }
        }
      },
      "Body_get_dataset_metadata_api_v2_public_datasets__dataset_id__metadata_get": {
        "title": "Body_get_dataset_metadata_api_v2_public_datasets__dataset_id__metadata_get",
        "type": "object",
        "properties": {
          "listener_name": {
            "title": "Listener Name",
            "type": "string"
          },
          "listener_version": {
            "title": "Listener Version",
            "type": "number"
          }
        }
      },
      "Body_get_file_metadata_api_v2_files__file_id__metadata_get": {
        "title": "Body_get_file_metadata_api_v2_files__file_id__metadata_get",
        "type": "object",
        "properties": {
          "definition": {
            "title": "Definition",
            "type": "string"
          },
          "listener_name": {
            "title": "Listener Name",
            "type": "string"
          },
          "listener_version": {
            "title": "Listener Version",
            "type": "number"
          }
        }
      },
      "Body_get_file_metadata_api_v2_public_files__file_id__metadata_get": {
        "title": "Body_get_file_metadata_api_v2_public_files__file_id__metadata_get",
        "type": "object",
        "properties": {
          "definition": {
            "title": "Definition",
            "type": "string"
          },
          "listener_name": {
            "title": "Listener Name",
            "type": "string"
          },
          "listener_version": {
            "title": "Listener Version",
            "type": "number"
          }
        }
      },
      "Body_save_file_api_v2_datasets__dataset_id__files_post": {
        "title": "Body_save_file_api_v2_datasets__dataset_id__files_post",
        "required": [
          "file"
        ],
        "type": "object",
        "properties": {
          "file": {
            "title": "File",
            "type": "string",
            "format": "binary"
          }
        }
      },
      "Body_save_files_api_v2_datasets__dataset_id__filesMultiple_post": {
        "title": "Body_save_files_api_v2_datasets__dataset_id__filesMultiple_post",
        "required": [
          "files"
        ],
        "type": "object",
        "properties": {
          "files": {
            "title": "Files",
            "type": "array",
            "items": {
              "type": "string",
              "format": "binary"
            }
          }
        }
      },
      "Body_update_file_api_v2_files__file_id__put": {
        "title": "Body_update_file_api_v2_files__file_id__put",
        "required": [
          "file"
        ],
        "type": "object",
        "properties": {
          "file": {
            "title": "File",
            "type": "string",
            "format": "binary"
          }
        }
      },
      "ContentType": {
        "title": "ContentType",
        "type": "object",
        "properties": {
          "content_type": {
            "title": "Content Type",
            "type": "string",
            "default": "N/A"
          },
          "main_type": {
            "title": "Main Type",
            "type": "string",
            "default": "N/A"
          }
        },
        "description": "This model describes the content type of any type of file(File or Visualization data) uploaded to Clowder. A typical example is \"text/plain\" for .txt.\nIn Clowder v1 extractors, \"text/*\" syntax is acceptable for wildcard matches. To support this, the content type is\nsplit into main (\"text\") and secondary (\"plain\") parts so the dynamic matching with * can still be done."
      },
      "DatasetBase": {
        "title": "DatasetBase",
        "type": "object",
        "properties": {
          "name": {
            "title": "Name",
            "type": "string",
            "default": "N/A"
          },
          "description": {
            "title": "Description",
            "type": "string"
          },
          "status": {
            "title": "Status",
            "type": "string",
            "default": "PRIVATE"
          }
        }
      },
      "DatasetFreezeOut": {
        "title": "DatasetFreezeOut",
        "required": [
          "creator",
          "frozen_version_num"
        ],
        "type": "object",
        "properties": {
          "name": {
            "title": "Name",
            "type": "string",
            "default": "N/A"
          },
          "description": {
            "title": "Description",
            "type": "string"
          },
          "status": {
            "title": "Status",
            "type": "string",
            "default": "PRIVATE"
          },
          "creator": {
            "$ref": "#/components/schemas/UserOut"
          },
          "created": {
            "title": "Created",
            "type": "string",
            "format": "date-time"
          },
          "modified": {
            "title": "Modified",
            "type": "string",
            "format": "date-time"
          },
          "user_views": {
            "title": "User Views",
            "type": "integer",
            "default": 0
          },
          "downloads": {
            "title": "Downloads",
            "type": "integer",
            "default": 0
          },
          "thumbnail_id": {
            "title": "Thumbnail Id",
            "type": "string",
            "examples": [
              "5eb7cf5a86d9755df3a6c593",
              "5eb7cfb05e32e07750a1756a"
            ]
          },
          "origin_id": {
            "title": "Origin Id",
            "type": "string",
            "examples": [
              "5eb7cf5a86d9755df3a6c593",
              "5eb7cfb05e32e07750a1756a"
            ]
          },
          "standard_license": {
            "title": "Standard License",
            "type": "boolean",
            "default": true
          },
          "license_id": {
            "title": "License Id",
            "type": "string"
          },
          "id": {
            "title": "Id",
            "type": "string",
            "examples": [
              "5eb7cf5a86d9755df3a6c593",
              "5eb7cfb05e32e07750a1756a"
            ]
          },
          "frozen": {
            "title": "Frozen",
            "type": "boolean",
            "default": true
          },
          "frozen_version_num": {
            "title": "Frozen Version Num",
            "type": "integer"
          },
          "deleted": {
            "title": "Deleted",
            "type": "boolean",
            "default": false
          }
        },
        "description": "Document Mapping class.\n\nFields:\n\n- `id` - MongoDB document ObjectID \"_id\" field.\nMapped to the PydanticObjectId class\n\nInherited from:\n\n- Pydantic BaseModel\n- [UpdateMethods](https://roman-right.github.io/beanie/api/interfaces/#aggregatemethods)"
      },
      "DatasetIn": {
        "title": "DatasetIn",
        "type": "object",
        "properties": {
          "name": {
            "title": "Name",
            "type": "string",
            "default": "N/A"
          },
          "description": {
            "title": "Description",
            "type": "string"
          },
          "status": {
            "title": "Status",
            "type": "string",
            "default": "PRIVATE"
          }
        }
      },
      "DatasetOut": {
        "title": "DatasetOut",
        "required": [
          "creator"
        ],
        "type": "object",
        "properties": {
          "name": {
            "title": "Name",
            "type": "string",
            "default": "N/A"
          },
          "description": {
            "title": "Description",
            "type": "string"
          },
          "status": {
            "title": "Status",
            "type": "string",
            "default": "PRIVATE"
          },
          "creator": {
            "$ref": "#/components/schemas/UserOut"
          },
          "created": {
            "title": "Created",
            "type": "string",
            "format": "date-time"
          },
          "modified": {
            "title": "Modified",
            "type": "string",
            "format": "date-time"
          },
          "user_views": {
            "title": "User Views",
            "type": "integer",
            "default": 0
          },
          "downloads": {
            "title": "Downloads",
            "type": "integer",
            "default": 0
          },
          "thumbnail_id": {
            "title": "Thumbnail Id",
            "type": "string",
            "examples": [
              "5eb7cf5a86d9755df3a6c593",
              "5eb7cfb05e32e07750a1756a"
            ]
          },
          "origin_id": {
            "title": "Origin Id",
            "type": "string",
            "examples": [
              "5eb7cf5a86d9755df3a6c593",
              "5eb7cfb05e32e07750a1756a"
            ]
          },
          "standard_license": {
            "title": "Standard License",
            "type": "boolean",
            "default": true
          },
          "license_id": {
            "title": "License Id",
            "type": "string"
          },
          "id": {
            "title": "Id",
            "type": "string",
            "examples": [
              "5eb7cf5a86d9755df3a6c593",
              "5eb7cfb05e32e07750a1756a"
            ]
          },
          "frozen": {
            "title": "Frozen",
            "type": "boolean",
            "default": false
          },
          "frozen_version_num": {
            "title": "Frozen Version Num",
            "type": "integer",
            "default": -999
          },
          "deleted": {
            "title": "Deleted",
            "type": "boolean",
            "default": false
          }
        },
        "description": "Document Mapping class.\n\nFields:\n\n- `id` - MongoDB document ObjectID \"_id\" field.\nMapped to the PydanticObjectId class\n\nInherited from:\n\n- Pydantic BaseModel\n- [UpdateMethods](https://roman-right.github.io/beanie/api/interfaces/#aggregatemethods)"
      },
      "DatasetPatch": {
        "title": "DatasetPatch",
        "type": "object",
        "properties": {
          "name": {
            "title": "Name",
            "type": "string"
          },
          "description": {
            "title": "Description",
            "type": "string"
          },
          "status": {
            "title": "Status",
            "type": "string"
          }
        }
      },
      "DatasetRoles": {
        "title": "DatasetRoles",
        "required": [
          "dataset_id"
        ],
        "type": "object",
        "properties": {
          "dataset_id": {
            "title": "Dataset Id",
            "type": "string"
          },
          "user_roles": {
            "title": "User Roles",
            "type": "array",
            "items": {
              "$ref": "#/components/schemas/UserAndRole"
            },
            "default": []
          },
          "group_roles": {
            "title": "Group Roles",
            "type": "array",
            "items": {
              "$ref": "#/components/schemas/GroupAndRole"
            },
            "default": []
          }
        }
      },
      "EventListenerIn": {
        "title": "EventListenerIn",
        "required": [
          "name"
        ],
        "type": "object",
        "properties": {
          "name": {
            "title": "Name",
            "type": "string"
          },
          "version": {
            "title": "Version",
            "type": "string",
            "default": "1.0"
          },
          "description": {
            "title": "Description",
            "type": "string",
            "default": ""
          }
        },
        "description": "On submission, minimum info for a listener is name, version and description. Clowder will use name and version to locate queue."
      },
      "EventListenerJobDB": {
        "title": "EventListenerJobDB",
        "required": [
          "listener_id",
          "resource_ref",
          "creator"
        ],
        "type": "object",
        "properties": {
          "listener_id": {
            "title": "Listener Id",
            "type": "string"
          },
          "resource_ref": {
            "$ref": "#/components/schemas/MongoDBRef"
          },
          "creator": {
            "$ref": "#/components/schemas/UserOut"
          },
          "parameters": {
            "title": "Parameters",
            "type": "object"
          },
          "created": {
            "title": "Created",
            "type": "string",
            "format": "date-time"
          },
          "started": {
            "title": "Started",
            "type": "string",
            "format": "date-time"
          },
          "updated": {
            "title": "Updated",
            "type": "string",
            "format": "date-time"
          },
          "finished": {
            "title": "Finished",
            "type": "string",
            "format": "date-time"
          },
          "duration": {
            "title": "Duration",
            "type": "number"
          },
          "latest_message": {
            "title": "Latest Message",
            "type": "string"
          },
          "status": {
            "title": "Status",
            "type": "string",
            "default": "CREATED"
          },
          "_id": {
            "title": " Id",
            "type": "string",
            "examples": [
              "5eb7cf5a86d9755df3a6c593",
              "5eb7cfb05e32e07750a1756a"
            ]
          }
        },
        "description": "This summarizes a submission to an extractor. All messages from that extraction should include this job's ID."
      },
      "EventListenerJobOut": {
        "title": "EventListenerJobOut",
        "required": [
          "listener_id",
          "resource_ref",
          "creator"
        ],
        "type": "object",
        "properties": {
          "listener_id": {
            "title": "Listener Id",
            "type": "string"
          },
          "resource_ref": {
            "$ref": "#/components/schemas/MongoDBRef"
          },
          "creator": {
            "$ref": "#/components/schemas/UserOut"
          },
          "parameters": {
            "title": "Parameters",
            "type": "object"
          },
          "created": {
            "title": "Created",
            "type": "string",
            "format": "date-time"
          },
          "started": {
            "title": "Started",
            "type": "string",
            "format": "date-time"
          },
          "updated": {
            "title": "Updated",
            "type": "string",
            "format": "date-time"
          },
          "finished": {
            "title": "Finished",
            "type": "string",
            "format": "date-time"
          },
          "duration": {
            "title": "Duration",
            "type": "number"
          },
          "latest_message": {
            "title": "Latest Message",
            "type": "string"
          },
          "status": {
            "title": "Status",
            "type": "string",
            "default": "CREATED"
          },
          "id": {
            "title": "Id",
            "type": "string",
            "examples": [
              "5eb7cf5a86d9755df3a6c593",
              "5eb7cfb05e32e07750a1756a"
            ]
          }
        },
        "description": "This summarizes a submission to an extractor. All messages from that extraction should include this job's ID."
      },
      "EventListenerJobUpdateOut": {
        "title": "EventListenerJobUpdateOut",
        "required": [
          "job_id",
          "status"
        ],
        "type": "object",
        "properties": {
          "job_id": {
            "title": "Job Id",
            "type": "string"
          },
          "timestamp": {
            "title": "Timestamp",
            "type": "string",
            "format": "date-time"
          },
          "status": {
            "title": "Status",
            "type": "string"
          },
          "id": {
            "title": "Id",
            "type": "string",
            "examples": [
              "5eb7cf5a86d9755df3a6c593",
              "5eb7cfb05e32e07750a1756a"
            ]
          }
        },
        "description": "Document Mapping class.\n\nFields:\n\n- `id` - MongoDB document ObjectID \"_id\" field.\nMapped to the PydanticObjectId class\n\nInherited from:\n\n- Pydantic BaseModel\n- [UpdateMethods](https://roman-right.github.io/beanie/api/interfaces/#aggregatemethods)"
      },
      "EventListenerOut": {
        "title": "EventListenerOut",
        "required": [
          "name"
        ],
        "type": "object",
        "properties": {
          "name": {
            "title": "Name",
            "type": "string"
          },
          "version": {
            "title": "Version",
            "type": "string",
            "default": "1.0"
          },
          "description": {
            "title": "Description",
            "type": "string",
            "default": ""
          },
          "id": {
            "title": "Id",
            "type": "string",
            "examples": [
              "5eb7cf5a86d9755df3a6c593",
              "5eb7cfb05e32e07750a1756a"
            ]
          },
          "creator": {
            "$ref": "#/components/schemas/UserOut"
          },
          "created": {
            "title": "Created",
            "type": "string",
            "format": "date-time"
          },
          "modified": {
            "title": "Modified",
            "type": "string",
            "format": "date-time"
          },
          "lastAlive": {
            "title": "Lastalive",
            "type": "string",
            "format": "date-time"
          },
          "alive": {
            "title": "Alive",
            "type": "boolean"
          },
          "active": {
            "title": "Active",
            "type": "boolean",
            "default": false
          },
          "properties": {
            "$ref": "#/components/schemas/ExtractorInfo"
          }
        },
        "description": "EventListeners have a name, version, author, description, and optionally properties where extractor_info will be saved."
      },
      "ExtractorInfo": {
        "title": "ExtractorInfo",
        "type": "object",
        "properties": {
          "author": {
            "title": "Author",
            "type": "string"
          },
          "process": {
            "title": "Process",
            "type": "object"
          },
          "maturity": {
            "title": "Maturity",
            "type": "string",
            "default": "Development"
          },
          "name": {
            "title": "Name",
            "type": "string",
            "default": ""
          },
          "contributors": {
            "title": "Contributors",
            "type": "array",
            "items": {
              "type": "string"
            },
            "default": []
          },
          "contexts": {
            "title": "Contexts",
            "type": "array",
            "items": {
              "anyOf": [
                {
                  "type": "object"
                },
                {
                  "maxLength": 65536,
                  "minLength": 1,
                  "type": "string",
                  "format": "uri"
                }
              ]
            },
            "default": []
          },
          "repository": {
            "title": "Repository",
            "type": "array",
            "items": {
              "$ref": "#/components/schemas/Repository"
            },
            "default": []
          },
          "external_services": {
            "title": "External Services",
            "type": "array",
            "items": {
              "type": "string"
            },
            "default": []
          },
          "libraries": {
            "title": "Libraries",
            "type": "array",
            "items": {
              "type": "string"
            },
            "default": []
          },
          "bibtex": {
            "title": "Bibtex",
            "type": "array",
            "items": {
              "type": "string"
            },
            "default": []
          },
          "default_labels": {
            "title": "Default Labels",
            "type": "array",
            "items": {
              "type": "string"
            },
            "default": []
          },
          "categories": {
            "title": "Categories",
            "type": "array",
            "items": {
              "type": "string"
            },
            "default": []
          },
          "parameters": {
            "title": "Parameters",
            "type": "object"
          },
          "version": {
            "title": "Version",
            "type": "string",
            "default": "1.0"
          }
        },
        "description": "Currently for extractor_info JSON from Clowder v1 extractors for use with to /api/extractors endpoint."
      },
      "FeedIn": {
        "title": "FeedIn",
        "required": [
          "name",
          "search"
        ],
        "type": "object",
        "properties": {
          "name": {
            "title": "Name",
            "type": "string"
          },
          "description": {
            "title": "Description",
            "type": "string",
            "default": ""
          },
          "search": {
            "$ref": "#/components/schemas/SearchObject"
          },
          "listeners": {
            "title": "Listeners",
            "type": "array",
            "items": {
              "$ref": "#/components/schemas/FeedListener"
            },
            "default": []
          }
        },
        "description": "A Job Feed is a saved set of search criteria with some number of Event Listeners that can be triggered when new\nresources match the saved search criteria for the Feed."
      },
      "FeedListener": {
        "title": "FeedListener",
        "required": [
          "listener_id",
          "automatic"
        ],
        "type": "object",
        "properties": {
          "listener_id": {
            "title": "Listener Id",
            "type": "string",
            "examples": [
              "5eb7cf5a86d9755df3a6c593",
              "5eb7cfb05e32e07750a1756a"
            ]
          },
          "automatic": {
            "title": "Automatic",
            "type": "boolean"
          }
        },
        "description": "This is a shorthand POST class for associating an existing EventListener with a Feed. The automatic flag determines\nwhether the Feed will automatically send new matches to the Event Listener."
      },
      "FeedOut": {
        "title": "FeedOut",
        "required": [
          "name",
          "search"
        ],
        "type": "object",
        "properties": {
          "name": {
            "title": "Name",
            "type": "string"
          },
          "description": {
            "title": "Description",
            "type": "string",
            "default": ""
          },
          "search": {
            "$ref": "#/components/schemas/SearchObject"
          },
          "listeners": {
            "title": "Listeners",
            "type": "array",
            "items": {
              "$ref": "#/components/schemas/FeedListener"
            },
            "default": []
          },
          "id": {
            "title": "Id",
            "type": "string",
            "examples": [
              "5eb7cf5a86d9755df3a6c593",
              "5eb7cfb05e32e07750a1756a"
            ]
          },
          "creator": {
            "title": "Creator",
            "type": "string",
            "format": "email"
          },
          "created": {
            "title": "Created",
            "type": "string",
            "format": "date-time"
          },
          "modified": {
            "title": "Modified",
            "type": "string",
            "format": "date-time"
          }
        },
        "description": "Document Mapping class.\n\nFields:\n\n- `id` - MongoDB document ObjectID \"_id\" field.\nMapped to the PydanticObjectId class\n\nInherited from:\n\n- Pydantic BaseModel\n- [UpdateMethods](https://roman-right.github.io/beanie/api/interfaces/#aggregatemethods)"
      },
      "FileOut": {
        "title": "FileOut",
        "required": [
          "creator",
          "dataset_id"
        ],
        "type": "object",
        "properties": {
          "name": {
            "title": "Name",
            "type": "string",
            "default": "N/A"
          },
          "status": {
            "title": "Status",
            "type": "string",
            "default": "PRIVATE"
          },
          "creator": {
            "$ref": "#/components/schemas/UserOut"
          },
          "created": {
            "title": "Created",
            "type": "string",
            "format": "date-time"
          },
          "version_id": {
            "title": "Version Id",
            "type": "string",
            "default": "N/A"
          },
          "version_num": {
            "title": "Version Num",
            "type": "integer",
            "default": 0
          },
          "dataset_id": {
            "title": "Dataset Id",
            "type": "string",
            "examples": [
              "5eb7cf5a86d9755df3a6c593",
              "5eb7cfb05e32e07750a1756a"
            ]
          },
          "folder_id": {
            "title": "Folder Id",
            "type": "string",
            "examples": [
              "5eb7cf5a86d9755df3a6c593",
              "5eb7cfb05e32e07750a1756a"
            ]
          },
          "views": {
            "title": "Views",
            "type": "integer",
            "default": 0
          },
          "downloads": {
            "title": "Downloads",
            "type": "integer",
            "default": 0
          },
          "bytes": {
            "title": "Bytes",
            "type": "integer",
            "default": 0
          },
          "content_type": {
            "title": "Content Type",
            "allOf": [
              {
                "$ref": "#/components/schemas/ContentType"
              }
            ],
            "default": {
              "content_type": "N/A",
              "main_type": "N/A"
            }
          },
          "thumbnail_id": {
            "title": "Thumbnail Id",
            "type": "string",
            "examples": [
              "5eb7cf5a86d9755df3a6c593",
              "5eb7cfb05e32e07750a1756a"
            ]
          },
          "storage_type": {
            "allOf": [
              {
                "$ref": "#/components/schemas/StorageType"
              }
            ],
            "default": "minio"
          },
          "storage_path": {
            "title": "Storage Path",
            "type": "string"
          },
          "object_type": {
            "title": "Object Type",
            "type": "string",
            "default": "file"
          },
          "origin_id": {
            "title": "Origin Id",
            "type": "string",
            "examples": [
              "5eb7cf5a86d9755df3a6c593",
              "5eb7cfb05e32e07750a1756a"
            ]
          },
          "id": {
            "title": "Id",
            "type": "string",
            "examples": [
              "5eb7cf5a86d9755df3a6c593",
              "5eb7cfb05e32e07750a1756a"
            ]
          },
          "frozen": {
            "title": "Frozen",
            "type": "boolean",
            "default": true
          }
        },
        "description": "Document Mapping class.\n\nFields:\n\n- `id` - MongoDB document ObjectID \"_id\" field.\nMapped to the PydanticObjectId class\n\nInherited from:\n\n- Pydantic BaseModel\n- [UpdateMethods](https://roman-right.github.io/beanie/api/interfaces/#aggregatemethods)"
      },
      "FileVersion": {
        "title": "FileVersion",
        "required": [
          "file_id",
          "creator",
          "version_id"
        ],
        "type": "object",
        "properties": {
          "file_id": {
            "title": "File Id",
            "type": "string",
            "examples": [
              "5eb7cf5a86d9755df3a6c593",
              "5eb7cfb05e32e07750a1756a"
            ]
          },
          "creator": {
            "$ref": "#/components/schemas/UserOut"
          },
          "created": {
            "title": "Created",
            "type": "string",
            "format": "date-time"
          },
          "version_id": {
            "title": "Version Id",
            "type": "string"
          },
          "version_num": {
            "title": "Version Num",
            "type": "integer",
            "default": 1
          },
          "bytes": {
            "title": "Bytes",
            "type": "integer",
            "default": 0
          }
        }
      },
      "FolderIn": {
        "title": "FolderIn",
        "type": "object",
        "properties": {
          "name": {
            "title": "Name",
            "type": "string",
            "default": "N/A"
          },
          "parent_folder": {
            "title": "Parent Folder",
            "type": "string",
            "examples": [
              "5eb7cf5a86d9755df3a6c593",
              "5eb7cfb05e32e07750a1756a"
            ]
          }
        }
      },
      "FolderOut": {
        "title": "FolderOut",
        "required": [
          "dataset_id",
          "creator"
        ],
        "type": "object",
        "properties": {
          "name": {
            "title": "Name",
            "type": "string",
            "default": "N/A"
          },
          "dataset_id": {
            "title": "Dataset Id",
            "type": "string",
            "examples": [
              "5eb7cf5a86d9755df3a6c593",
              "5eb7cfb05e32e07750a1756a"
            ]
          },
          "parent_folder": {
            "title": "Parent Folder",
            "type": "string",
            "examples": [
              "5eb7cf5a86d9755df3a6c593",
              "5eb7cfb05e32e07750a1756a"
            ]
          },
          "creator": {
            "$ref": "#/components/schemas/UserOut"
          },
          "created": {
            "title": "Created",
            "type": "string",
            "format": "date-time"
          },
          "modified": {
            "title": "Modified",
            "type": "string",
            "format": "date-time"
          },
          "object_type": {
            "title": "Object Type",
            "type": "string",
            "default": "folder"
          },
          "origin_id": {
            "title": "Origin Id",
            "type": "string",
            "examples": [
              "5eb7cf5a86d9755df3a6c593",
              "5eb7cfb05e32e07750a1756a"
            ]
          },
          "id": {
            "title": "Id",
            "type": "string",
            "examples": [
              "5eb7cf5a86d9755df3a6c593",
              "5eb7cfb05e32e07750a1756a"
            ]
          },
          "frozen": {
            "title": "Frozen",
            "type": "boolean",
            "default": true
          }
        },
        "description": "Document Mapping class.\n\nFields:\n\n- `id` - MongoDB document ObjectID \"_id\" field.\nMapped to the PydanticObjectId class\n\nInherited from:\n\n- Pydantic BaseModel\n- [UpdateMethods](https://roman-right.github.io/beanie/api/interfaces/#aggregatemethods)"
      },
      "FolderPatch": {
        "title": "FolderPatch",
        "type": "object",
        "properties": {
          "name": {
            "title": "Name",
            "type": "string"
          },
          "parent_folder": {
            "title": "Parent Folder",
            "type": "string",
            "examples": [
              "5eb7cf5a86d9755df3a6c593",
              "5eb7cfb05e32e07750a1756a"
            ]
          }
        }
      },
      "GroupAndRole": {
        "title": "GroupAndRole",
        "required": [
          "group",
          "role"
        ],
        "type": "object",
        "properties": {
          "group": {
            "$ref": "#/components/schemas/GroupOut"
          },
          "role": {
            "$ref": "#/components/schemas/RoleType"
          }
        }
      },
      "GroupBase": {
        "title": "GroupBase",
        "required": [
          "name"
        ],
        "type": "object",
        "properties": {
          "name": {
            "title": "Name",
            "type": "string"
          },
          "description": {
            "title": "Description",
            "type": "string"
          },
          "users": {
            "title": "Users",
            "type": "array",
            "items": {
              "$ref": "#/components/schemas/Member"
            },
            "default": []
          }
        }
      },
      "GroupIn": {
        "title": "GroupIn",
        "required": [
          "name"
        ],
        "type": "object",
        "properties": {
          "name": {
            "title": "Name",
            "type": "string"
          },
          "description": {
            "title": "Description",
            "type": "string"
          },
          "users": {
            "title": "Users",
            "type": "array",
            "items": {
              "$ref": "#/components/schemas/Member"
            },
            "default": []
          }
        }
      },
      "GroupOut": {
        "title": "GroupOut",
        "required": [
          "creator",
          "name"
        ],
        "type": "object",
        "properties": {
          "creator": {
            "title": "Creator",
            "type": "string",
            "format": "email"
          },
          "created": {
            "title": "Created",
            "type": "string",
            "format": "date-time"
          },
          "modified": {
            "title": "Modified",
            "type": "string",
            "format": "date-time"
          },
          "name": {
            "title": "Name",
            "type": "string"
          },
          "description": {
            "title": "Description",
            "type": "string"
          },
          "users": {
            "title": "Users",
            "type": "array",
            "items": {
              "$ref": "#/components/schemas/Member"
            },
            "default": []
          },
          "id": {
            "title": "Id",
            "type": "string",
            "examples": [
              "5eb7cf5a86d9755df3a6c593",
              "5eb7cfb05e32e07750a1756a"
            ]
          },
          "views": {
            "title": "Views",
            "type": "integer",
            "default": 0
          }
        },
        "description": "Document Mapping class.\n\nFields:\n\n- `id` - MongoDB document ObjectID \"_id\" field.\nMapped to the PydanticObjectId class\n\nInherited from:\n\n- Pydantic BaseModel\n- [UpdateMethods](https://roman-right.github.io/beanie/api/interfaces/#aggregatemethods)"
      },
      "HTTPValidationError": {
        "title": "HTTPValidationError",
        "type": "object",
        "properties": {
          "detail": {
            "title": "Detail",
            "type": "array",
            "items": {
              "$ref": "#/components/schemas/ValidationError"
            }
          }
        }
      },
      "LegacyEventListenerIn": {
        "title": "LegacyEventListenerIn",
        "required": [
          "name"
        ],
        "type": "object",
        "properties": {
          "author": {
            "title": "Author",
            "type": "string"
          },
          "process": {
            "title": "Process",
            "type": "object"
          },
          "maturity": {
            "title": "Maturity",
            "type": "string",
            "default": "Development"
          },
          "name": {
            "title": "Name",
            "type": "string"
          },
          "contributors": {
            "title": "Contributors",
            "type": "array",
            "items": {
              "type": "string"
            },
            "default": []
          },
          "contexts": {
            "title": "Contexts",
            "type": "array",
            "items": {
              "anyOf": [
                {
                  "type": "object"
                },
                {
                  "maxLength": 65536,
                  "minLength": 1,
                  "type": "string",
                  "format": "uri"
                }
              ]
            },
            "default": []
          },
          "repository": {
            "title": "Repository",
            "type": "array",
            "items": {
              "$ref": "#/components/schemas/Repository"
            },
            "default": []
          },
          "external_services": {
            "title": "External Services",
            "type": "array",
            "items": {
              "type": "string"
            },
            "default": []
          },
          "libraries": {
            "title": "Libraries",
            "type": "array",
            "items": {
              "type": "string"
            },
            "default": []
          },
          "bibtex": {
            "title": "Bibtex",
            "type": "array",
            "items": {
              "type": "string"
            },
            "default": []
          },
          "default_labels": {
            "title": "Default Labels",
            "type": "array",
            "items": {
              "type": "string"
            },
            "default": []
          },
          "categories": {
            "title": "Categories",
            "type": "array",
            "items": {
              "type": "string"
            },
            "default": []
          },
          "parameters": {
            "title": "Parameters",
            "type": "object"
          },
          "version": {
            "title": "Version",
            "type": "string",
            "default": "1.0"
          },
          "description": {
            "title": "Description",
            "type": "string",
            "default": ""
          }
        },
        "description": "v1 Extractors can submit data formatted as a LegacyEventListener (i.e. v1 format) and it will be converted to a v2 EventListener."
      },
      "LicenseBase": {
        "title": "LicenseBase",
        "required": [
          "name"
        ],
        "type": "object",
        "properties": {
          "name": {
            "title": "Name",
            "type": "string"
          },
          "description": {
            "title": "Description",
            "type": "string"
          },
          "url": {
            "title": "Url",
            "type": "string"
          },
          "version": {
            "title": "Version",
            "type": "string"
          },
          "holders": {
            "title": "Holders",
            "type": "string"
          },
          "expiration_date": {
            "title": "Expiration Date",
            "type": "string",
            "format": "date-time"
          }
        }
      },
      "LicenseIn": {
        "title": "LicenseIn",
        "required": [
          "name"
        ],
        "type": "object",
        "properties": {
          "name": {
            "title": "Name",
            "type": "string"
          },
          "description": {
            "title": "Description",
            "type": "string"
          },
          "url": {
            "title": "Url",
            "type": "string"
          },
          "version": {
            "title": "Version",
            "type": "string"
          },
          "holders": {
            "title": "Holders",
            "type": "string"
          },
          "expiration_date": {
            "title": "Expiration Date",
            "type": "string",
            "format": "date-time"
          }
        }
      },
      "LicenseOption": {
        "title": "LicenseOption",
        "required": [
          "id"
        ],
        "type": "object",
        "properties": {
          "id": {
            "title": "Id",
            "type": "string"
          },
          "description": {
            "title": "Description",
            "type": "string"
          },
          "url": {
            "title": "Url",
            "type": "string"
          }
        }
      },
      "LicenseOut": {
        "title": "LicenseOut",
        "required": [
          "creator",
          "name"
        ],
        "type": "object",
        "properties": {
          "creator": {
            "title": "Creator",
            "type": "string",
            "format": "email"
          },
          "created": {
            "title": "Created",
            "type": "string",
            "format": "date-time"
          },
          "modified": {
            "title": "Modified",
            "type": "string",
            "format": "date-time"
          },
          "name": {
            "title": "Name",
            "type": "string"
          },
          "description": {
            "title": "Description",
            "type": "string"
          },
          "url": {
            "title": "Url",
            "type": "string"
          },
          "version": {
            "title": "Version",
            "type": "string"
          },
          "holders": {
            "title": "Holders",
            "type": "string"
          },
          "expiration_date": {
            "title": "Expiration Date",
            "type": "string",
            "format": "date-time"
          },
          "id": {
            "title": "Id",
            "type": "string",
            "examples": [
              "5eb7cf5a86d9755df3a6c593",
              "5eb7cfb05e32e07750a1756a"
            ]
          }
        },
        "description": "Document Mapping class.\n\nFields:\n\n- `id` - MongoDB document ObjectID \"_id\" field.\nMapped to the PydanticObjectId class\n\nInherited from:\n\n- Pydantic BaseModel\n- [UpdateMethods](https://roman-right.github.io/beanie/api/interfaces/#aggregatemethods)"
      },
      "LocalFileIn": {
        "title": "LocalFileIn",
        "required": [
          "path"
        ],
        "type": "object",
        "properties": {
          "path": {
            "title": "Path",
            "type": "string"
          }
        },
        "description": "Used when adding a file from a local disk."
      },
      "Member": {
        "title": "Member",
        "required": [
          "user"
        ],
        "type": "object",
        "properties": {
          "user": {
            "$ref": "#/components/schemas/UserOut"
          },
          "editor": {
            "title": "Editor",
            "type": "boolean",
            "default": false
          }
        }
      },
      "MetadataAgent": {
        "title": "MetadataAgent",
        "required": [
          "creator"
        ],
        "type": "object",
        "properties": {
          "creator": {
            "$ref": "#/components/schemas/UserOut"
          },
          "listener": {
            "$ref": "#/components/schemas/EventListenerOut"
          }
        },
        "description": "Describes the user who created a piece of metadata. If listener is provided, user refers to the user who\ntriggered the job."
      },
      "MetadataConfig": {
        "title": "MetadataConfig",
        "type": "object",
        "properties": {
          "type": {
            "title": "Type",
            "type": "string",
            "default": "str"
          }
        }
      },
      "MetadataDefinitionIn": {
        "title": "MetadataDefinitionIn",
        "required": [
          "name",
          "required_for_items",
          "fields"
        ],
        "type": "object",
        "properties": {
          "name": {
            "title": "Name",
            "type": "string"
          },
          "description": {
            "title": "Description",
            "type": "string"
          },
          "required_for_items": {
            "$ref": "#/components/schemas/MetadataRequiredForItems"
          },
          "created": {
            "title": "Created",
            "type": "string",
            "format": "date-time"
          },
          "@context": {
            "title": "@Context",
            "type": "array",
            "items": {
              "anyOf": [
                {
                  "type": "object"
                },
                {
                  "maxLength": 65536,
                  "minLength": 1,
                  "type": "string",
                  "format": "uri"
                }
              ]
            }
          },
          "context_url": {
            "title": "Context Url",
            "type": "string"
          },
          "fields": {
            "title": "Fields",
            "type": "array",
            "items": {
              "$ref": "#/components/schemas/MetadataField"
            }
          },
          "modified": {
            "title": "Modified",
            "type": "string",
            "format": "date-time"
          }
        },
        "description": "This describes a metadata object with a short name and description, predefined set of fields, and context.\nThese provide a shorthand for use by listeners as well as a source for building GUI widgets to add new entries.\n\nExample: {\n    \"name\" : \"LatLon\",\n    \"description\" : \"A set of Latitude/Longitude coordinates\",\n    \"required_for_items\": {\n        \"datasets\": false,\n        \"files\": false\n    },\n    \"context\" : [\n        {\n        \"longitude\" : \"https://schema.org/longitude\",\n        \"latitude\" : \"https://schema.org/latitude\"\n        },\n    ],\n    \"fields\" : [\n        {\n            \"name\" : \"longitude\",\n            \"list\" : false,\n            \"widgetType\": \"TextField\",\n            \"config\": {\n                \"type\" : \"float\"\n            },\n            \"required\" : true\n        },\n        {\n            \"name\" : \"latitude\",\n            \"list\" : false,\n            \"widgetType\": \"TextField\",\n            \"config\": {\n                \"type\" : \"float\"\n            },\n            \"required\" : true\n        }\n    ]\n}"
      },
      "MetadataDefinitionOut": {
        "title": "MetadataDefinitionOut",
        "required": [
          "name",
          "required_for_items",
          "fields",
          "creator"
        ],
        "type": "object",
        "properties": {
          "name": {
            "title": "Name",
            "type": "string"
          },
          "description": {
            "title": "Description",
            "type": "string"
          },
          "required_for_items": {
            "$ref": "#/components/schemas/MetadataRequiredForItems"
          },
          "created": {
            "title": "Created",
            "type": "string",
            "format": "date-time"
          },
          "@context": {
            "title": "@Context",
            "type": "array",
            "items": {
              "anyOf": [
                {
                  "type": "object"
                },
                {
                  "maxLength": 65536,
                  "minLength": 1,
                  "type": "string",
                  "format": "uri"
                }
              ]
            }
          },
          "context_url": {
            "title": "Context Url",
            "type": "string"
          },
          "fields": {
            "title": "Fields",
            "type": "array",
            "items": {
              "$ref": "#/components/schemas/MetadataField"
            }
          },
          "modified": {
            "title": "Modified",
            "type": "string",
            "format": "date-time"
          },
          "id": {
            "title": "Id",
            "type": "string",
            "examples": [
              "5eb7cf5a86d9755df3a6c593",
              "5eb7cfb05e32e07750a1756a"
            ]
          },
          "creator": {
            "$ref": "#/components/schemas/UserOut"
          }
        },
        "description": "Document Mapping class.\n\nFields:\n\n- `id` - MongoDB document ObjectID \"_id\" field.\nMapped to the PydanticObjectId class\n\nInherited from:\n\n- Pydantic BaseModel\n- [UpdateMethods](https://roman-right.github.io/beanie/api/interfaces/#aggregatemethods)"
      },
      "MetadataDelete": {
        "title": "MetadataDelete",
        "type": "object",
        "properties": {
          "metadata_id": {
            "title": "Metadata Id",
            "type": "string"
          },
          "definition": {
            "title": "Definition",
            "type": "string"
          },
          "listener": {
            "$ref": "#/components/schemas/EventListenerIn"
          },
          "extractor": {
            "$ref": "#/components/schemas/LegacyEventListenerIn"
          }
        }
      },
      "MetadataEnumConfig": {
        "title": "MetadataEnumConfig",
        "required": [
          "options"
        ],
        "type": "object",
        "properties": {
          "type": {
            "title": "Type",
            "type": "string",
            "default": "enum"
          },
          "options": {
            "title": "Options",
            "type": "array",
            "items": {
              "type": "string"
            }
          }
        }
      },
      "MetadataField": {
        "title": "MetadataField",
        "required": [
          "name",
          "config"
        ],
        "type": "object",
        "properties": {
          "name": {
            "title": "Name",
            "type": "string"
          },
          "list": {
            "title": "List",
            "type": "boolean",
            "default": false
          },
          "widgetType": {
            "title": "Widgettype",
            "type": "string",
            "default": "TextField"
          },
          "config": {
            "title": "Config",
            "anyOf": [
              {
                "$ref": "#/components/schemas/MetadataEnumConfig"
              },
              {
                "$ref": "#/components/schemas/MetadataConfig"
              }
            ]
          },
          "required": {
            "title": "Required",
            "type": "boolean",
            "default": false
          }
        }
      },
      "MetadataIn": {
        "title": "MetadataIn",
        "required": [
          "content"
        ],
        "type": "object",
        "properties": {
          "@context": {
            "title": "@Context",
            "type": "array",
            "items": {
              "anyOf": [
                {
                  "type": "object"
                },
                {
                  "maxLength": 65536,
                  "minLength": 1,
                  "type": "string",
                  "format": "uri"
                }
              ]
            }
          },
          "context_url": {
            "title": "Context Url",
            "type": "string"
          },
          "definition": {
            "title": "Definition",
            "type": "string"
          },
          "content": {
            "title": "Content",
            "type": "object"
          },
          "description": {
            "title": "Description",
            "type": "string"
          },
          "file_version": {
            "title": "File Version",
            "type": "integer"
          },
          "listener": {
            "$ref": "#/components/schemas/EventListenerIn"
          },
          "extractor": {
            "$ref": "#/components/schemas/LegacyEventListenerIn"
          }
        }
      },
      "MetadataOut": {
        "title": "MetadataOut",
        "required": [
          "content",
          "resource",
          "agent"
        ],
        "type": "object",
        "properties": {
          "@context": {
            "title": "@Context",
            "type": "array",
            "items": {
              "anyOf": [
                {
                  "type": "object"
                },
                {
                  "maxLength": 65536,
                  "minLength": 1,
                  "type": "string",
                  "format": "uri"
                }
              ]
            }
          },
          "context_url": {
            "title": "Context Url",
            "type": "string"
          },
          "definition": {
            "title": "Definition",
            "type": "string"
          },
          "content": {
            "title": "Content",
            "type": "object"
          },
          "description": {
            "title": "Description",
            "type": "string"
          },
          "resource": {
            "$ref": "#/components/schemas/MongoDBRef"
          },
          "agent": {
            "$ref": "#/components/schemas/MetadataAgent"
          },
          "created": {
            "title": "Created",
            "type": "string",
            "format": "date-time"
          },
          "origin_id": {
            "title": "Origin Id",
            "type": "string",
            "examples": [
              "5eb7cf5a86d9755df3a6c593",
              "5eb7cfb05e32e07750a1756a"
            ]
          },
          "id": {
            "title": "Id",
            "type": "string",
            "examples": [
              "5eb7cf5a86d9755df3a6c593",
              "5eb7cfb05e32e07750a1756a"
            ]
          },
          "frozen": {
            "title": "Frozen",
            "type": "boolean",
            "default": true
          }
        },
        "description": "Document Mapping class.\n\nFields:\n\n- `id` - MongoDB document ObjectID \"_id\" field.\nMapped to the PydanticObjectId class\n\nInherited from:\n\n- Pydantic BaseModel\n- [UpdateMethods](https://roman-right.github.io/beanie/api/interfaces/#aggregatemethods)"
      },
      "MetadataPatch": {
        "title": "MetadataPatch",
        "required": [
          "content"
        ],
        "type": "object",
        "properties": {
          "@context": {
            "title": "@Context",
            "type": "array",
            "items": {
              "anyOf": [
                {
                  "type": "object"
                },
                {
                  "maxLength": 65536,
                  "minLength": 1,
                  "type": "string",
                  "format": "uri"
                }
              ]
            }
          },
          "context_url": {
            "title": "Context Url",
            "type": "string"
          },
          "definition": {
            "title": "Definition",
            "type": "string"
          },
          "content": {
            "title": "Content",
            "type": "object"
          },
          "description": {
            "title": "Description",
            "type": "string"
          },
          "file_version": {
            "title": "File Version",
            "type": "integer"
          },
          "listener": {
            "$ref": "#/components/schemas/EventListenerIn"
          },
          "extractor": {
            "$ref": "#/components/schemas/LegacyEventListenerIn"
          },
          "metadata_id": {
            "title": "Metadata Id",
            "type": "string"
          }
        }
      },
      "MetadataRequiredForItems": {
        "title": "MetadataRequiredForItems",
        "type": "object",
        "properties": {
          "datasets": {
            "title": "Datasets",
            "type": "boolean",
            "default": false
          },
          "files": {
            "title": "Files",
            "type": "boolean",
            "default": false
          }
        }
      },
      "MongoDBRef": {
        "title": "MongoDBRef",
        "required": [
          "collection",
          "resource_id"
        ],
        "type": "object",
        "properties": {
          "collection": {
            "title": "Collection",
            "type": "string"
          },
          "resource_id": {
            "title": "Resource Id",
            "type": "string",
            "examples": [
              "5eb7cf5a86d9755df3a6c593",
              "5eb7cfb05e32e07750a1756a"
            ]
          },
          "version": {
            "title": "Version",
            "type": "integer"
          }
        }
      },
      "PageMetadata": {
        "title": "PageMetadata",
        "type": "object",
        "properties": {
          "total_count": {
            "title": "Total Count",
            "type": "integer",
            "default": 0
          },
          "skip": {
            "title": "Skip",
            "type": "integer",
            "default": 0
          },
          "limit": {
            "title": "Limit",
            "type": "integer",
            "default": 0
          }
        }
      },
      "Paged": {
        "title": "Paged",
        "required": [
          "metadata"
        ],
        "type": "object",
        "properties": {
          "metadata": {
            "$ref": "#/components/schemas/PageMetadata"
          },
          "data": {
            "title": "Data",
            "type": "array",
            "items": {},
            "default": []
          }
        }
      },
      "Repository": {
        "title": "Repository",
        "type": "object",
        "properties": {
          "repository_type": {
            "title": "Repository Type",
            "type": "string",
            "default": "git"
          },
          "repository_url": {
            "title": "Repository Url",
            "type": "string",
            "default": ""
          }
        },
        "description": "Reference to a repository associated with Event Listener/Extractor."
      },
      "RoleType": {
        "title": "RoleType",
        "enum": [
          "owner",
          "viewer",
          "uploader",
          "editor"
        ],
        "type": "string",
        "description": "A user can have one of the following roles for a specific dataset. Since we don't currently implement permissions\nthere is an implied hierarchy between these roles OWNER > EDITOR > UPLOADER > VIEWER. For example, if a route\nrequires VIEWER any of the roles can access that resource."
      },
      "SearchCriteria": {
        "title": "SearchCriteria",
        "required": [
          "field",
          "value"
        ],
        "type": "object",
        "properties": {
          "field": {
            "title": "Field",
            "type": "string"
          },
          "operator": {
            "title": "Operator",
            "type": "string",
            "default": "=="
          },
          "value": {
            "title": "Value",
            "type": "string"
          }
        }
      },
      "SearchObject": {
        "title": "SearchObject",
        "type": "object",
        "properties": {
          "criteria": {
            "title": "Criteria",
            "type": "array",
            "items": {
              "$ref": "#/components/schemas/SearchCriteria"
            },
            "default": []
          },
          "mode": {
            "title": "Mode",
            "type": "string",
            "default": "and"
          },
          "original": {
            "title": "Original",
            "type": "string"
          }
        },
        "description": "This is a way to save a search (i.e. as a Feed).\n\nParameters:\n    criteria -- some number of field/operator/value tuples describing the search requirements\n    mode -- and/or determines whether all of the criteria must match, or any of them\n    original -- if the user originally performed a string search, their original text entry is preserved here"
      },
      "Status": {
        "title": "Status",
        "type": "object",
        "properties": {
          "version": {
            "title": "Version",
            "type": "string",
            "default": "2.0.0-beta.2"
          }
        }
      },
      "StorageType": {
        "title": "StorageType",
        "enum": [
          "minio",
          "local",
          "remote",
          "aws"
        ],
        "type": "string",
        "description": "Depending on the StorageType,the file may need different properties such as local path or URL.\nAlso, some StorageTypes do not support versioning or anonymous sharing."
      },
      "ThumbnailOut": {
        "title": "ThumbnailOut",
        "required": [
          "creator"
        ],
        "type": "object",
        "properties": {
          "creator": {
            "$ref": "#/components/schemas/UserOut"
          },
          "created": {
            "title": "Created",
            "type": "string",
            "format": "date-time"
          },
          "modified": {
            "title": "Modified",
            "type": "string",
            "format": "date-time"
          },
          "bytes": {
            "title": "Bytes",
            "type": "integer",
            "default": 0
          },
          "content_type": {
            "title": "Content Type",
            "allOf": [
              {
                "$ref": "#/components/schemas/ContentType"
              }
            ],
            "default": {
              "content_type": "N/A",
              "main_type": "N/A"
            }
          },
          "downloads": {
            "title": "Downloads",
            "type": "integer",
            "default": 0
          },
          "origin_id": {
            "title": "Origin Id",
            "type": "string",
            "examples": [
              "5eb7cf5a86d9755df3a6c593",
              "5eb7cfb05e32e07750a1756a"
            ]
          },
          "id": {
            "title": "Id",
            "type": "string",
            "examples": [
              "5eb7cf5a86d9755df3a6c593",
              "5eb7cfb05e32e07750a1756a"
            ]
          },
          "frozen": {
            "title": "Frozen",
            "type": "boolean",
            "default": true
          }
        },
        "description": "Document Mapping class.\n\nFields:\n\n- `id` - MongoDB document ObjectID \"_id\" field.\nMapped to the PydanticObjectId class\n\nInherited from:\n\n- Pydantic BaseModel\n- [UpdateMethods](https://roman-right.github.io/beanie/api/interfaces/#aggregatemethods)"
      },
      "UserAPIKeyOut": {
        "title": "UserAPIKeyOut",
        "required": [
          "name",
          "key",
          "user"
        ],
        "type": "object",
        "properties": {
          "name": {
            "title": "Name",
            "type": "string"
          },
          "key": {
            "title": "Key",
            "type": "string"
          },
          "user": {
            "title": "User",
            "type": "string",
            "format": "email"
          },
          "created": {
            "title": "Created",
            "type": "string",
            "format": "date-time"
          },
          "expires": {
            "title": "Expires",
            "type": "string",
            "format": "date-time"
          },
          "id": {
            "title": "Id",
            "type": "string",
            "examples": [
              "5eb7cf5a86d9755df3a6c593",
              "5eb7cfb05e32e07750a1756a"
            ]
          }
        },
        "description": "Document Mapping class.\n\nFields:\n\n- `id` - MongoDB document ObjectID \"_id\" field.\nMapped to the PydanticObjectId class\n\nInherited from:\n\n- Pydantic BaseModel\n- [UpdateMethods](https://roman-right.github.io/beanie/api/interfaces/#aggregatemethods)"
      },
      "UserAndRole": {
        "title": "UserAndRole",
        "required": [
          "user",
          "role"
        ],
        "type": "object",
        "properties": {
          "user": {
            "$ref": "#/components/schemas/UserOut"
          },
          "role": {
            "$ref": "#/components/schemas/RoleType"
          }
        }
      },
      "UserIn": {
        "title": "UserIn",
        "required": [
          "email",
          "first_name",
          "last_name",
          "password"
        ],
        "type": "object",
        "properties": {
          "email": {
            "title": "Email",
            "type": "string",
            "format": "email"
          },
          "first_name": {
            "title": "First Name",
            "type": "string"
          },
          "last_name": {
            "title": "Last Name",
            "type": "string"
          },
          "password": {
            "title": "Password",
            "type": "string"
          }
        }
      },
      "UserLogin": {
        "title": "UserLogin",
        "required": [
          "email",
          "password"
        ],
        "type": "object",
        "properties": {
          "email": {
            "title": "Email",
            "type": "string",
            "format": "email"
          },
          "password": {
            "title": "Password",
            "type": "string"
          }
        }
      },
      "UserOut": {
        "title": "UserOut",
        "required": [
          "email",
          "first_name",
          "last_name"
        ],
        "type": "object",
        "properties": {
          "email": {
            "title": "Email",
            "type": "string",
            "format": "email"
          },
          "first_name": {
            "title": "First Name",
            "type": "string"
          },
          "last_name": {
            "title": "Last Name",
            "type": "string"
          },
          "id": {
            "title": "Id",
            "type": "string",
            "examples": [
              "5eb7cf5a86d9755df3a6c593",
              "5eb7cfb05e32e07750a1756a"
            ]
          },
          "admin": {
            "title": "Admin",
            "type": "boolean",
            "default": false
          },
          "admin_mode": {
            "title": "Admin Mode",
            "type": "boolean",
            "default": false
          },
          "read_only_user": {
            "title": "Read Only User",
            "type": "boolean",
            "default": false
          }
        },
        "description": "Document Mapping class.\n\nFields:\n\n- `id` - MongoDB document ObjectID \"_id\" field.\nMapped to the PydanticObjectId class\n\nInherited from:\n\n- Pydantic BaseModel\n- [UpdateMethods](https://roman-right.github.io/beanie/api/interfaces/#aggregatemethods)"
      },
      "ValidationError": {
        "title": "ValidationError",
        "required": [
          "loc",
          "msg",
          "type"
        ],
        "type": "object",
        "properties": {
          "loc": {
            "title": "Location",
            "type": "array",
            "items": {
              "anyOf": [
                {
                  "type": "string"
                },
                {
                  "type": "integer"
                }
              ]
            }
          },
          "msg": {
            "title": "Message",
            "type": "string"
          },
          "type": {
            "title": "Error Type",
            "type": "string"
          }
        }
      },
      "VisualizationConfigIn": {
        "title": "VisualizationConfigIn",
        "required": [
          "resource",
          "visualization_component_id",
          "visualization_mimetype"
        ],
        "type": "object",
        "properties": {
          "resource": {
            "$ref": "#/components/schemas/MongoDBRef"
          },
          "extractor_info": {
            "$ref": "#/components/schemas/ExtractorInfo"
          },
          "job": {
            "$ref": "#/components/schemas/EventListenerJobDB"
          },
          "client": {
            "title": "Client",
            "type": "string"
          },
          "parameters": {
            "title": "Parameters",
            "type": "object",
            "default": {}
          },
          "visualization_component_id": {
            "title": "Visualization Component Id",
            "type": "string"
          },
          "visualization_mimetype": {
            "title": "Visualization Mimetype",
            "type": "string"
          }
        }
      },
      "VisualizationConfigOut": {
        "title": "VisualizationConfigOut",
        "required": [
          "resource",
          "visualization_component_id",
          "visualization_mimetype"
        ],
        "type": "object",
        "properties": {
          "resource": {
            "$ref": "#/components/schemas/MongoDBRef"
          },
          "extractor_info": {
            "$ref": "#/components/schemas/ExtractorInfo"
          },
          "job": {
            "$ref": "#/components/schemas/EventListenerJobDB"
          },
          "client": {
            "title": "Client",
            "type": "string"
          },
          "parameters": {
            "title": "Parameters",
            "type": "object",
            "default": {}
          },
          "visualization_component_id": {
            "title": "Visualization Component Id",
            "type": "string"
          },
          "visualization_mimetype": {
            "title": "Visualization Mimetype",
            "type": "string"
          },
          "origin_id": {
            "title": "Origin Id",
            "type": "string",
            "examples": [
              "5eb7cf5a86d9755df3a6c593",
              "5eb7cfb05e32e07750a1756a"
            ]
          },
          "id": {
            "title": "Id",
            "type": "string",
            "examples": [
              "5eb7cf5a86d9755df3a6c593",
              "5eb7cfb05e32e07750a1756a"
            ]
          },
          "frozen": {
            "title": "Frozen",
            "type": "boolean",
            "default": true
          },
          "visualization_data": {
            "title": "Visualization Data",
            "type": "array",
            "items": {
              "$ref": "#/components/schemas/VisualizationDataOut"
            },
            "default": []
          }
        },
        "description": "Document Mapping class.\n\nFields:\n\n- `id` - MongoDB document ObjectID \"_id\" field.\nMapped to the PydanticObjectId class\n\nInherited from:\n\n- Pydantic BaseModel\n- [UpdateMethods](https://roman-right.github.io/beanie/api/interfaces/#aggregatemethods)"
      },
      "VisualizationDataOut": {
        "title": "VisualizationDataOut",
        "required": [
          "creator",
          "visualization_config_id"
        ],
        "type": "object",
        "properties": {
          "name": {
            "title": "Name",
            "type": "string",
            "default": "N/A"
          },
          "description": {
            "title": "Description",
            "type": "string"
          },
          "creator": {
            "$ref": "#/components/schemas/UserOut"
          },
          "created": {
            "title": "Created",
            "type": "string",
            "format": "date-time"
          },
          "modified": {
            "title": "Modified",
            "type": "string",
            "format": "date-time"
          },
          "bytes": {
            "title": "Bytes",
            "type": "integer",
            "default": 0
          },
          "content_type": {
            "title": "Content Type",
            "allOf": [
              {
                "$ref": "#/components/schemas/ContentType"
              }
            ],
            "default": {
              "content_type": "N/A",
              "main_type": "N/A"
            }
          },
          "visualization_config_id": {
            "title": "Visualization Config Id",
            "type": "string",
            "examples": [
              "5eb7cf5a86d9755df3a6c593",
              "5eb7cfb05e32e07750a1756a"
            ]
          },
          "origin_id": {
            "title": "Origin Id",
            "type": "string",
            "examples": [
              "5eb7cf5a86d9755df3a6c593",
              "5eb7cfb05e32e07750a1756a"
            ]
          },
          "id": {
            "title": "Id",
            "type": "string",
            "examples": [
              "5eb7cf5a86d9755df3a6c593",
              "5eb7cfb05e32e07750a1756a"
            ]
          },
          "frozen": {
            "title": "Frozen",
            "type": "boolean",
            "default": true
          }
        },
        "description": "Document Mapping class.\n\nFields:\n\n- `id` - MongoDB document ObjectID \"_id\" field.\nMapped to the PydanticObjectId class\n\nInherited from:\n\n- Pydantic BaseModel\n- [UpdateMethods](https://roman-right.github.io/beanie/api/interfaces/#aggregatemethods)"
      }
    },
    "securitySchemes": {
      "OAuth2AuthorizationCodeBearer": {
        "type": "oauth2",
        "flows": {
          "authorizationCode": {
            "scopes": {},
            "authorizationUrl": "http://localhost:8080/auth/realms/clowder/protocol/openid-connect/auth?client_id=clowder2-backend&response_type=code",
            "tokenUrl": "http://localhost:8080/keycloak/realms/clowder/protocol/openid-connect/token"
          }
        }
      },
      "APIKeyHeader": {
        "type": "apiKey",
        "in": "header",
        "name": "X-API-KEY"
      },
      "APIKeyCookie": {
        "type": "apiKey",
        "in": "cookie",
        "name": "Authorization"
      },
      "HTTPBearer": {
        "type": "http",
        "scheme": "bearer"
      }
    }
  }
}<|MERGE_RESOLUTION|>--- conflicted
+++ resolved
@@ -7279,135 +7279,6 @@
     },
     "/api/v2/listeners/{listener_id}/enable": {
       "put": {
-<<<<<<< HEAD
-        "tags": [
-          "listeners"
-        ],
-        "summary": "Enable Listener",
-        "description": "Enable an Event Listener. Only admins can enable listeners.\n\nArguments:\n    listener_id -- UUID of the listener to be enabled",
-        "operationId": "enable_listener_api_v2_listeners__listener_id__enable_put",
-        "parameters": [
-          {
-            "required": true,
-            "schema": {
-              "title": "Listener Id",
-              "type": "string"
-            },
-            "name": "listener_id",
-            "in": "path"
-          },
-          {
-            "required": false,
-            "schema": {
-              "title": "Dataset Id",
-              "type": "string"
-            },
-            "name": "dataset_id",
-            "in": "query"
-          }
-        ],
-        "responses": {
-          "200": {
-            "description": "Successful Response",
-            "content": {
-              "application/json": {
-                "schema": {
-                  "$ref": "#/components/schemas/EventListenerOut"
-                }
-              }
-            }
-          },
-          "422": {
-            "description": "Validation Error",
-            "content": {
-              "application/json": {
-                "schema": {
-                  "$ref": "#/components/schemas/HTTPValidationError"
-                }
-              }
-            }
-          }
-        },
-        "security": [
-          {
-            "OAuth2AuthorizationCodeBearer": []
-          },
-          {
-            "APIKeyHeader": []
-          },
-          {
-            "APIKeyCookie": []
-          }
-        ]
-      }
-    },
-    "/api/v2/listeners/{listener_id}/disable": {
-      "put": {
-        "tags": [
-          "listeners"
-        ],
-        "summary": "Disable Listener",
-        "description": "Disable an Event Listener. Only admins can enable listeners.\n\nArguments:\n    listener_id -- UUID of the listener to be enabled",
-        "operationId": "disable_listener_api_v2_listeners__listener_id__disable_put",
-        "parameters": [
-          {
-            "required": true,
-            "schema": {
-              "title": "Listener Id",
-              "type": "string"
-            },
-            "name": "listener_id",
-            "in": "path"
-          },
-          {
-            "required": false,
-            "schema": {
-              "title": "Dataset Id",
-              "type": "string"
-            },
-            "name": "dataset_id",
-            "in": "query"
-          }
-        ],
-        "responses": {
-          "200": {
-            "description": "Successful Response",
-            "content": {
-              "application/json": {
-                "schema": {
-                  "$ref": "#/components/schemas/EventListenerOut"
-                }
-              }
-            }
-          },
-          "422": {
-            "description": "Validation Error",
-            "content": {
-              "application/json": {
-                "schema": {
-                  "$ref": "#/components/schemas/HTTPValidationError"
-                }
-              }
-            }
-          }
-        },
-        "security": [
-          {
-            "OAuth2AuthorizationCodeBearer": []
-          },
-          {
-            "APIKeyHeader": []
-          },
-          {
-            "APIKeyCookie": []
-          }
-        ]
-      }
-    },
-    "/api/v2/extractors": {
-      "post": {
-=======
->>>>>>> b9d6a7ce
         "tags": [
           "listeners"
         ],
