import json
import logging
import pika
from beanie import PydanticObjectId

from app.config import settings
from app.models.listeners import EventListenerDB, EventListenerOut, ExtractorInfo
from app.models.search import SearchCriteria
from app.routers.feeds import FeedDB, FeedListener
from packaging import version
from pymongo import MongoClient

logging.basicConfig(level=logging.INFO)
logger = logging.getLogger(__name__)
logger.setLevel(logging.INFO)


def callback(ch, method, properties, body):
    """This method receives messages from RabbitMQ and processes them.
    the extractor info is parsed from the message and if the extractor is new
    or is a later version, the db is updated.
    """
    msg = json.loads(body.decode("utf-8"))

    extractor_info = msg["extractor_info"]
    extractor_name = extractor_info["name"]
    extractor_description = extractor_name
    if "description" in extractor_info:
        extractor_description = extractor_info["description"]
    extractor_db = EventListenerDB(
        **extractor_info, properties=ExtractorInfo(**extractor_info)
    )
    owner = msg["owner"]
    if owner is not None:
        extractor_db.access = {"owner": owner}

    mongo_client = MongoClient(settings.MONGODB_URL)
    db = mongo_client[settings.MONGO_DATABASE]

    # check to see if extractor already exists
<<<<<<< HEAD
    if owner is not None:
        existing_extractor = EventListenerDB.find_one(
            EventListenerDB.name == msg["queue"]
        )
    else:
        existing_extractor = EventListenerDB.find_one(
            EventListenerDB.name == msg["queue"], EventListenerDB.access.owner == owner
        )
=======
    existing_extractor = db["listeners"].find_one({"name": msg["queue"]})
>>>>>>> f81b6a6c
    if existing_extractor is not None:
        # Update existing listener
        existing_version = existing_extractor["version"]
        new_version = extractor_db.version
        if version.parse(new_version) > version.parse(existing_version):
            # if this is a new version, add it to the database
            new_extractor = EventListenerDB.insert_one(extractor_db.to_mongo())
            found = EventListenerDB.get(PydanticObjectId(new_extractor.inserted_id))
            # TODO - for now we are not deleting an older version of the extractor, just adding a new one
            # removed = EventListenerDB.delete_one(EventListenerDB.id == PydanticObjectId(existing_extractor["_id"]))
            extractor_out = EventListenerOut.from_mongo(found)
            logger.info(
                "%s updated from %s to %s"
                % (extractor_name, existing_version, new_version)
            )
            return extractor_out
    else:
        # Register new listener
        new_extractor = EventListenerDB.insert_one(extractor_db.to_mongo())
        found = EventListenerDB.get(PydanticObjectId(new_extractor.inserted_id))
        extractor_out = EventListenerOut.from_mongo(found)
        logger.info("New extractor registered: " + extractor_name)

        # Assign MIME-based listener if needed
        if extractor_out.properties and extractor_out.properties.process:
            process = extractor_out.properties.process
            if "file" in process:
                # Create a MIME-based feed for this v1 extractor
                criteria_list = []
                for mime in process["file"]:
                    main_type = mime.split("/")[0] if mime.find("/") > -1 else mime
                    sub_type = mime.split("/")[1] if mime.find("/") > -1 else None
                    if sub_type:
                        if sub_type == "*":
                            # If a wildcard, just match on main type
                            criteria_list.append(
                                SearchCriteria(
                                    field="content_type_main", value=main_type
                                )
                            )
                        else:
                            # Otherwise match the whole string
                            criteria_list.append(
                                SearchCriteria(field="content_type", value=mime)
                            )
                    else:
                        criteria_list.append(
                            SearchCriteria(field="content_type", value=mime)
                        )

                # TODO: Who should the author be for an auto-generated feed? Currently None.
                new_feed = FeedDB(
                    name=extractor_name,
                    description=extractor_description,
                    search={
                        "criteria": criteria_list,
                        "mode": "or",
                    },
                    listeners=[
                        FeedListener(listener_id=extractor_out.id, automatic=True)
                    ],
                )
                FeedDB.insert_one(new_feed.to_mongo())

        return extractor_out


def listen_for_heartbeats():
    """

    this method runs continuously listening for extractor heartbeats send over rabbitmq

    """
    credentials = pika.PlainCredentials(settings.RABBITMQ_USER, settings.RABBITMQ_PASS)
    parameters = pika.ConnectionParameters(
        settings.RABBITMQ_HOST, 5672, "/", credentials
    )
    connection = pika.BlockingConnection(parameters)
    channel = connection.channel()

    channel.exchange_declare(
        exchange=settings.HEARTBEAT_EXCHANGE, exchange_type="fanout", durable=True
    )
    result = channel.queue_declare(queue="", exclusive=True)
    queue_name = result.method.queue
    channel.queue_bind(exchange=settings.HEARTBEAT_EXCHANGE, queue=queue_name)

    logger.info(" [*] Waiting for heartbeats. To exit press CTRL+C")
    channel.basic_consume(queue=queue_name, on_message_callback=callback, auto_ack=True)
    channel.start_consuming()


if __name__ == "__main__":
    listen_for_heartbeats()<|MERGE_RESOLUTION|>--- conflicted
+++ resolved
@@ -38,18 +38,14 @@
     db = mongo_client[settings.MONGO_DATABASE]
 
     # check to see if extractor already exists
-<<<<<<< HEAD
-    if owner is not None:
+    if owner is None:
         existing_extractor = EventListenerDB.find_one(
-            EventListenerDB.name == msg["queue"]
+            EventListenerDB.name == msg["queue"], EventListenerDB.access == None
         )
     else:
         existing_extractor = EventListenerDB.find_one(
             EventListenerDB.name == msg["queue"], EventListenerDB.access.owner == owner
         )
-=======
-    existing_extractor = db["listeners"].find_one({"name": msg["queue"]})
->>>>>>> f81b6a6c
     if existing_extractor is not None:
         # Update existing listener
         existing_version = existing_extractor["version"]
