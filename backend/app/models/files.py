--- conflicted
+++ resolved
@@ -1,13 +1,6 @@
 from datetime import datetime
-<<<<<<< HEAD
+from enum import Enum
 from typing import List, Optional
-=======
-from enum import Enum
-from typing import Optional, List
-
-from beanie import Document, View, PydanticObjectId
-from pydantic import Field, BaseModel
->>>>>>> 66abc2ec
 
 from app.models.authorization import AuthorizationDB
 from app.models.pyobjectid import PyObjectId
