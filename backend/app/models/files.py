from datetime import datetime
<<<<<<< HEAD
from enum import Enum
from typing import List, Optional
=======
from enum import Enum, auto
from typing import Optional, List

from beanie import Document, View, PydanticObjectId
from pydantic import Field, BaseModel
>>>>>>> 5b0c9031

from app.models.authorization import AuthorizationDB
from app.models.users import UserOut
from beanie import Document, PydanticObjectId, View
from pydantic import BaseModel, Field


class AutoName(Enum):
    def _generate_next_value_(name, start, count, last_values):
        return name


class FileStatus(AutoName):
    PRIVATE = auto()
    PUBLIC = auto()
    AUTHENTICATED = auto()
    DEFAULT = auto()
    TRIAL = auto()


class StorageType(str, Enum):
    """Depending on the StorageType,the file may need different properties such as local path or URL.
    Also, some StorageTypes do not support versioning or anonymous sharing."""

    MINIO = "minio"
    LOCAL = "local"
    REMOTE = "remote"
    AWS = "aws"


class ContentType(BaseModel):
    """This model describes the content type of any type of file(File or Visualization data) uploaded to Clowder. A typical example is "text/plain" for .txt.
    In Clowder v1 extractors, "text/*" syntax is acceptable for wildcard matches. To support this, the content type is
    split into main ("text") and secondary ("plain") parts so the dynamic matching with * can still be done.

    """

    content_type: str = "N/A"
    main_type: str = "N/A"


class FileVersion(BaseModel):
    file_id: PydanticObjectId
    creator: UserOut
    created: datetime = Field(default_factory=datetime.utcnow)
    version_id: str
    version_num: int = 1
    bytes: int = 0


class FileVersionDB(Document, FileVersion):
    class Settings:
        name = "file_versions"


class FileBase(BaseModel):
    name: str = "N/A"
    status: str = FileStatus.PRIVATE.name


class FileIn(FileBase):
    pass


class LocalFileIn(BaseModel):
    """Used when adding a file from a local disk."""

    path: str


class FileDB(Document, FileBase):
    creator: UserOut
    created: datetime = Field(default_factory=datetime.utcnow)
    version_id: str = "N/A"
    version_num: int = 0
    dataset_id: PydanticObjectId
    folder_id: Optional[PydanticObjectId]
    views: int = 0
    downloads: int = 0
    bytes: int = 0
    content_type: ContentType = ContentType()
    thumbnail_id: Optional[PydanticObjectId] = None
    storage_type: StorageType = StorageType.MINIO
    storage_path: Optional[str]  # store URL or file path depending on storage_type
    object_type: str = "file"

    class Settings:
        name = "files"

    class Config:
        # required for Enum to properly work
        use_enum_values = True


class FileDBViewList(View, FileBase):
    id: PydanticObjectId = Field(None, alias="_id")  # necessary for Views
    version_id: str = "N/A"
    version_num: int = 0
    dataset_id: PydanticObjectId
    folder_id: Optional[PydanticObjectId]
    creator: UserOut
    created: datetime = Field(default_factory=datetime.utcnow)
    modified: datetime = Field(default_factory=datetime.utcnow)
    auth: List[AuthorizationDB]
    bytes: int = 0
    content_type: ContentType = ContentType()
    thumbnail_id: Optional[PydanticObjectId] = None

    class Settings:
        source = FileDB
        name = "files_view"
        pipeline = [
            {
                "$lookup": {
                    "from": "authorization",
                    "localField": "dataset_id",
                    "foreignField": "dataset_id",
                    "as": "auth",
                }
            },
        ]
        # Needs fix to work https://github.com/roman-right/beanie/pull/521
        # use_cache = True
        # cache_expiration_time = timedelta(seconds=10)
        # cache_capacity = 5


class FileOut(FileDB):
    class Config:
        fields = {"id": "id"}<|MERGE_RESOLUTION|>--- conflicted
+++ resolved
@@ -1,14 +1,6 @@
 from datetime import datetime
-<<<<<<< HEAD
-from enum import Enum
+from enum import Enum, auto
 from typing import List, Optional
-=======
-from enum import Enum, auto
-from typing import Optional, List
-
-from beanie import Document, View, PydanticObjectId
-from pydantic import Field, BaseModel
->>>>>>> 5b0c9031
 
 from app.models.authorization import AuthorizationDB
 from app.models.users import UserOut
