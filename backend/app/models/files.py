from datetime import datetime
from enum import Enum
from typing import Optional, List
from enum import Enum, auto
from beanie import Document, View, PydanticObjectId
from pydantic import Field, BaseModel

from app.models.authorization import AuthorizationDB
from app.models.pyobjectid import PyObjectId
from app.models.users import UserOut


<<<<<<< HEAD
class AutoName(Enum):
    def _generate_next_value_(name, start, count, last_values):
        return name


class FileStatus(AutoName):
    PRIVATE = auto()
    PUBLIC = auto()
    AUTHENTICATED = auto()
    DEFAULT = auto()
    TRIAL = auto()
=======
class StorageType(str, Enum):
    """Depending on the StorageType,the file may need different properties such as local path or URL.
    Also, some StorageTypes do not support versioning or anonymous sharing."""

    MINIO = "minio"
    LOCAL = "local"
    REMOTE = "remote"
    AWS = "aws"
>>>>>>> f947d558


class ContentType(BaseModel):
    """This model describes the content type of any type of file(File or Visualization data) uploaded to Clowder. A typical example is "text/plain" for .txt.
    In Clowder v1 extractors, "text/*" syntax is acceptable for wildcard matches. To support this, the content type is
    split into main ("text") and secondary ("plain") parts so the dynamic matching with * can still be done.

    """

    content_type: str = "N/A"
    main_type: str = "N/A"


class FileVersion(BaseModel):
    file_id: PydanticObjectId
    creator: UserOut
    created: datetime = Field(default_factory=datetime.utcnow)
    version_id: str
    version_num: int = 1
    bytes: int = 0


class FileVersionDB(Document, FileVersion):
    class Settings:
        name = "file_versions"


class FileBase(BaseModel):
    name: str = "N/A"
    status: str = FileStatus.PRIVATE.name


class FileIn(FileBase):
    pass


class LocalFileIn(BaseModel):
    """Used when adding a file from a local disk."""

    path: str


class FileDB(Document, FileBase):
    creator: UserOut
    created: datetime = Field(default_factory=datetime.utcnow)
    version_id: str = "N/A"
    version_num: int = 0
    dataset_id: PyObjectId
    folder_id: Optional[PyObjectId]
    views: int = 0
    downloads: int = 0
    bytes: int = 0
    content_type: ContentType = ContentType()
    thumbnail_id: Optional[PydanticObjectId] = None
    storage_type: StorageType = StorageType.MINIO
    storage_path: Optional[str]  # store URL or file path depending on storage_type

    class Settings:
        name = "files"

    class Config:
        # required for Enum to properly work
        use_enum_values = True


class FileDBViewList(View, FileBase):
    id: PydanticObjectId = Field(None, alias="_id")  # necessary for Views
    version_id: str = "N/A"
    version_num: int = 0
    dataset_id: PyObjectId
    folder_id: Optional[PyObjectId]
    creator: UserOut
    created: datetime = Field(default_factory=datetime.utcnow)
    modified: datetime = Field(default_factory=datetime.utcnow)
    auth: List[AuthorizationDB]
    bytes: int = 0
    content_type: ContentType = ContentType()
    thumbnail_id: Optional[PydanticObjectId] = None
    status: str = FileStatus.PRIVATE.name

    class Settings:
        source = FileDB
        name = "files_view"
        pipeline = [
            {
                "$lookup": {
                    "from": "authorization",
                    "localField": "dataset_id",
                    "foreignField": "dataset_id",
                    "as": "auth",
                }
            },
        ]
        # Needs fix to work https://github.com/roman-right/beanie/pull/521
        # use_cache = True
        # cache_expiration_time = timedelta(seconds=10)
        # cache_capacity = 5


class FileOut(FileDB):
    class Config:
        fields = {"id": "id"}<|MERGE_RESOLUTION|>--- conflicted
+++ resolved
@@ -10,7 +10,6 @@
 from app.models.users import UserOut
 
 
-<<<<<<< HEAD
 class AutoName(Enum):
     def _generate_next_value_(name, start, count, last_values):
         return name
@@ -22,7 +21,7 @@
     AUTHENTICATED = auto()
     DEFAULT = auto()
     TRIAL = auto()
-=======
+    
 class StorageType(str, Enum):
     """Depending on the StorageType,the file may need different properties such as local path or URL.
     Also, some StorageTypes do not support versioning or anonymous sharing."""
@@ -31,7 +30,6 @@
     LOCAL = "local"
     REMOTE = "remote"
     AWS = "aws"
->>>>>>> f947d558
 
 
 class ContentType(BaseModel):
