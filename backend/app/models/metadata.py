--- conflicted
+++ resolved
@@ -252,14 +252,10 @@
 
 
 async def validate_context(
-<<<<<<< HEAD
-    db: MongoClient,
-=======
->>>>>>> 4439a013
-    content: dict,
-    definition: Optional[str] = None,
-    context_url: Optional[str] = None,
-    context: Optional[List[Union[dict, AnyUrl]]] = None,
+        content: dict,
+        definition: Optional[str] = None,
+        context_url: Optional[str] = None,
+        context: Optional[List[Union[dict, AnyUrl]]] = None,
 ):
     """Convenience function for making sure incoming metadata has valid definitions or resolvable context.
 
@@ -277,13 +273,9 @@
         pass
     if definition is not None:
         if (
-<<<<<<< HEAD
-            md_def := await db["metadata.definitions"].find_one({"name": definition})
-=======
-            md_def := await MetadataDefinitionDB.find_one(
-                MetadataDefinitionDB.name == definition
-            )
->>>>>>> 4439a013
+                md_def := await MetadataDefinitionDB.find_one(
+                    MetadataDefinitionDB.name == definition
+                )
         ) is not None:
             content = validate_definition(content, md_def)
         else:
@@ -304,13 +296,7 @@
     return orig
 
 
-<<<<<<< HEAD
-async def patch_metadata(
-    metadata: MetadataDB, new_entries: dict, db: MongoClient, es: Elasticsearch
-):
-=======
 async def patch_metadata(metadata: MetadataDB, new_entries: dict, es: Elasticsearch):
->>>>>>> 4439a013
     """Convenience function for updating original metadata contents with new entries."""
     try:
         # TODO: For list-type definitions, should we append to list instead?
