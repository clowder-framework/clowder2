--- conflicted
+++ resolved
@@ -21,7 +21,6 @@
     author: Optional[str] # Referring to author of listener script (e.g. name or email), not Clowder user
     process: Optional[dict]
     maturity: str = "Development"
-<<<<<<< HEAD
     name: Optional[str] = ""
     contributors: Optional[List[str]] = []
     contexts: Optional[List[dict]] = []
@@ -33,19 +32,6 @@
     categories: Optional[List[str]] = []
     parameters: Optional[dict] = None
     version: Optional[str] = "1.0"
-=======
-    name: str = ""
-    contributors: List[str] = []
-    contexts: List[dict] = []
-    repository: List[Repository] = []
-    external_services: List[str] = []
-    libraries: List[str] = []
-    bibtex: List[str] = []
-    default_labels: List[str] = []
-    categories: List[str] = []
-    parameters: Optional[dict] = None
-    version: str = "1.0"
->>>>>>> 21ddd58a
 
 
 class EventListenerBase(BaseModel):
