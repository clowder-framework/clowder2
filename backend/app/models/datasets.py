from datetime import datetime
from enum import Enum, auto
from typing import Optional, List

import pymongo
from beanie import Document, View, PydanticObjectId
from pydantic import BaseModel, Field

<<<<<<< HEAD
from app.models.authorization import AuthorizationDB
from app.models.authorization import RoleType
=======
from app.models.authorization import RoleType, AuthorizationDB
>>>>>>> 681a0f82
from app.models.groups import GroupOut
from app.models.mongomodel import MongoModel
from app.models.users import UserOut


class AutoName(Enum):
    def _generate_next_value_(name, start, count, last_values):
        return name


class DatasetStatus(AutoName):
    PRIVATE = auto()
    PUBLIC = auto()
    DEFAULT = auto()
    TRIAL = auto()


class DatasetBase(BaseModel):
    name: str = "N/A"
    description: str = "N/A"


class DatasetIn(DatasetBase):
    pass


class DatasetPatch(BaseModel):
    name: Optional[str]
    description: Optional[str]


class DatasetDB(Document, DatasetBase):
    author: UserOut
    created: datetime = Field(default_factory=datetime.utcnow)
    modified: datetime = Field(default_factory=datetime.utcnow)
    status: str = DatasetStatus.PRIVATE.name
    user_views: int = 0
    downloads: int = 0

    class Settings:
        name = "datasets"
        indexes = [
            [
                ("name", pymongo.TEXT),
                ("description", pymongo.TEXT),
            ],
        ]


class DatasetDBViewList(View, DatasetBase):
    # FIXME This seems to be required to return _id. Otherwise _id is null in the response.
    id: PydanticObjectId = Field(None, alias="_id")
<<<<<<< HEAD
    creator: UserOut
=======
    author: UserOut
>>>>>>> 681a0f82
    created: datetime = Field(default_factory=datetime.utcnow)
    modified: datetime = Field(default_factory=datetime.utcnow)
    auth: List[AuthorizationDB]

    class Settings:
        source = DatasetDB
        name = "datasets_view"
        pipeline = [
            {
                "$lookup": {
                    "from": "authorization",
                    "localField": "_id",
                    "foreignField": "dataset_id",
                    "as": "auth",
                }
            },
        ]
        # Needs fix to work https://github.com/roman-right/beanie/pull/521
        # use_cache = True
        # cache_expiration_time = timedelta(seconds=10)
        # cache_capacity = 5


class DatasetOut(DatasetDB):
    pass


class UserAndRole(BaseModel):
    user: UserOut
    role: RoleType


class GroupAndRole(BaseModel):
    group: GroupOut
    role: RoleType


class DatasetRoles(MongoModel):
    dataset_id: str
    user_roles: List[UserAndRole] = []
    group_roles: List[GroupAndRole] = []<|MERGE_RESOLUTION|>--- conflicted
+++ resolved
@@ -6,12 +6,7 @@
 from beanie import Document, View, PydanticObjectId
 from pydantic import BaseModel, Field
 
-<<<<<<< HEAD
-from app.models.authorization import AuthorizationDB
-from app.models.authorization import RoleType
-=======
 from app.models.authorization import RoleType, AuthorizationDB
->>>>>>> 681a0f82
 from app.models.groups import GroupOut
 from app.models.mongomodel import MongoModel
 from app.models.users import UserOut
@@ -64,11 +59,7 @@
 class DatasetDBViewList(View, DatasetBase):
     # FIXME This seems to be required to return _id. Otherwise _id is null in the response.
     id: PydanticObjectId = Field(None, alias="_id")
-<<<<<<< HEAD
     creator: UserOut
-=======
-    author: UserOut
->>>>>>> 681a0f82
     created: datetime = Field(default_factory=datetime.utcnow)
     modified: datetime = Field(default_factory=datetime.utcnow)
     auth: List[AuthorizationDB]
