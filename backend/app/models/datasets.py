--- conflicted
+++ resolved
@@ -1,21 +1,15 @@
-from datetime import datetime, timedelta
+from datetime import datetime
 from enum import Enum, auto
 from typing import Optional, List
 
-<<<<<<< HEAD
-from pydantic import BaseModel, Field
-
-from app.models.authorization import RoleType
-from app.models.groups import GroupOut
-from app.models.mongomodel import MongoModel
-=======
 import pymongo
 from beanie import Document, View, PydanticObjectId
 from pydantic import BaseModel
 from pydantic import Field
 
-from app.models.authorization import AuthorizationDB
->>>>>>> 45776d98
+from app.models.authorization import AuthorizationDB, RoleType
+from app.models.groups import GroupOut
+from app.models.mongomodel import MongoModel
 from app.models.users import UserOut
 
 
