--- conflicted
+++ resolved
@@ -1,12 +1,7 @@
 from datetime import datetime
 from enum import Enum
 
-<<<<<<< HEAD
-from app.models.pyobjectid import PyObjectId
-from beanie import Document
-=======
 from beanie import Document, PydanticObjectId
->>>>>>> 5b0c9031
 from charset_normalizer.md import List
 from pydantic import BaseModel, EmailStr, Field
 
