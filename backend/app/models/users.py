from datetime import datetime
from typing import Optional

from beanie import Document
from passlib.context import CryptContext
from pydantic import Field, EmailStr, BaseModel

pwd_context = CryptContext(schemes=["bcrypt"], deprecated="auto")


class UserBase(BaseModel):
    email: EmailStr
    first_name: str
    last_name: str


class UserIn(UserBase):
    password: str


class UserLogin(BaseModel):
    email: EmailStr
    password: str


class UserDoc(Document, UserBase):
    class Settings:
        name = "users"


class UserDB(UserDoc):
    hashed_password: str = Field()
    keycloak_id: Optional[str] = None

    def verify_password(self, password):
        return pwd_context.verify(password, self.hashed_password)


class UserOut(UserDoc):
    class Config:
        fields = {"id": "id"}


class UserAPIKeyBase(BaseModel):
    """API keys can have a reference name (e.g. 'Uploader script')"""

<<<<<<< HEAD
    name: str
    key: str
=======
>>>>>>> 63268763
    name: str
    key: str
    user: EmailStr
    created: datetime = Field(default_factory=datetime.utcnow)
    expires: Optional[datetime] = None


<<<<<<< HEAD
class ListenerAPIKey(UserAPIKey):
    """API key per user that will be sent to extractors, stored separately."""

    hash: str


class UserAPIKeyOut(MongoModel):
    # don't show the raw key
    name: str
    user: EmailStr
    created: datetime = Field(default_factory=datetime.utcnow)
    expires: Optional[datetime] = None
=======
class UserAPIKeyDB(Document, UserAPIKeyBase):
    class Settings:
        name = "user_keys"


class UserAPIKeyOut(UserAPIKeyDB):
    class Config:
        fields = {"id": "id"}


class ListenerAPIKeyBase(UserAPIKeyBase):
    """API key per user that will be sent to extractors, stored separately."""

    hash: str
>>>>>>> 63268763


class ListenerAPIKeyDB(Document, ListenerAPIKeyBase):
    class Settings:
        name = "listener_keys"<|MERGE_RESOLUTION|>--- conflicted
+++ resolved
@@ -44,11 +44,6 @@
 class UserAPIKeyBase(BaseModel):
     """API keys can have a reference name (e.g. 'Uploader script')"""
 
-<<<<<<< HEAD
-    name: str
-    key: str
-=======
->>>>>>> 63268763
     name: str
     key: str
     user: EmailStr
@@ -56,20 +51,6 @@
     expires: Optional[datetime] = None
 
 
-<<<<<<< HEAD
-class ListenerAPIKey(UserAPIKey):
-    """API key per user that will be sent to extractors, stored separately."""
-
-    hash: str
-
-
-class UserAPIKeyOut(MongoModel):
-    # don't show the raw key
-    name: str
-    user: EmailStr
-    created: datetime = Field(default_factory=datetime.utcnow)
-    expires: Optional[datetime] = None
-=======
 class UserAPIKeyDB(Document, UserAPIKeyBase):
     class Settings:
         name = "user_keys"
@@ -84,7 +65,6 @@
     """API key per user that will be sent to extractors, stored separately."""
 
     hash: str
->>>>>>> 63268763
 
 
 class ListenerAPIKeyDB(Document, ListenerAPIKeyBase):
