--- conflicted
+++ resolved
@@ -33,15 +33,9 @@
     def verify_password(self, password):
         return pwd_context.verify(password, self.hashed_password)
 
-<<<<<<< HEAD
     class Settings:
         name = "users"
 
-    class Config:
-        fields: {"id": "id"}
-
-=======
->>>>>>> f90c5aff
 
 class UserOut(UserBase):
     first_name: str
