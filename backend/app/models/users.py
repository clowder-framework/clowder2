from datetime import datetime
from typing import Optional

from beanie import Document
from passlib.context import CryptContext
from pydantic import Field, EmailStr, BaseModel

pwd_context = CryptContext(schemes=["bcrypt"], deprecated="auto")


class UserBase(BaseModel):
    email: EmailStr
    first_name: str
    last_name: str


class UserIn(UserBase):
    password: str


class UserLogin(BaseModel):
    email: EmailStr
    password: str


class UserDoc(Document, UserBase):
    class Settings:
        name = "users"


class UserDB(UserDoc):
    hashed_password: str = Field()
    keycloak_id: Optional[str] = None

    def verify_password(self, password):
        return pwd_context.verify(password, self.hashed_password)


class UserOut(UserDoc):
    class Config:
        fields = {"id": "id"}


class UserAPIKeyBase(BaseModel):
    """API keys can have a reference name (e.g. 'Uploader script')"""

    name: str
    key: str
    name: str
    user: EmailStr
    created: datetime = Field(default_factory=datetime.utcnow)
    expires: Optional[datetime] = None


<<<<<<< HEAD
class UserAPIKeyDB(Document, UserAPIKeyBase):
    class Settings:
        name = "user_keys"
=======
class ListenerAPIKey(UserAPIKey):
    """API key per user that will be sent to extractors, stored separately."""

    hash: str


class UserAPIKeyOut(MongoModel):
    # don't show the raw key
    name: str
    user: EmailStr
    created: datetime = Field(default_factory=datetime.utcnow)
    expires: Optional[datetime] = None
>>>>>>> cc0142b4


class UserAPIKeyOut(UserAPIKeyDB):
    class Config:
        fields = {"id": "id"}<|MERGE_RESOLUTION|>--- conflicted
+++ resolved
@@ -46,32 +46,27 @@
 
     name: str
     key: str
-    name: str
     user: EmailStr
     created: datetime = Field(default_factory=datetime.utcnow)
     expires: Optional[datetime] = None
 
 
-<<<<<<< HEAD
 class UserAPIKeyDB(Document, UserAPIKeyBase):
     class Settings:
         name = "user_keys"
-=======
-class ListenerAPIKey(UserAPIKey):
+
+
+class UserAPIKeyOut(UserAPIKeyDB):
+    class Config:
+        fields = {"id": "id"}
+
+
+class ListenerAPIKeyBase(UserAPIKeyBase):
     """API key per user that will be sent to extractors, stored separately."""
 
     hash: str
 
 
-class UserAPIKeyOut(MongoModel):
-    # don't show the raw key
-    name: str
-    user: EmailStr
-    created: datetime = Field(default_factory=datetime.utcnow)
-    expires: Optional[datetime] = None
->>>>>>> cc0142b4
-
-
-class UserAPIKeyOut(UserAPIKeyDB):
-    class Config:
-        fields = {"id": "id"}+class ListenerAPIKeyDB(Document, ListenerAPIKeyBase):
+    class Settings:
+        name = "listener_keys"