from typing import Optional
from datetime import datetime
from passlib.context import CryptContext
from pydantic import Field, EmailStr, BaseModel

from app.models.mongomodel import MongoModel

pwd_context = CryptContext(schemes=["bcrypt"], deprecated="auto")


class UserBase(MongoModel):
    email: EmailStr


class UserIn(UserBase):
    first_name: str
    last_name: str
    password: str


class UserLogin(BaseModel):
    email: EmailStr
    password: str


class UserDB(UserBase):
    first_name: str
    last_name: str
    hashed_password: str = Field()
    keycloak_id: Optional[str] = None

    def verify_password(self, password):
        return pwd_context.verify(password, self.hashed_password)


class UserOut(UserBase):
    first_name: str
    last_name: str


<<<<<<< HEAD
async def get_user_out(user_id: str, db: MongoClient) -> UserOut:
    """Retrieve user from Mongo based on email address."""
    user_out = await db["users"].find_one({"email": user_id})
    return UserOut.from_mongo(user_out)


class UserAndRole(BaseModel):
    user_id: str
    roleType: str
=======
class UserAPIKey(MongoModel):
    """API keys can have a reference name (e.g. 'Uploader script')"""

    key: str
    user: EmailStr
    created: datetime = Field(default_factory=datetime.utcnow)
>>>>>>> f3260aec
<|MERGE_RESOLUTION|>--- conflicted
+++ resolved
@@ -2,6 +2,7 @@
 from datetime import datetime
 from passlib.context import CryptContext
 from pydantic import Field, EmailStr, BaseModel
+from pymongo import MongoClient
 
 from app.models.mongomodel import MongoModel
 
@@ -37,22 +38,19 @@
     first_name: str
     last_name: str
 
-
-<<<<<<< HEAD
 async def get_user_out(user_id: str, db: MongoClient) -> UserOut:
     """Retrieve user from Mongo based on email address."""
     user_out = await db["users"].find_one({"email": user_id})
     return UserOut.from_mongo(user_out)
 
-
-class UserAndRole(BaseModel):
-    user_id: str
-    roleType: str
-=======
 class UserAPIKey(MongoModel):
     """API keys can have a reference name (e.g. 'Uploader script')"""
 
     key: str
     user: EmailStr
     created: datetime = Field(default_factory=datetime.utcnow)
->>>>>>> f3260aec
+
+
+class UserAndRole(BaseModel):
+    user_id: str
+    roleType: str