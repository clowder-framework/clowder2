import logging
import pika
import json
from packaging import version
from pymongo import MongoClient

from app.config import settings
from app.models.listeners import EventListenerDB, EventListenerOut, ExtractorInfo

logging.basicConfig(level=logging.INFO)
logger = logging.getLogger(__name__)


def callback(ch, method, properties, body):
    """This method receives messages from RabbitMQ and processes them."""
    msg = json.loads(body.decode("utf-8"))

    extractor_info = msg["extractor_info"]
    extractor_name = extractor_info["name"]
<<<<<<< HEAD
    parameters = extractor_info["parameters"]["schema"]
    extractor_info["parameters"] = parameters
    extractor_db = EventListenerDB(**extractor_info, properties=ExtractorInfo(**extractor_info))
=======
    extractor_db = EventListenerDB(
        **extractor_info, properties=ExtractorInfo(**extractor_info)
    )
>>>>>>> efd9e622

    mongo_client = MongoClient(settings.MONGODB_URL)
    db = mongo_client[settings.MONGO_DATABASE]

    # TODO: This block could go in app.rabbitmq.listeners register_listener and update_listener methods?
    existing_extractor = db["listeners"].find_one({"name": msg["queue"]})
    if existing_extractor is not None:
        # Update existing listener
        existing_version = existing_extractor["version"]
        new_version = extractor_db.version
        if version.parse(new_version) > version.parse(existing_version):
            # TODO: Should this delete old version, or just add new entry? If 1st one, why not update?
            new_extractor = db["listeners"].insert_one(extractor_db.to_mongo())
            found = db["listeners"].find_one({"_id": new_extractor.inserted_id})
            removed = db["listeners"].delete_one({"_id": existing_extractor["_id"]})
            extractor_out = EventListenerOut.from_mongo(found)
            logger.info(
                "%s updated from %s to %s"
                % (extractor_name, existing_version, new_version)
            )
            return extractor_out
    else:
        # Register new listener
        new_extractor = db["listeners"].insert_one(extractor_db.to_mongo())
        found = db["listeners"].find_one({"_id": new_extractor.inserted_id})
        extractor_out = EventListenerOut.from_mongo(found)
        logger.info("New extractor registered: " + extractor_name)
        return extractor_out


def listen_for_heartbeats():
    credentials = pika.PlainCredentials(settings.RABBITMQ_USER, settings.RABBITMQ_PASS)
    parameters = pika.ConnectionParameters(
        settings.RABBITMQ_HOST, 5672, "/", credentials
    )
    connection = pika.BlockingConnection(parameters)
    channel = connection.channel()

    channel.exchange_declare(
        exchange=settings.HEARTBEAT_EXCHANGE, exchange_type="fanout", durable=True
    )
    result = channel.queue_declare(queue="", exclusive=True)
    queue_name = result.method.queue
    channel.queue_bind(exchange=settings.HEARTBEAT_EXCHANGE, queue=queue_name)

    logger.info(" [*] Waiting for heartbeats. To exit press CTRL+C")
    channel.basic_consume(queue=queue_name, on_message_callback=callback, auto_ack=True)
    channel.start_consuming()


if __name__ == "__main__":
    listen_for_heartbeats()<|MERGE_RESOLUTION|>--- conflicted
+++ resolved
@@ -17,15 +17,9 @@
 
     extractor_info = msg["extractor_info"]
     extractor_name = extractor_info["name"]
-<<<<<<< HEAD
-    parameters = extractor_info["parameters"]["schema"]
-    extractor_info["parameters"] = parameters
-    extractor_db = EventListenerDB(**extractor_info, properties=ExtractorInfo(**extractor_info))
-=======
     extractor_db = EventListenerDB(
         **extractor_info, properties=ExtractorInfo(**extractor_info)
     )
->>>>>>> efd9e622
 
     mongo_client = MongoClient(settings.MONGODB_URL)
     db = mongo_client[settings.MONGO_DATABASE]
