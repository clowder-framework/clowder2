--- conflicted
+++ resolved
@@ -7,10 +7,7 @@
 from app.models.authorization import RoleType, AuthorizationDB
 from app.models.files import FileOut
 from app.models.metadata import MetadataOut
-<<<<<<< HEAD
-=======
 from app.models.datasets import DatasetOut
->>>>>>> eb83eba4
 
 
 async def get_role(
@@ -150,11 +147,7 @@
             )
 
 
-<<<<<<< HEAD
-class MetadataAuthorization:
-=======
 class FileAuthorization:
->>>>>>> eb83eba4
     """We use class dependency so that we can provide the `permission` parameter to the dependency.
     For more info see https://fastapi.tiangolo.com/advanced/advanced-dependencies/."""
 
@@ -163,7 +156,48 @@
 
     async def __call__(
         self,
-<<<<<<< HEAD
+        file_id: str,
+        db: MongoClient = Depends(get_db),
+        current_user: str = Depends(get_current_username),
+    ):
+        if (file := await db["files"].find_one({"_id": ObjectId(file_id)})) is not None:
+            file_out = FileOut.from_mongo(file)
+            if (
+                authorization_q := await db["authorization"].find_one(
+                    {
+                        "$and": [
+                            {"dataset_id": ObjectId(file_out.dataset_id)},
+                            {
+                                "$or": [
+                                    {"creator": current_user},
+                                    {"user_ids": current_user},
+                                ]
+                            },
+                        ]
+                    }
+                )
+            ) is not None:
+                authorization = AuthorizationDB.from_mongo(authorization_q)
+                if access(authorization.role, self.role):
+                    return True
+
+            raise HTTPException(
+                status_code=403,
+                detail=f"User `{current_user} does not have `{self.role}` permission on file {file_id}",
+            )
+        else:
+            raise HTTPException(status_code=404, detail=f"File {file_id} not found")
+
+
+class MetadataAuthorization:
+    """We use class dependency so that we can provide the `permission` parameter to the dependency.
+    For more info see https://fastapi.tiangolo.com/advanced/advanced-dependencies/."""
+
+    def __init__(self, role: str):
+        self.role = role
+
+    async def __call__(
+        self,
         metadata_id: str,
         db: MongoClient = Depends(get_db),
         current_user: str = Depends(get_current_username),
@@ -239,39 +273,6 @@
                     raise HTTPException(
                         status_code=404, detail=f"Metadata {metadata_id} not found"
                     )
-=======
-        file_id: str,
-        db: MongoClient = Depends(get_db),
-        current_user: str = Depends(get_current_username),
-    ):
-        if (file := await db["files"].find_one({"_id": ObjectId(file_id)})) is not None:
-            file_out = FileOut.from_mongo(file)
-            if (
-                authorization_q := await db["authorization"].find_one(
-                    {
-                        "$and": [
-                            {"dataset_id": ObjectId(file_out.dataset_id)},
-                            {
-                                "$or": [
-                                    {"creator": current_user},
-                                    {"user_ids": current_user},
-                                ]
-                            },
-                        ]
-                    }
-                )
-            ) is not None:
-                authorization = AuthorizationDB.from_mongo(authorization_q)
-                if access(authorization.role, self.role):
-                    return True
-
-            raise HTTPException(
-                status_code=403,
-                detail=f"User `{current_user} does not have `{self.role}` permission on file {file_id}",
-            )
-        else:
-            raise HTTPException(status_code=404, detail=f"File {file_id} not found")
->>>>>>> eb83eba4
 
 
 def access(user_role: RoleType, role_required: RoleType) -> bool:
