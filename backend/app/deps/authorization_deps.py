--- conflicted
+++ resolved
@@ -5,11 +5,9 @@
 from app.dependencies import get_db
 from app.keycloak_auth import get_current_username
 from app.models.authorization import RoleType, AuthorizationDB
-<<<<<<< HEAD
-=======
+
 from app.models.files import FileOut
 from app.models.metadata import MetadataOut
->>>>>>> 97ad138d
 from app.models.datasets import DatasetOut
 
 
