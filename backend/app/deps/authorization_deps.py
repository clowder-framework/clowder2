<<<<<<< HEAD
=======
from beanie import PydanticObjectId
from beanie.operators import Or
from fastapi import Depends, HTTPException

>>>>>>> 5b0c9031
from app.keycloak_auth import get_current_username
from app.models.authorization import AuthorizationDB, RoleType
from app.models.datasets import DatasetDB, DatasetStatus
<<<<<<< HEAD
from app.models.files import FileDB
from app.models.groups import GroupDB
=======
from app.models.files import FileOut, FileDB, FileStatus
from app.models.groups import GroupOut, GroupDB
>>>>>>> 5b0c9031
from app.models.metadata import MetadataDB
from app.routers.authentication import get_admin
<<<<<<< HEAD
from beanie import PydanticObjectId
from beanie.operators import Or
from fastapi import Depends, HTTPException
=======
from app.routers.authentication import get_admin_mode


async def check_public_access(
    resource_id: str,
    resource_type: str,
    role: RoleType,
    current_user=Depends(get_current_username),
) -> bool:
    has_public_access = False
    if role == RoleType.VIEWER:
        if resource_type == "dataset":
            if (
                dataset := await DatasetDB.get(PydanticObjectId(resource_id))
            ) is not None:
                if (
                    dataset.status == DatasetStatus.PUBLIC.name
                    or dataset.status == DatasetStatus.AUTHENTICATED.name
                ):
                    has_public_access = True
        elif resource_type == "file":
            if (file := await FileDB.get(PydanticObjectId(resource_id))) is not None:
                if (
                    file.status == FileStatus.PUBLIC.name
                    or file.status == FileStatus.AUTHENTICATED.name
                ):
                    has_public_access = True
    return has_public_access
>>>>>>> 5b0c9031


async def get_role(
    dataset_id: str,
    current_user=Depends(get_current_username),
    admin_mode: bool = Depends(get_admin_mode),
    admin=Depends(get_admin),
) -> RoleType:
    """Returns the role a specific user has on a dataset. If the user is a creator (owner), they are not listed in
    the user_ids list."""
    if admin and admin_mode:
        return RoleType.OWNER

    authorization = await AuthorizationDB.find_one(
        AuthorizationDB.dataset_id == PydanticObjectId(dataset_id),
        Or(
            AuthorizationDB.creator == current_user,
            AuthorizationDB.user_ids == current_user,
        ),
    )
    public_access = await check_public_access(
        dataset_id, "dataset", RoleType.VIEWER, current_user
    )
    if authorization is None and public_access:
        return RoleType.VIEWER
    return authorization.role


async def get_role_by_file(
    file_id: str,
    current_user=Depends(get_current_username),
    admin_mode: bool = Depends(get_admin_mode),
    admin=Depends(get_admin),
) -> RoleType:
    if admin and admin_mode:
        return RoleType.OWNER

    if (file := await FileDB.get(PydanticObjectId(file_id))) is not None:
        authorization = await AuthorizationDB.find_one(
            AuthorizationDB.dataset_id == file.dataset_id,
            Or(
                AuthorizationDB.creator == current_user,
                AuthorizationDB.user_ids == current_user,
            ),
        )
        if authorization is None:
            if (
                dataset := await DatasetDB.get(PydanticObjectId(file.dataset_id))
            ) is not None:
                if (
                    dataset.status == DatasetStatus.AUTHENTICATED.name
                    or dataset.status == DatasetStatus.PUBLIC.name
                ):
                    return RoleType.VIEWER
                else:
                    raise HTTPException(
                        status_code=403,
                        detail=f"User `{current_user} does not have role on file {file_id}",
                    )
        return authorization.role
    raise HTTPException(status_code=404, detail=f"File {file_id} not found")


async def get_role_by_metadata(
    metadata_id: str,
    current_user=Depends(get_current_username),
    admin_mode: bool = Depends(get_admin_mode),
    admin=Depends(get_admin),
) -> RoleType:
    if admin and admin_mode:
        return RoleType.OWNER

    if (md_out := await MetadataDB.get(PydanticObjectId(metadata_id))) is not None:
        resource_type = md_out.resource.collection
        resource_id = md_out.resource.resource_id
        if resource_type == "files":
            if (file := await FileDB.get(PydanticObjectId(resource_id))) is not None:
                authorization = await AuthorizationDB.find_one(
                    AuthorizationDB.dataset_id == file.dataset_id,
                    Or(
                        AuthorizationDB.creator == current_user,
                        AuthorizationDB.user_ids == current_user,
                    ),
                )
                return authorization.role
        elif resource_type == "datasets":
            if (
                dataset := await DatasetDB.get(PydanticObjectId(resource_id))
            ) is not None:
                authorization = await AuthorizationDB.find_one(
                    AuthorizationDB.dataset_id == dataset.id,
                    Or(
                        AuthorizationDB.creator == current_user,
                        AuthorizationDB.user_ids == current_user,
                    ),
                )
                return authorization.role


async def get_role_by_group(
    group_id: str,
    current_user=Depends(get_current_username),
    admin_mode: bool = Depends(get_admin_mode),
    admin=Depends(get_admin),
) -> RoleType:
    if admin and admin_mode:
        return RoleType.OWNER

    if (group := await GroupDB.get(group_id)) is not None:
        if group.creator == current_user:
            # Creator can do everything
            return RoleType.OWNER
        for u in group.users:
            if u.user.email == current_user:
                if u.editor:
                    return RoleType.EDITOR
                else:
                    return RoleType.VIEWER
        raise HTTPException(
            status_code=403,
            detail=f"User `{current_user} does not have any permissions on group {group_id}",
        )
    raise HTTPException(status_code=404, detail=f"Group {group_id} not found")


async def is_public_dataset(
    dataset_id: str,
) -> bool:
    """Checks if a dataset is public."""
    if (dataset_out := await DatasetDB.get(PydanticObjectId(dataset_id))) is not None:
        if dataset_out.status == DatasetStatus.PUBLIC:
            return True
    else:
        return False


async def is_authenticated_dataset(
    dataset_id: str,
) -> bool:
    """Checks if a dataset is authenticated."""
    if (dataset_out := await DatasetDB.get(PydanticObjectId(dataset_id))) is not None:
        if dataset_out.status == DatasetStatus.AUTHENTICATED:
            return True
    else:
        return False


class Authorization:
    """We use class dependency so that we can provide the `permission` parameter to the dependency.
    For more info see https://fastapi.tiangolo.com/advanced/advanced-dependencies/."""

    def __init__(self, role: str):
        self.role = role

    async def __call__(
        self,
        dataset_id: str,
        current_user: str = Depends(get_current_username),
        admin_mode: bool = Depends(get_admin_mode),
        admin: bool = Depends(get_admin),
    ):
        # TODO: Make sure we enforce only one role per user per dataset, or find_one could yield wrong answer here.

        # If the current user is admin and has turned on admin_mode, user has access irrespective of any role assigned
        if admin and admin_mode:
            return True

        # Else check role assigned to the user
        authorization = await AuthorizationDB.find_one(
            AuthorizationDB.dataset_id == PydanticObjectId(dataset_id),
            Or(
                AuthorizationDB.creator == current_user,
                AuthorizationDB.user_ids == current_user,
            ),
        )
        if authorization is not None:
            if access(authorization.role, self.role):
                return True
            else:
                raise HTTPException(
                    status_code=403,
                    detail=f"User `{current_user} does not have `{self.role}` permission on dataset {dataset_id}",
                )
        else:
            if (
                current_dataset := await DatasetDB.get(PydanticObjectId(dataset_id))
            ) is not None:
                if (
                    current_dataset.status == DatasetStatus.AUTHENTICATED.name
                    or current_dataset.status == DatasetStatus.PUBLIC.name
                    and self.role == "viewer"
                ):
                    return True
                else:
                    raise HTTPException(
                        status_code=403,
                        detail=f"User `{current_user} does not have `{self.role}` permission on dataset {dataset_id}",
                    )
            else:
                raise HTTPException(
                    status_code=404,
                    detail=f"The dataset {dataset_id} is not found",
                )


class FileAuthorization:
    """We use class dependency so that we can provide the `permission` parameter to the dependency.
    For more info see https://fastapi.tiangolo.com/advanced/advanced-dependencies/."""

    def __init__(self, role: str):
        self.role = role

    async def __call__(
        self,
        file_id: str,
        current_user: str = Depends(get_current_username),
        admin_mode: bool = Depends(get_admin_mode),
        admin: bool = Depends(get_admin),
    ):
        # If the current user is admin and has turned on admin_mode, user has access irrespective of any role assigned
        if admin and admin_mode:
            return True

        # Else check role assigned to the user
        if (file := await FileDB.get(PydanticObjectId(file_id))) is not None:
            authorization = await AuthorizationDB.find_one(
                AuthorizationDB.dataset_id == file.dataset_id,
                Or(
                    AuthorizationDB.creator == current_user,
                    AuthorizationDB.user_ids == current_user,
                ),
            )
            if authorization is not None:
                if access(authorization.role, self.role):
                    return True
                raise HTTPException(
                    status_code=403,
                    detail=f"User `{current_user} does not have `{self.role}` permission on file {file_id}",
                )
            else:
                if (
                    file.status == FileStatus.PUBLIC.name
                    or file.status == FileStatus.AUTHENTICATED.name
                ) and self.role == RoleType.VIEWER:
                    return True
                else:
                    raise HTTPException(
                        status_code=404, detail=f"File {file_id} not found"
                    )


class MetadataAuthorization:
    """We use class dependency so that we can provide the `permission` parameter to the dependency.
    For more info see https://fastapi.tiangolo.com/advanced/advanced-dependencies/."""

    def __init__(self, role: str):
        self.role = role

    async def __call__(
        self,
        metadata_id: str,
        current_user: str = Depends(get_current_username),
        admin_mode: bool = Depends(get_admin_mode),
        admin: bool = Depends(get_admin),
    ):
        # If the current user is admin and has turned on admin_mode, user has access irrespective of any role assigned
        if admin and admin_mode:
            return True

        # Else check role assigned to the user
        if (md_out := await MetadataDB.get(PydanticObjectId(metadata_id))) is not None:
            resource_type = md_out.resource.collection
            resource_id = md_out.resource.resource_id
            if resource_type == "files":
                if (
                    file := await FileDB.get(PydanticObjectId(resource_id))
                ) is not None:
                    authorization = await AuthorizationDB.find_one(
                        AuthorizationDB.dataset_id == file.dataset_id,
                        Or(
                            AuthorizationDB.creator == current_user,
                            AuthorizationDB.user_ids == current_user,
                        ),
                    )
                    if authorization is not None:
                        if access(authorization.role, self.role):
                            return True
                        raise HTTPException(
                            status_code=403,
                            detail=f"User `{current_user} does not have `{self.role}` permission on metadata {metadata_id}",
                        )
                    else:
                        raise HTTPException(
                            status_code=404, detail=f"Metadata {metadata_id} not found"
                        )
            elif resource_type == "datasets":
                if (
                    dataset := await DatasetDB.get(PydanticObjectId(resource_id))
                ) is not None:
                    authorization = await AuthorizationDB.find_one(
                        AuthorizationDB.dataset_id == dataset.id,
                        Or(
                            AuthorizationDB.creator == current_user,
                            AuthorizationDB.user_ids == current_user,
                        ),
                    )
                    if authorization is not None:
                        if access(authorization.role, self.role):
                            return True
                        raise HTTPException(
                            status_code=403,
                            detail=f"User `{current_user} does not have `{self.role}` permission on metadata {metadata_id}",
                        )
                    else:
                        raise HTTPException(
                            status_code=404, detail=f"Metadata {metadata_id} not found"
                        )


class GroupAuthorization:
    """For endpoints where someone is trying to modify a Group."""

    def __init__(self, role: str):
        self.role = role

    async def __call__(
        self,
        group_id: str,
        current_user: str = Depends(get_current_username),
        admin_mode: bool = Depends(get_admin_mode),
        admin: bool = Depends(get_admin),
    ):
        # If the current user is admin and has turned on admin_mode, user has access irrespective of any role assigned
        if admin and admin_mode:
            return True

        # Else check role assigned to the user
        if (group := await GroupDB.get(group_id)) is not None:
            if group.creator == current_user:
                # Creator can do everything
                return True
            for u in group.users:
                if u.user.email == current_user:
                    if u.editor and self.role == RoleType.EDITOR:
                        return True
                    elif self.role == RoleType.VIEWER:
                        return True
            raise HTTPException(
                status_code=403,
                detail=f"User `{current_user} does not have `{self.role}` permission on group {group_id}",
            )
        raise HTTPException(status_code=404, detail=f"Group {group_id} not found")


class CheckStatus:
    """We use class dependency so that we can provide the `permission` parameter to the dependency.
    For more info see https://fastapi.tiangolo.com/advanced/advanced-dependencies/."""

    def __init__(self, status: str):
        self.status = status

    async def __call__(
        self,
        dataset_id: str,
    ):
        if (dataset := await DatasetDB.get(PydanticObjectId(dataset_id))) is not None:
            if dataset.status == self.status:
                return True
            else:
                return False
        else:
            return False


class CheckFileStatus:
    """We use class dependency so that we can provide the `permission` parameter to the dependency.
    For more info see https://fastapi.tiangolo.com/advanced/advanced-dependencies/."""

    def __init__(self, status: str):
        self.status = status

    async def __call__(
        self,
        file_id: str,
    ):
        if (file_out := await FileDB.get(PydanticObjectId(file_id))) is not None:
            dataset_id = file_out.dataset_id
            if (
                dataset := await DatasetDB.get(PydanticObjectId(dataset_id))
            ) is not None:
                if dataset.status == self.status:
                    return True
                else:
                    return False
            else:
                return False
        else:
            return False


def access(
    user_role: RoleType,
    role_required: RoleType,
    admin_mode: bool = Depends(get_admin_mode),
    admin: bool = Depends(get_admin),
) -> bool:
    """Enforce implied role hierarchy ADMIN = OWNER > EDITOR > UPLOADER > VIEWER"""
    if user_role == RoleType.OWNER or (admin and admin_mode):
        return True
    elif user_role == RoleType.EDITOR and role_required in [
        RoleType.EDITOR,
        RoleType.UPLOADER,
        RoleType.VIEWER,
    ]:
        return True
    elif user_role == RoleType.UPLOADER and role_required in [
        RoleType.UPLOADER,
        RoleType.VIEWER,
    ]:
        return True
    elif user_role == RoleType.VIEWER and role_required == RoleType.VIEWER:
        return True
    else:
        return False<|MERGE_RESOLUTION|>--- conflicted
+++ resolved
@@ -1,28 +1,13 @@
-<<<<<<< HEAD
-=======
+from app.keycloak_auth import get_current_username
+from app.models.authorization import AuthorizationDB, RoleType
+from app.models.datasets import DatasetDB, DatasetStatus
+from app.models.files import FileDB, FileStatus
+from app.models.groups import GroupDB
+from app.models.metadata import MetadataDB
+from app.routers.authentication import get_admin, get_admin_mode
 from beanie import PydanticObjectId
 from beanie.operators import Or
 from fastapi import Depends, HTTPException
-
->>>>>>> 5b0c9031
-from app.keycloak_auth import get_current_username
-from app.models.authorization import AuthorizationDB, RoleType
-from app.models.datasets import DatasetDB, DatasetStatus
-<<<<<<< HEAD
-from app.models.files import FileDB
-from app.models.groups import GroupDB
-=======
-from app.models.files import FileOut, FileDB, FileStatus
-from app.models.groups import GroupOut, GroupDB
->>>>>>> 5b0c9031
-from app.models.metadata import MetadataDB
-from app.routers.authentication import get_admin
-<<<<<<< HEAD
-from beanie import PydanticObjectId
-from beanie.operators import Or
-from fastapi import Depends, HTTPException
-=======
-from app.routers.authentication import get_admin_mode
 
 
 async def check_public_access(
@@ -50,7 +35,6 @@
                 ):
                     has_public_access = True
     return has_public_access
->>>>>>> 5b0c9031
 
 
 async def get_role(
