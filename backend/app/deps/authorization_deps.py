--- conflicted
+++ resolved
@@ -190,30 +190,106 @@
             raise HTTPException(status_code=404, detail=f"File {file_id} not found")
 
 
-<<<<<<< HEAD
-class GroupAuthorization:
-    """For endpoints where someone is trying to modify a Group."""
-=======
 class MetadataAuthorization:
     """We use class dependency so that we can provide the `permission` parameter to the dependency.
     For more info see https://fastapi.tiangolo.com/advanced/advanced-dependencies/."""
->>>>>>> 97ad138d
 
     def __init__(self, role: str):
         self.role = role
 
     async def __call__(
+            self,
+            metadata_id: str,
+            db: MongoClient = Depends(get_db),
+            current_user: str = Depends(get_current_username),
+    ):
+        if (
+                metadata := await db["metadata"].find_one({"_id": ObjectId(metadata_id)})
+        ) is not None:
+            md_out = MetadataOut.from_mongo(metadata)
+            resource_type = md_out.resource.collection
+            resource_id = md_out.resource.resource_id
+            if resource_type == "files":
+                if (
+                        file := await db["files"].find_one({"_id": ObjectId(resource_id)})
+                ) is not None:
+                    file_out = FileOut.from_mongo(file)
+                    if (
+                            authorization_q := await db["authorization"].find_one(
+                                {
+                                    "$and": [
+                                        {"dataset_id": ObjectId(file_out.dataset_id)},
+                                        {
+                                            "$or": [
+                                                {"creator": current_user},
+                                                {"user_ids": current_user},
+                                            ]
+                                        },
+                                    ]
+                                }
+                            )
+                    ) is not None:
+                        authorization = AuthorizationDB.from_mongo(authorization_q)
+                        if access(authorization.role, self.role):
+                            return True
+
+                    raise HTTPException(
+                        status_code=403,
+                        detail=f"User `{current_user} does not have `{self.role}` permission on metadata {metadata_id}",
+                    )
+                else:
+                    raise HTTPException(
+                        status_code=404, detail=f"Metadata {metadata_id} not found"
+                    )
+            elif resource_type == "datasets":
+                if (
+                        dataset := await db["datasets"].find_one(
+                            {"_id": ObjectId(resource_id)}
+                        )
+                ) is not None:
+                    dataset_out = DatasetOut.from_mongo(dataset)
+                    if (
+                            authorization_q := await db["authorization"].find_one(
+                                {
+                                    "$and": [
+                                        {"dataset_id": ObjectId(dataset_out.id)},
+                                        {
+                                            "$or": [
+                                                {"creator": current_user},
+                                                {"user_ids": current_user},
+                                            ]
+                                        },
+                                    ]
+                                }
+                            )
+                    ) is not None:
+                        authorization = AuthorizationDB.from_mongo(authorization_q)
+                        if access(authorization.role, self.role):
+                            return True
+
+                    raise HTTPException(
+                        status_code=403,
+                        detail=f"User `{current_user} does not have `{self.role}` permission on metadata {metadata_id}",
+                    )
+                else:
+                    raise HTTPException(
+                        status_code=404, detail=f"Metadata {metadata_id} not found"
+                    )
+
+
+class GroupAuthorization:
+    """For endpoints where someone is trying to modify a Group."""
+
+    def __init__(self, role: str):
+        self.role = role
+
+    async def __call__(
         self,
-<<<<<<< HEAD
         group_id: str,
-=======
-        metadata_id: str,
->>>>>>> 97ad138d
         db: MongoClient = Depends(get_db),
         current_user: str = Depends(get_current_username),
     ):
         if (
-<<<<<<< HEAD
             group_q := await db["groups"].find_one({"_id": ObjectId(group_id)})
         ) is not None:
             group = GroupOut.from_mongo(group_q)
@@ -231,79 +307,6 @@
                 detail=f"User `{current_user} does not have `{self.role}` permission on group {group_id}",
             )
         raise HTTPException(status_code=404, detail=f"Group {group_id} not found")
-=======
-            metadata := await db["metadata"].find_one({"_id": ObjectId(metadata_id)})
-        ) is not None:
-            md_out = MetadataOut.from_mongo(metadata)
-            resource_type = md_out.resource.collection
-            resource_id = md_out.resource.resource_id
-            if resource_type == "files":
-                if (
-                    file := await db["files"].find_one({"_id": ObjectId(resource_id)})
-                ) is not None:
-                    file_out = FileOut.from_mongo(file)
-                    if (
-                        authorization_q := await db["authorization"].find_one(
-                            {
-                                "$and": [
-                                    {"dataset_id": ObjectId(file_out.dataset_id)},
-                                    {
-                                        "$or": [
-                                            {"creator": current_user},
-                                            {"user_ids": current_user},
-                                        ]
-                                    },
-                                ]
-                            }
-                        )
-                    ) is not None:
-                        authorization = AuthorizationDB.from_mongo(authorization_q)
-                        if access(authorization.role, self.role):
-                            return True
-
-                    raise HTTPException(
-                        status_code=403,
-                        detail=f"User `{current_user} does not have `{self.role}` permission on metadata {metadata_id}",
-                    )
-                else:
-                    raise HTTPException(
-                        status_code=404, detail=f"Metadata {metadata_id} not found"
-                    )
-            elif resource_type == "datasets":
-                if (
-                    dataset := await db["datasets"].find_one(
-                        {"_id": ObjectId(resource_id)}
-                    )
-                ) is not None:
-                    dataset_out = DatasetOut.from_mongo(dataset)
-                    if (
-                        authorization_q := await db["authorization"].find_one(
-                            {
-                                "$and": [
-                                    {"dataset_id": ObjectId(dataset_out.id)},
-                                    {
-                                        "$or": [
-                                            {"creator": current_user},
-                                            {"user_ids": current_user},
-                                        ]
-                                    },
-                                ]
-                            }
-                        )
-                    ) is not None:
-                        authorization = AuthorizationDB.from_mongo(authorization_q)
-                        if access(authorization.role, self.role):
-                            return True
-
-                    raise HTTPException(
-                        status_code=403,
-                        detail=f"User `{current_user} does not have `{self.role}` permission on metadata {metadata_id}",
-                    )
-                else:
-                    raise HTTPException(
-                        status_code=404, detail=f"Metadata {metadata_id} not found"
-                    )
->>>>>>> 97ad138d
 
 
 def access(user_role: RoleType, role_required: RoleType) -> bool:
