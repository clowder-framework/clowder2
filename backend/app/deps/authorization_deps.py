--- conflicted
+++ resolved
@@ -5,13 +5,10 @@
 from app.models.groups import GroupDB
 from app.models.metadata import MetadataDB
 from app.models.pyobjectid import PyObjectId
-<<<<<<< HEAD
+from app.routers.authentication import get_admin
 from beanie import PydanticObjectId
 from beanie.operators import Or
 from fastapi import Depends, HTTPException
-=======
-from app.routers.authentication import get_admin
->>>>>>> 66abc2ec
 
 
 async def get_role(
