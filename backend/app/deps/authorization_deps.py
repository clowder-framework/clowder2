--- conflicted
+++ resolved
@@ -53,17 +53,8 @@
         db: MongoClient = Depends(get_db),
         current_user: str = Depends(get_current_username),
     ):
-<<<<<<< HEAD
         authorization_q = await db["authorization"].find_one(
             {"dataset_id": ObjectId(dataset_id), "creator": current_user}
-=======
-        authorization = await db["authorization"].find_one(
-            {
-                "dataset_id": ObjectId(dataset_id),
-                "user_id": current_user,
-                "creator": current_user,
-            }
->>>>>>> 94b3aa48
         )
         authorization = AuthorizationDB.from_mongo(authorization_q)
         if current_user in authorization.user_ids:
