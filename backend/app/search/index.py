from typing import List, Optional

<<<<<<< HEAD
from beanie import PydanticObjectId
from bson import ObjectId
from elasticsearch import Elasticsearch, NotFoundError

from app.config import settings
from app.models.authorization import AuthorizationDB
from app.models.datasets import CombinedDataset
from app.models.files import FileOut, FileDB
from app.models.metadata import MetadataDB
from app.models.search import (
    ElasticsearchEntry,
)
=======
from app.config import settings
from app.models.authorization import AuthorizationDB
from app.models.datasets import DatasetOut
from app.models.files import FileDB, FileOut
from app.models.metadata import MetadataDB
from app.models.search import ElasticsearchEntry
>>>>>>> 29e72710
from app.models.thumbnails import ThumbnailDB
from app.search.connect import insert_record, update_record
from beanie import PydanticObjectId
from bson import ObjectId
from elasticsearch import Elasticsearch, NotFoundError


async def index_dataset(
    es: Elasticsearch,
    dataset: CombinedDataset,
    user_ids: Optional[List[str]] = None,
    update: bool = False,
):
    """Create or update an Elasticsearch entry for the dataset. user_ids is the list of users
    with permission to at least view the dataset, it will be queried if not provided."""
    if user_ids is None:
        # Get authorized users from db
        authorized_user_ids = []
        async for auth in AuthorizationDB.find(
            AuthorizationDB.dataset_id == ObjectId(dataset.id)
        ):
            authorized_user_ids += auth.user_ids
    else:
        authorized_user_ids = user_ids

    # Get full metadata from db (granular updates possible but complicated)
    metadata = []
    async for md in MetadataDB.find(
        MetadataDB.resource.resource_id == ObjectId(dataset.id)
    ):
        metadata.append(md.content)
    dataset_status = dataset.status
    # Add en entry to the dataset index
    doc = ElasticsearchEntry(
        resource_type="dataset",
        name=dataset.name,
        description=dataset.description,
        creator=dataset.creator.email,
        created=dataset.created,
        modified=dataset.modified,
        downloads=dataset.downloads,
        user_ids=authorized_user_ids,
        metadata=metadata,
        status=dataset_status,
    ).dict()

    if update:
        try:
            update_record(es, settings.elasticsearch_index, {"doc": doc}, dataset.id)
        except NotFoundError:
            insert_record(es, settings.elasticsearch_index, doc, dataset.id)
    else:
        insert_record(es, settings.elasticsearch_index, doc, dataset.id)


async def index_file(
    es: Elasticsearch,
    file: FileOut,
    user_ids: Optional[List[str]] = None,
    update: bool = False,
    public: bool = False,
    authenticated: bool = False,
):
    """Create or update an Elasticsearch entry for the file. user_ids is the list of users
    with permission to at least view the file's dataset, it will be queried if not provided.
    """
    if user_ids is None:
        # Get authorized users from db
        authorized_user_ids = []
        async for auth in AuthorizationDB.find(
            AuthorizationDB.dataset_id == ObjectId(file.dataset_id)
        ):
            authorized_user_ids += auth.user_ids
    else:
        authorized_user_ids = user_ids

    # Get full metadata from db (granular updates possible but complicated)
    metadata = []
    async for md in MetadataDB.find(
        MetadataDB.resource.resource_id == ObjectId(file.id)
    ):
        metadata.append(md.content)

    status = None
    if authenticated:
        status = "AUTHENTICATED"
    if public:
        status = "PUBLIC"

    # Add en entry to the file index
    doc = ElasticsearchEntry(
        resource_type="file",
        name=file.name,
        creator=file.creator.email,
        created=file.created,
        downloads=file.downloads,
        user_ids=authorized_user_ids,
        content_type=file.content_type.content_type,
        content_type_main=file.content_type.main_type,
        dataset_id=str(file.dataset_id),
        folder_id=str(file.folder_id),
        bytes=file.bytes,
        metadata=metadata,
        status=status,
    ).dict()
    if update:
        try:
            update_record(es, settings.elasticsearch_index, {"doc": doc}, file.id)
        except NotFoundError:
            insert_record(es, settings.elasticsearch_index, doc, file.id)
    else:
        insert_record(es, settings.elasticsearch_index, doc, file.id)


async def index_thumbnail(
    es: Elasticsearch,
    thumbnail_id: str,
    file_id: str,
    dataset_id: str,
    update: bool = False,
):
    """Create or update an Elasticsearch entry for the file. user_ids is the list of users
    with permission to at least view the file's dataset, it will be queried if not provided.
    """
    if (file := await FileDB.get(PydanticObjectId(file_id))) is not None:
        if (
            thumbnail := await ThumbnailDB.get(PydanticObjectId(thumbnail_id))
        ) is not None:
            # Get authorized users from db
            authorized_user_ids = []
            async for auth in AuthorizationDB.find(
                AuthorizationDB.dataset_id == ObjectId(dataset_id)
            ):
                authorized_user_ids += auth.user_ids
            # Get full metadata from db (granular updates possible but complicated)
            metadata = []
            async for md in MetadataDB.find(
                MetadataDB.resource.resource_id == ObjectId(file.id)
            ):
                metadata.append(md.content)
            # Add en entry to the file index
            doc = ElasticsearchEntry(
                resource_type="thumbnail",
                name=file.name,
                creator=thumbnail.creator.email,
                created=thumbnail.created,
                user_ids=authorized_user_ids,
                content_type=thumbnail.content_type.content_type,
                content_type_main=thumbnail.content_type.main_type,
                file_id=str(file.id),
                dataset_id=str(file.dataset_id),
                folder_id=str(file.folder_id),
                bytes=thumbnail.bytes,
                metadata=metadata,
                downloads=thumbnail.downloads,
            ).dict()
            if update:
                try:
                    update_record(
                        es, settings.elasticsearch_index, {"doc": doc}, file.id
                    )
                except NotFoundError:
                    insert_record(es, settings.elasticsearch_index, doc, file.id)
            else:
                insert_record(es, settings.elasticsearch_index, doc, file.id)<|MERGE_RESOLUTION|>--- conflicted
+++ resolved
@@ -1,26 +1,11 @@
 from typing import List, Optional
-
-<<<<<<< HEAD
-from beanie import PydanticObjectId
-from bson import ObjectId
-from elasticsearch import Elasticsearch, NotFoundError
 
 from app.config import settings
 from app.models.authorization import AuthorizationDB
 from app.models.datasets import CombinedDataset
-from app.models.files import FileOut, FileDB
-from app.models.metadata import MetadataDB
-from app.models.search import (
-    ElasticsearchEntry,
-)
-=======
-from app.config import settings
-from app.models.authorization import AuthorizationDB
-from app.models.datasets import DatasetOut
 from app.models.files import FileDB, FileOut
 from app.models.metadata import MetadataDB
 from app.models.search import ElasticsearchEntry
->>>>>>> 29e72710
 from app.models.thumbnails import ThumbnailDB
 from app.search.connect import insert_record, update_record
 from beanie import PydanticObjectId
