--- conflicted
+++ resolved
@@ -8,12 +8,8 @@
 from app.models.datasets import DatasetDB, DatasetDBViewList
 from app.models.errors import ErrorDB
 from app.models.feeds import FeedDB
-<<<<<<< HEAD
 from app.models.files import FileDB, FileDBViewList, FileVersionDB
-=======
-from app.models.files import FileDB, FileVersionDB, FileDBViewList
 from app.models.folder_and_file import FolderFileViewList
->>>>>>> 5b0c9031
 from app.models.folders import FolderDB, FolderDBViewList
 from app.models.groups import GroupDB
 from app.models.listeners import (
@@ -29,47 +25,28 @@
 from app.models.users import ListenerAPIKeyDB, UserAPIKeyDB, UserDB
 from app.models.visualization_config import VisualizationConfigDB
 from app.models.visualization_data import VisualizationDataDB
-<<<<<<< HEAD
-=======
-from app.routers import folders, groups, public_folders, status
->>>>>>> 5b0c9031
 from app.routers import (
     authentication,
     authorization,
-<<<<<<< HEAD
     datasets,
     elasticsearch,
-=======
-    metadata,
-    public_metadata,
-    files,
-    public_files,
-    metadata_files,
-    datasets,
-    public_datasets,
-    metadata_datasets,
-    authentication,
-    keycloak,
-    elasticsearch,
-    public_elasticsearch,
-    listeners,
->>>>>>> 5b0c9031
     feeds,
     files,
     folders,
     groups,
     jobs,
-<<<<<<< HEAD
     keycloak,
     listeners,
     metadata,
     metadata_datasets,
     metadata_files,
+    public_datasets,
+    public_elasticsearch,
+    public_files,
+    public_folders,
+    public_metadata,
+    public_visualization,
     status,
-=======
-    visualization,
-    public_visualization,
->>>>>>> 5b0c9031
     thumbnails,
     users,
     visualization,
