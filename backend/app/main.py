import logging

import uvicorn
from app.config import settings
from app.keycloak_auth import get_current_username
from app.models.authorization import AuthorizationDB
from app.models.config import ConfigEntryDB
from app.models.datasets import DatasetDB, DatasetDBViewList
from app.models.errors import ErrorDB
from app.models.feeds import FeedDB
from app.models.files import FileDB, FileDBViewList, FileVersionDB
from app.models.folder_and_file import FolderFileViewList
from app.models.folders import FolderDB, FolderDBViewList
from app.models.groups import GroupDB
from app.models.listeners import (
    EventListenerDB,
    EventListenerJobDB,
    EventListenerJobUpdateDB,
    EventListenerJobUpdateViewList,
    EventListenerJobViewList,
)
from app.models.metadata import MetadataDB, MetadataDefinitionDB
from app.models.thumbnails import ThumbnailDB
from app.models.tokens import TokenDB
from app.models.users import ListenerAPIKeyDB, UserAPIKeyDB, UserDB
from app.models.visualization_config import VisualizationConfigDB
from app.models.visualization_data import VisualizationDataDB
from app.routers import (
    authentication,
    authorization,
    datasets,
    elasticsearch,
    feeds,
    files,
    folders,
    groups,
    jobs,
    keycloak,
    listeners,
    metadata,
    metadata_datasets,
    metadata_files,
    public_datasets,
    public_elasticsearch,
    public_files,
    public_folders,
    public_metadata,
    public_visualization,
    status,
    thumbnails,
<<<<<<< HEAD
    licenses,
=======
    users,
    visualization,
>>>>>>> deaf4120
)

# setup loggers
# logging.config.fileConfig('logging.conf', disable_existing_loggers=False)
from app.search.config import indexSettings
from app.search.connect import connect_elasticsearch, create_index
from beanie import init_beanie
from fastapi import APIRouter, Depends, FastAPI
from fastapi.middleware.cors import CORSMiddleware
from motor.motor_asyncio import AsyncIOMotorClient
from pydantic import BaseConfig

from app.models.licenses import LicenseDB

logger = logging.getLogger(__name__)

app = FastAPI(
    title=settings.APP_NAME,
    openapi_url=f"{settings.API_V2_STR}/openapi.json",
    description="A cloud native data management framework to support any research domain. Clowder was "
    "developed to help researchers and scientists in data intensive domains manage raw data, complex "
    "metadata, and automatic data pipelines. ",
    version="2.0.0-beta.2",
    contact={"name": "Clowder", "url": "https://clowderframework.org/"},
    license_info={
        "name": "Apache 2.0",
        "url": "https://www.apache.org/licenses/LICENSE-2.0.html",
    },
)
BaseConfig.arbitrary_types_allowed = True

# @app.middleware("http")
# async def log_requests(request: Request, call_next):
#     idem = ''.join(random.choices(string.ascii_uppercase + string.digits, k=6))
#     logger.info(f"rid={idem} start request path={request.url.path}")
#     start_time = time.time()
#
#     response = await call_next(request)
#
#     process_time = (time.time() - start_time) * 1000
#     formatted_process_time = '{0:.2f}'.format(process_time)
#     logger.info(f"rid={idem} completed_in={formatted_process_time}ms status_code={response.status_code}")
#
#     return response

app.add_middleware(
    CORSMiddleware,
    allow_origins=settings.CORS_ORIGINS,
    allow_credentials=True,
    allow_methods=["*"],
    allow_headers=["*"],
)

api_router = APIRouter()
api_router.include_router(authentication.router, tags=["login"])
api_router.include_router(
    users.router,
    prefix="/users",
    tags=["users"],
    dependencies=[Depends(get_current_username)],
)
api_router.include_router(
    authorization.router,
    prefix="/authorizations",
    tags=["authorization"],
    dependencies=[Depends(get_current_username)],
)
api_router.include_router(
    metadata.router,
    prefix="/metadata",
    tags=["metadata"],
    dependencies=[Depends(get_current_username)],
)
api_router.include_router(
    public_metadata.router,
    prefix="/public_metadata",
    tags=["public_metadata"],
)
api_router.include_router(
    files.router,
    prefix="/files",
    tags=["files"],
    dependencies=[Depends(get_current_username)],
)
api_router.include_router(
    public_files.router,
    prefix="/public_files",
    tags=["public_files"],
)
api_router.include_router(
    metadata_files.router,
    prefix="/files",
    tags=["metadata"],
    dependencies=[Depends(get_current_username)],
)
api_router.include_router(
    datasets.router,
    prefix="/datasets",
    tags=["datasets"],
    dependencies=[Depends(get_current_username)],
)
api_router.include_router(
    public_datasets.router,
    prefix="/public_datasets",
    tags=["public_datasets"],
)
api_router.include_router(
    metadata_datasets.router,
    prefix="/datasets",
    tags=["metadata"],
    dependencies=[Depends(get_current_username)],
)
api_router.include_router(
    folders.router,
    prefix="/folders",
    tags=["folders"],
    dependencies=[Depends(get_current_username)],
)
api_router.include_router(
    public_folders.router,
    prefix="/public_folders",
    tags=["public_folders"],
)
api_router.include_router(
    listeners.router,
    prefix="/listeners",
    tags=["listeners"],
    dependencies=[Depends(get_current_username)],
)
api_router.include_router(
    listeners.legacy_router,
    prefix="/extractors",
    tags=["extractors"],
    dependencies=[Depends(get_current_username)],
)
api_router.include_router(
    jobs.router,
    prefix="/jobs",
    tags=["jobs"],
    dependencies=[Depends(get_current_username)],
)
api_router.include_router(
    elasticsearch.router,
    prefix="/elasticsearch",
    tags=["elasticsearch"],
    dependencies=[Depends(get_current_username)],
)
api_router.include_router(
    public_elasticsearch.router,
    prefix="/public_elasticsearch",
    tags=["public_elasticsearch"],
)
api_router.include_router(
    feeds.router,
    prefix="/feeds",
    tags=["feeds"],
    dependencies=[Depends(get_current_username)],
)
api_router.include_router(
    groups.router,
    prefix="/groups",
    tags=["groups"],
    dependencies=[Depends(get_current_username)],
)
api_router.include_router(
    visualization.router,
    prefix="/visualizations",
    tags=["visualizations"],
    dependencies=[Depends(get_current_username)],
)
api_router.include_router(
    public_visualization.router,
    prefix="/public_visualizations",
    tags=["public_visualizations"],
)
api_router.include_router(
    thumbnails.router,
    prefix="/thumbnails",
    tags=["thumbnails"],
    dependencies=[Depends(get_current_username)],
)
api_router.include_router(
    licenses.router,
    prefix="/licenses",
    tags=["licenses"],
    dependencies=[Depends(get_current_username)],
)
api_router.include_router(status.router, prefix="/status", tags=["status"])
api_router.include_router(keycloak.router, prefix="/auth", tags=["auth"])
app.include_router(api_router, prefix=settings.API_V2_STR)


def gather_documents():
    pass


@app.on_event("startup")
async def startup_beanie():
    """Setup Beanie Object Document Mapper (ODM) to interact with MongoDB."""
    client = AsyncIOMotorClient(str(settings.MONGODB_URL))
    await init_beanie(
        database=getattr(client, settings.MONGO_DATABASE),
        # Make sure to include all models. If one depends on another that is not in the list it is not clear which one is missing.
        document_models=[
            ConfigEntryDB,
            DatasetDB,
            DatasetDBViewList,
            AuthorizationDB,
            MetadataDB,
            MetadataDefinitionDB,
            FolderDB,
            FolderDBViewList,
            FileDB,
            FileVersionDB,
            FileDBViewList,
            FeedDB,
            EventListenerDB,
            EventListenerJobDB,
            EventListenerJobUpdateDB,
            EventListenerJobViewList,
            EventListenerJobUpdateViewList,
            UserDB,
            UserAPIKeyDB,
            ListenerAPIKeyDB,
            GroupDB,
            TokenDB,
            ErrorDB,
            VisualizationConfigDB,
            VisualizationDataDB,
            ThumbnailDB,
            FolderFileViewList,
            LicenseDB,
        ],
        recreate_views=True,
    )


@app.on_event("startup")
async def startup_elasticsearch():
    # create elasticsearch indices
    es = await connect_elasticsearch()
    create_index(
        es,
        settings.elasticsearch_index,
        settings.elasticsearch_setting,
        indexSettings.es_mappings,
    )


@app.on_event("shutdown")
async def shutdown_db_client():
    pass


@app.get("/")
async def root():
    return {"status": "ok"}


if __name__ == "__main__":
    uvicorn.run(app, host="127.0.0.1", port=8000)<|MERGE_RESOLUTION|>--- conflicted
+++ resolved
@@ -48,12 +48,9 @@
     public_visualization,
     status,
     thumbnails,
-<<<<<<< HEAD
     licenses,
-=======
     users,
     visualization,
->>>>>>> deaf4120
 )
 
 # setup loggers
