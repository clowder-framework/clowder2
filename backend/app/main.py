import logging
import random
import string
import time
from urllib.request import Request

import uvicorn
from pydantic import BaseConfig
from fastapi import FastAPI, APIRouter, Depends
from fastapi.middleware.cors import CORSMiddleware

from app.config import settings
from app.search.connect import connect_elasticsearch, create_index
from app.keycloak_auth import get_token, get_current_username
from app.routers import (
    folders,
)
from app.routers import (
    users,
    metadata,
    files,
    metadata_files,
    datasets,
    metadata_datasets,
    collections,
    authentication,
    keycloak,
<<<<<<< HEAD
    listeners,
    feeds,
=======
    extractors,
    elasticsearch,
>>>>>>> aae305c0
)

# setup loggers
# logging.config.fileConfig('logging.conf', disable_existing_loggers=False)
from app.search.config import indexSettings

logger = logging.getLogger(__name__)

app = FastAPI(
    title=settings.APP_NAME, openapi_url=f"{settings.API_V2_STR}/openapi.json"
)
BaseConfig.arbitrary_types_allowed = True


# @app.middleware("http")
# async def log_requests(request: Request, call_next):
#     idem = ''.join(random.choices(string.ascii_uppercase + string.digits, k=6))
#     logger.info(f"rid={idem} start request path={request.url.path}")
#     start_time = time.time()
#
#     response = await call_next(request)
#
#     process_time = (time.time() - start_time) * 1000
#     formatted_process_time = '{0:.2f}'.format(process_time)
#     logger.info(f"rid={idem} completed_in={formatted_process_time}ms status_code={response.status_code}")
#
#     return response

app.add_middleware(
    CORSMiddleware,
    allow_origins=settings.CORS_ORIGINS,
    allow_credentials=True,
    allow_methods=["*"],
    allow_headers=["*"],
)

api_router = APIRouter()
api_router.include_router(authentication.router, tags=["login"])
api_router.include_router(
    users.router,
    prefix="/users",
    tags=["users"],
    dependencies=[Depends(get_current_username)],
)
api_router.include_router(
    metadata.router,
    prefix="/metadata",
    tags=["metadata"],
    dependencies=[Depends(get_current_username)],
)
api_router.include_router(
    files.router,
    prefix="/files",
    tags=["files"],
    dependencies=[Depends(get_current_username)],
)
api_router.include_router(
    metadata_files.router,
    prefix="/files",
    tags=["metadata"],
    dependencies=[Depends(get_current_username)],
)
api_router.include_router(
    datasets.router,
    prefix="/datasets",
    tags=["datasets"],
    dependencies=[Depends(get_current_username)],
)
api_router.include_router(
    metadata_datasets.router,
    prefix="/datasets",
    tags=["metadata"],
    dependencies=[Depends(get_current_username)],
)
api_router.include_router(
    collections.router,
    prefix="/collections",
    tags=["collections"],
    dependencies=[Depends(get_current_username)],
)
api_router.include_router(
    folders.router,
    prefix="/folders",
    tags=["folders"],
    dependencies=[Depends(get_current_username)],
)
api_router.include_router(
    listeners.router,
    prefix="/listeners",
    tags=["listeners"],
    dependencies=[Depends(get_current_username)],
)
api_router.include_router(
    listeners.legacy_router,
    prefix="/extractors",
    tags=["extractors"],
    dependencies=[Depends(get_current_username)],
)
api_router.include_router(
<<<<<<< HEAD
    feeds.router,
    prefix="/feeds",
    tags=["feeds"],
=======
    elasticsearch.router,
    prefix="/elasticsearch",
    tags=["elasticsearch"],
>>>>>>> aae305c0
    dependencies=[Depends(get_current_username)],
)
api_router.include_router(keycloak.router, prefix="/auth", tags=["auth"])
app.include_router(api_router, prefix=settings.API_V2_STR)


@app.on_event("startup")
async def startup_elasticsearch():
    # create elasticsearch indices
    es = connect_elasticsearch()
    create_index(
        es, "file", settings.elasticsearch_setting, indexSettings.file_mappings
    )
    create_index(
        es, "dataset", settings.elasticsearch_setting, indexSettings.dataset_mappings
    )


@app.on_event("shutdown")
async def shutdown_db_client():
    pass


@app.get("/")
async def root():
    return {"status": "ok"}


if __name__ == "__main__":
    uvicorn.run(app, host="127.0.0.1", port=8000)<|MERGE_RESOLUTION|>--- conflicted
+++ resolved
@@ -25,13 +25,9 @@
     collections,
     authentication,
     keycloak,
-<<<<<<< HEAD
+    elasticsearch,
     listeners,
     feeds,
-=======
-    extractors,
-    elasticsearch,
->>>>>>> aae305c0
 )
 
 # setup loggers
@@ -131,15 +127,15 @@
     dependencies=[Depends(get_current_username)],
 )
 api_router.include_router(
-<<<<<<< HEAD
+    elasticsearch.router,
+    prefix="/elasticsearch",
+    tags=["elasticsearch"],
+    dependencies=[Depends(get_current_username)],
+)
+api_router.include_router(
     feeds.router,
     prefix="/feeds",
     tags=["feeds"],
-=======
-    elasticsearch.router,
-    prefix="/elasticsearch",
-    tags=["elasticsearch"],
->>>>>>> aae305c0
     dependencies=[Depends(get_current_username)],
 )
 api_router.include_router(keycloak.router, prefix="/auth", tags=["auth"])
