--- conflicted
+++ resolved
@@ -169,6 +169,7 @@
 def gather_documents():
     pass
 
+
 # TODO add anything with document in here
 @app.on_event("startup")
 async def startup_beanie():
@@ -177,9 +178,6 @@
     await init_beanie(
         database=getattr(client, settings.MONGO_DATABASE),
         # Make sure to include all models. If one depends on another that is not in the list it is not clear which one is missing.
-<<<<<<< HEAD
-        document_models=[DatasetDB, DatasetDBViewList, AuthorizationDB, UserDB, UserAPIKey, GroupDB],
-=======
         document_models=[
             DatasetDB,
             DatasetDBViewList,
@@ -192,8 +190,10 @@
             EventListenerJobUpdateDB,
             EventListenerJobViewList,
             EventListenerJobUpdateViewList,
+            UserDB,
+            UserAPIKey,
+            GroupDB,
         ],
->>>>>>> 4439a013
         recreate_views=True,
     )
 
