import datetime
import os
import re
from typing import List, Optional

from bson import ObjectId
from fastapi import APIRouter, HTTPException, Depends
from pymongo import MongoClient
<<<<<<< HEAD
import datetime
import random
import string
from app.dependencies import get_db
from app.keycloak_auth import get_user, get_current_user
from app.models.config import ConfigEntryDB, ConfigEntryOut
=======

from app.dependencies import get_db
from app.keycloak_auth import get_user, get_current_user
from app.models.feeds import FeedOut
>>>>>>> 115b95c9
from app.models.listeners import (
    ExtractorInfo,
    EventListenerIn,
    LegacyEventListenerIn,
    EventListenerDB,
    EventListenerOut,
)
from app.routers.feeds import disassociate_listener_db

router = APIRouter()
legacy_router = APIRouter()  # for back-compatibilty with v1 extractors

clowder_bucket = os.getenv("MINIO_BUCKET_NAME", "clowder")


@router.get("/instance")
async def get_instance_id(
    user=Depends(get_current_user),
    db: MongoClient = Depends(get_db),
):
    # Check all connection and abort if any one of them is not available
    if db is None:
        raise HTTPException(status_code=503, detail="Service not available")
        return

    if (instance_id := await db["config"].find_one({"key": "instance_id"})) is not None:
        return ConfigEntryOut.from_mongo(instance_id).value
    else:
        # If no ID has been generated for this instance, generate a 10-digit alphanumeric identifier
        instance_id = ''.join(random.choice(string.ascii_uppercase + string.ascii_lowercase + string.digits) for _ in range(10))
        config_entry = ConfigEntryDB(key="instance_id", value=instance_id)
        await db["config"].insert_one(config_entry.to_mongo())
        found = await db["config"].find_one({"key": "instance_id"})
        new_entry = ConfigEntryOut.from_mongo(found)
        return instance_id


@router.post("", response_model=EventListenerOut)
async def save_listener(
    listener_in: EventListenerIn,
    user=Depends(get_current_user),
    db: MongoClient = Depends(get_db),
):
    """Register a new Event Listener with the system."""
    listener = EventListenerDB(**listener_in.dict(), creator=user)
    # TODO: Check for duplicates somehow?
    new_listener = await db["listeners"].insert_one(listener.to_mongo())
    found = await db["listeners"].find_one({"_id": new_listener.inserted_id})
    listener_out = EventListenerOut.from_mongo(found)
    return listener_out


@legacy_router.post("", response_model=EventListenerOut)
async def save_legacy_listener(
    legacy_in: LegacyEventListenerIn,
    user=Depends(get_user),
    db: MongoClient = Depends(get_db),
):
    """This will take a POST with Clowder v1 extractor_info included, and convert/update to a v2 Listener."""
    listener_properties = ExtractorInfo(**legacy_in.dict)
    listener = EventListenerDB(
        name=legacy_in.name,
        version=int(legacy_in.version),
        description=legacy_in.description,
        creator=user,
        properties=listener_properties,
    )
    new_listener = await db["listeners"].insert_one(listener.to_mongo())
    found = await db["listeners"].find_one({"_id": new_listener.inserted_id})
    listener_out = EventListenerOut.from_mongo(found)

    # TODO: Automatically match or create a Feed based on listener_in.process rules
    for process_key in listener_properties.process:
        if process_key == "file":
            mimetypes = listener_properties.process[process_key]
            new_feed = {
                "name": legacy_in.name + " " + legacy_in.version,
                "mode": "or",
                "listeners": [{"listener_id": listener_out.id, "automatic": True}],
                "criteria": [],
            }
            for mimetype in mimetypes:
                new_feed["criteria"].append(
                    {"field": "MIMEtype", "operator": "==", "value": mimetype}
                )

            # Save feed
            pass

    return listener_out


@router.get("/search", response_model=List[EventListenerOut])
async def search_listeners(
    db: MongoClient = Depends(get_db),
    text: str = "",
    skip: int = 0,
    limit: int = 2,
):
    """Search all Event Listeners in the db based on text.

    Arguments:
        text -- any text matching name or description
        skip -- number of initial records to skip (i.e. for pagination)
        limit -- restrict number of records to be returned (i.e. for pagination)
    """
    listeners = []

    query_regx = re.compile(text, re.IGNORECASE)

    for doc in (
        # TODO either use regex or index search
        await db["listeners"]
        .find({"$or": [{"name": query_regx}, {"description": query_regx}]})
        .skip(skip)
        .limit(limit)
        .to_list(length=limit)
    ):
        listeners.append(EventListenerOut.from_mongo(doc))
    return listeners


@router.get("/categories", response_model=List[str])
async def list_categories(
    db: MongoClient = Depends(get_db),
):
    """Get all the distinct categories of registered listeners in the db

    Arguments:
    """
    return await db["listeners"].distinct("properties.categories")


@router.get("/defaultLabels", response_model=List[str])
async def list_default_labels(
    db: MongoClient = Depends(get_db),
):
    """Get all the distinct default labels of registered listeners in the db

    Arguments:
    """
    return await db["listeners"].distinct("properties.defaultLabels")


@router.get("/{listener_id}", response_model=EventListenerOut)
async def get_listener(listener_id: str, db: MongoClient = Depends(get_db)):
    """Return JSON information about an Event Listener if it exists."""
    if (
        listener := await db["listeners"].find_one({"_id": ObjectId(listener_id)})
    ) is not None:
        return EventListenerOut.from_mongo(listener)
    raise HTTPException(status_code=404, detail=f"listener {listener_id} not found")


@router.get("", response_model=List[EventListenerOut])
async def get_listeners(
    user_id=Depends(get_user),
    db: MongoClient = Depends(get_db),
    skip: int = 0,
    limit: int = 2,
    category: Optional[str] = None,
    label: Optional[str] = None,
):
    """Get a list of all Event Listeners in the db.

    Arguments:
        skip -- number of initial records to skip (i.e. for pagination)
        limit -- restrict number of records to be returned (i.e. for pagination)
        category -- filter by category has to be exact match
        label -- filter by label has to be exact match
    """
    listeners = []
    if category and label:
        query = {"$and": [{"properties.categories": category},{"properties.defaultLabels": label}]}
    elif category:
        query = {"properties.categories": category}
    elif label:
        query = {"properties.defaultLabels": label}
    else:
        query = {}

    for doc in (
        await db["listeners"]
        .find(query)
        .skip(skip)
        .limit(limit)
        .to_list(length=limit)
    ):
        listeners.append(EventListenerOut.from_mongo(doc))
    return listeners


@router.put("/{listener_id}", response_model=EventListenerOut)
async def edit_listener(
    listener_id: str,
    listener_in: EventListenerIn,
    db: MongoClient = Depends(get_db),
    user_id=Depends(get_user),
):
    """Update the information about an existing Event Listener..

    Arguments:
        listener_id -- UUID of the listener to be udpated
        listener_in -- JSON object including updated information
    """
    if (
        listener := await db["listeners"].find_one({"_id": ObjectId(listener_id)})
    ) is not None:
        # TODO: Refactor this with permissions checks etc.
        listener_update = dict(listener_in) if listener_in is not None else {}
        user = await db["users"].find_one({"_id": ObjectId(user_id)})
        listener_update["updated"] = datetime.datetime.utcnow()
        try:
            listener.update(listener_update)
            await db["listeners"].replace_one(
                {"_id": ObjectId(listener_id)}, EventListenerDB(**listener).to_mongo()
            )
        except Exception as e:
            raise HTTPException(status_code=500, detail=e.args[0])
        return EventListenerOut.from_mongo(listener)
    raise HTTPException(status_code=404, detail=f"listener {listener_id} not found")


@router.delete("/{listener_id}")
async def delete_listener(
    listener_id: str,
    db: MongoClient = Depends(get_db),
):
    """Remove an Event Listener from the database. Will not clear event history for the listener."""
    if (await db["listeners"].find_one({"_id": ObjectId(listener_id)})) is not None:
        # unsubscribe the listener from any feeds
        async for feed in db["feeds"].find(
            {"listeners.listener_id": ObjectId(listener_id)}
        ):
            feed_out = FeedOut.from_mongo(feed)
            disassociate_listener_db(feed_out.id, listener_id, db)
        await db["listeners"].delete_one({"_id": ObjectId(listener_id)})
        return {"deleted": listener_id}
    else:
        raise HTTPException(status_code=404, detail=f"listener {listener_id} not found")<|MERGE_RESOLUTION|>--- conflicted
+++ resolved
@@ -1,24 +1,18 @@
 import datetime
 import os
 import re
+import random
+import string
 from typing import List, Optional
 
 from bson import ObjectId
 from fastapi import APIRouter, HTTPException, Depends
 from pymongo import MongoClient
-<<<<<<< HEAD
-import datetime
-import random
-import string
-from app.dependencies import get_db
-from app.keycloak_auth import get_user, get_current_user
-from app.models.config import ConfigEntryDB, ConfigEntryOut
-=======
 
 from app.dependencies import get_db
 from app.keycloak_auth import get_user, get_current_user
 from app.models.feeds import FeedOut
->>>>>>> 115b95c9
+from app.models.config import ConfigEntryDB, ConfigEntryOut
 from app.models.listeners import (
     ExtractorInfo,
     EventListenerIn,
