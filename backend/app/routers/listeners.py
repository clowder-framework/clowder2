--- conflicted
+++ resolved
@@ -201,14 +201,9 @@
     heartbeat_interval: Optional[int] = settings.listener_heartbeat_interval,
     user_id=Depends(get_current_username),
     process: Optional[str] = None,
-<<<<<<< HEAD
     dataset_id: Optional[str] = None,
-    admin_mode: bool = Depends(get_admin_mode),
-    admin=Depends(get_admin),
-=======
     admin=Depends(get_admin),
     admin_mode=Depends(get_admin_mode),
->>>>>>> 875dfe82
 ):
     """Search all Event Listeners in the db based on text.
 
@@ -253,19 +248,10 @@
         _get_page_query(skip, limit, sort_field="name", ascending=True)
     )
 
-<<<<<<< HEAD
     criteria_list = [
         Or(
-            RegEx(field=EventListenerDB.name, pattern=text),
-            RegEx(field=EventListenerDB.description, pattern=text),
-=======
-    listeners_and_count = (
-        await EventListenerDB.find(
-            Or(
-                RegEx(field=EventListenerDB.name, pattern=text, options="i"),
-                RegEx(field=EventListenerDB.description, pattern=text, options="i"),
-            ),
->>>>>>> 875dfe82
+            RegEx(field=EventListenerDB.name, pattern=text, options="i"),
+            RegEx(field=EventListenerDB.description, pattern=text, options="i"),
         )
     ]
     if not admin or not admin_mode:
@@ -361,15 +347,10 @@
     label: Optional[str] = None,
     alive_only: Optional[bool] = False,
     process: Optional[str] = None,
-<<<<<<< HEAD
     dataset_id: Optional[str] = None,
-    admin_mode: bool = Depends(get_admin_mode),
-    admin=Depends(get_admin),
-=======
     all: Optional[bool] = False,
     admin=Depends(get_admin),
     admin_mode=Depends(get_admin_mode),
->>>>>>> 875dfe82
 ):
     """Get a list of all Event Listeners in the db.
 
@@ -380,12 +361,9 @@
         category -- filter by category has to be exact match
         label -- filter by label has to be exact match
         alive_only -- filter by alive status
-<<<<<<< HEAD
         process -- filter by file or dataset type (if specified)
         dataset_id -- restrict to listeners that run on the given dataset or a file within (if not otherwise permitted)
-=======
         all -- boolean stating if we want to show all listeners irrespective of admin and admin_mode
->>>>>>> 875dfe82
     """
     # First compute alive flag for all listeners
     aggregation_pipeline = [
@@ -480,13 +458,7 @@
 async def edit_listener(
     listener_id: str,
     listener_in: EventListenerIn,
-    user_id=Depends(get_user),
-<<<<<<< HEAD
-    admin_mode: bool = Depends(get_admin_mode),
-    admin=Depends(get_admin),
-=======
     allow: bool = Depends(ListenerAuthorization()),
->>>>>>> 875dfe82
 ):
     """Update the information about an existing Event Listener..
 
@@ -494,17 +466,9 @@
         listener_id -- UUID of the listener to be udpated
         listener_in -- JSON object including updated information
     """
-    criteria_list = [EventListenerDB.id == PydanticObjectId(listener_id)]
-    if not admin or not admin_mode:
-        # Must either be owner, or a listener with no restrictions
-        criteria_list.append(
-            Or(
-                EventListenerDB.access == None,
-                EventListenerDB.access.owner == user_id,
-            ),
-        )
-    listener = await EventListenerDB.find_one(*criteria_list)
-    if listener:
+    if (
+        listener := await EventListenerDB.get(PydanticObjectId(listener_id))
+    ) is not None:
         listener_update = dict(listener_in) if listener_in is not None else {}
         listener_update["modified"] = datetime.datetime.utcnow()
         try:
@@ -519,7 +483,6 @@
 @router.put("/{listener_id}/enable", response_model=EventListenerOut)
 async def enable_listener(
     listener_id: str,
-    user_id=Depends(get_user),
     allow: bool = Depends(ListenerAuthorization()),
 ):
     """Enable an Event Listener. Only admins can enable listeners.
@@ -570,27 +533,12 @@
 @router.delete("/{listener_id}")
 async def delete_listener(
     listener_id: str,
-<<<<<<< HEAD
-    user_id=Depends(get_current_username),
-    admin_mode: bool = Depends(get_admin_mode),
-    admin=Depends(get_admin),
-=======
-    user=Depends(get_current_username),
     allow: bool = Depends(ListenerAuthorization()),
->>>>>>> 875dfe82
 ):
     """Remove an Event Listener from the database. Will not clear event history for the listener."""
-    criteria_list = [EventListenerDB.id == PydanticObjectId(listener_id)]
-    if not admin or not admin_mode:
-        # Must either be owner, or a listener with no restrictions
-        criteria_list.append(
-            Or(
-                EventListenerDB.access == None,
-                EventListenerDB.access.owner == user_id,
-            ),
-        )
-    listener = await EventListenerDB.find_one(*criteria_list)
-    if listener:
+    if (
+        listener := await EventListenerDB.get(PydanticObjectId(listener_id))
+    ) is not None:
         # unsubscribe the listener from any feeds
         async for feed in FeedDB.find(
             FeedDB.listeners.listener_id == PydanticObjectId(listener_id)
