--- conflicted
+++ resolved
@@ -1,9 +1,6 @@
 from typing import List
 
-<<<<<<< HEAD
 from beanie.operators import Or
-=======
->>>>>>> 5e615f20
 from bson import ObjectId
 from fastapi import APIRouter, Depends
 from fastapi.exceptions import HTTPException
@@ -12,11 +9,6 @@
 
 from app import dependencies
 from app.dependencies import get_db
-<<<<<<< HEAD
-from app.models.users import UserAndRole
-from app.models.groups import GroupOut, GroupDB, GroupBase, GroupAndRole
-=======
->>>>>>> 5e615f20
 from app.deps.authorization_deps import (
     Authorization,
     get_role_by_file,
@@ -31,16 +23,10 @@
     AuthorizationOut,
     RoleType,
 )
-<<<<<<< HEAD
-from app.models.datasets import DatasetOut
-from app.models.groups import GroupOut
-from app.models.pyobjectid import PyObjectId
-=======
 from app.models.datasets import DatasetOut, UserAndRole, GroupAndRole, DatasetRoles
 from app.models.groups import GroupOut
 from app.models.pyobjectid import PyObjectId
 from app.models.users import UserOut
->>>>>>> 5e615f20
 
 router = APIRouter()
 
@@ -257,23 +243,9 @@
                 AuthorizationDB.dataset_id == PyObjectId(dataset_id),
                 AuthorizationDB.role == role,
             )
-            # if (
-            #         auth_q := await db["authorization"].find_one(
-            #             {"dataset_id": ObjectId(dataset_id), "role": role}
-            #         )
-            # ) is not None:
-            # Update if it already exists
-            # auth_db = AuthorizationDB.from_mongo(auth_q)
             if auth_db is not None and username not in auth_db.user_ids:
                 auth_db.user_ids.append(username)
-                await db["authorization"].replace_one(
-                    {"_id": auth_db.id}, auth_db.to_mongo()
-                )
-<<<<<<< HEAD
-=======
-            ) is not None:
-                # Update if it already exists
-                auth_db = AuthorizationDB.from_mongo(auth_q)
+                await auth_db.save()
                 if username in auth_db.user_ids:
                     # Only add user entry if all the others occurrences are from associated groups
                     group_q_list = db["groups"].find(
@@ -287,15 +259,10 @@
                                 group_occurrences += 1
                     if auth_db.user_ids.count(username) == group_occurrences:
                         auth_db.user_ids.append(username)
-                        await db["authorization"].replace_one(
-                            {"_id": auth_db.id}, auth_db.to_mongo()
-                        )
+                        await auth_db.save()
                 else:
                     auth_db.user_ids.append(username)
-                    await db["authorization"].replace_one(
-                        {"_id": auth_db.id}, auth_db.to_mongo()
-                    )
->>>>>>> 5e615f20
+                    await auth_db.save()
                 return auth_db
             else:
                 # Create a new entry
@@ -304,7 +271,7 @@
                     dataset_id=PyObjectId(dataset_id),
                     role=role,
                     user_ids=[username],
-                ).insert()
+                ).save()
                 # await db["authorization"].insert_one(auth_db.to_mongo())
                 return auth_db
 
