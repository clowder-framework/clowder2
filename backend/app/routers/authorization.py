from app.dependencies import get_elasticsearchclient
from app.deps.authorization_deps import (
    Authorization,
    get_role_by_file,
    get_role_by_group,
    get_role_by_metadata,
)
from app.keycloak_auth import get_current_username, get_user
from app.models.authorization import (
    AuthorizationBase,
    AuthorizationDB,
    AuthorizationMetadata,
    AuthorizationOut,
    RoleType,
)
from app.models.datasets import (
    DatasetDBViewList,
    DatasetOut,
    DatasetRoles,
    DatasetStatus,
    GroupAndRole,
    UserAndRole,
)
from app.models.groups import GroupDB
from app.models.users import UserDB
from app.routers.authentication import get_admin, get_admin_mode
from app.search.index import index_dataset
from beanie import PydanticObjectId
from beanie.operators import In, Or
from bson import ObjectId
from fastapi import APIRouter, Depends
from fastapi.exceptions import HTTPException

router = APIRouter()


@router.post("/datasets/{dataset_id}", response_model=AuthorizationOut)
async def save_authorization(
    dataset_id: str,
    authorization_in: AuthorizationBase,
    user=Depends(get_current_username),
    allow: bool = Depends(Authorization("editor")),
):
    """Save authorization info in Mongo. This is a triple of dataset_id/user_id/role/group_id."""

    # Retrieve users from groups in mongo
    user_ids = authorization_in.user_ids
    missing_groups = authorization_in.group_ids
    found_groups = 0
    async for group in GroupDB.find(In(GroupDB.id, authorization_in.group_ids)):
        found_groups += 1
        missing_groups.remove(group.id)
        for u in group.users:
            user_ids.append(u.user.email)
    if found_groups != len(authorization_in.group_ids):
        raise HTTPException(
            status_code=404, detail=f"Groups not found: {missing_groups}"
        )

    authorization = AuthorizationDB(
        **authorization_in.dict(), creator=user, user_ids=user_ids
    )
    await authorization.insert()
    return authorization.dict()


@router.get("/datasets/{dataset_id}/role", response_model=AuthorizationOut)
async def get_dataset_role(
    dataset_id: str,
    current_user=Depends(get_current_username),
    admin_mode: bool = Depends(get_admin_mode),
    admin=Depends(get_admin),
):
    """Retrieve role of user for a specific dataset."""
    # Get group id and the associated users from authorization
    criteria = []
    if not admin or not admin_mode:
        criteria.append(
            Or(
                AuthorizationDB.creator == current_user,
                AuthorizationDB.user_ids == current_user,
            )
        )

    auth_db = await AuthorizationDB.find_one(
        AuthorizationDB.dataset_id == PydanticObjectId(dataset_id),
        *criteria,
    )
    if auth_db is None:
        if (
            current_dataset := await DatasetDBViewList.find_one(
                DatasetDBViewList.id == PydanticObjectId(dataset_id)
            )
        ) is not None:
            if (
                current_dataset.status == DatasetStatus.AUTHENTICATED.name
                or current_dataset.status == DatasetStatus.PUBLIC.name
            ):
                public_authorization_in = {
                    "dataset_id": PydanticObjectId(dataset_id),
                    "role": RoleType.VIEWER,
                }
                authorization = AuthorizationDB(
                    **public_authorization_in, creator=current_dataset.creator.email
                )
                return authorization.dict()
            else:
                raise HTTPException(
                    status_code=404,
                    detail=f"No authorization found for dataset: {dataset_id}",
                )
    else:
        return auth_db.dict()


@router.get("/datasets/{dataset_id}/role/viewer}")
async def get_dataset_role_viewer(
    dataset_id: str,
    allow: bool = Depends(Authorization("viewer")),
):
    """Used for testing only. Returns true if user has viewer permission on dataset, otherwise throws a 403 Forbidden HTTP exception.
    See `routers/authorization.py` for more info."""
    return {"dataset_id": dataset_id, "allow": allow}


@router.get("/datasets/{dataset_id}/role/owner}")
async def get_dataset_role_owner(
    dataset_id: str,
    allow: bool = Depends(Authorization("owner")),
):
    """Used for testing only. Returns true if user has owner permission on dataset, otherwise throws a 403 Forbidden HTTP exception.
    See `routers/authorization.py` for more info."""
    return {"dataset_id": dataset_id, "allow": allow}


@router.get("/files/{file_id}/role", response_model=RoleType)
async def get_file_role(
    file_id: str,
    current_user=Depends(get_current_username),
    role: RoleType = Depends(get_role_by_file),
):
    """Retrieve role of user for an individual file. Role cannot change between file versions."""
    return role


@router.get("/metadata/{metadata_id}/role}", response_model=AuthorizationMetadata)
async def get_metadata_role(
    metadata_id: str,
    current_user=Depends(get_current_username),
    role: RoleType = Depends(get_role_by_metadata),
):
    """Retrieve role of user for group. Group roles can be OWNER, EDITOR, or VIEWER (for regular Members)."""
    return role


@router.get("/groups/{group_id}/role", response_model=RoleType)
async def get_group_role(
    group_id: str,
    current_user=Depends(get_current_username),
    role: RoleType = Depends(get_role_by_group),
):
    """Retrieve role of user on a particular group (i.e. whether they can change group memberships)."""
    if (user := await UserDB.find_one(UserDB.email == current_user)) is not None:
        # return viewer if read only user
        if user.read_only_user:
            return RoleType.VIEWER
        else:
            return role


@router.post(
    "/datasets/{dataset_id}/group_role/{group_id}/{role}",
    response_model=AuthorizationOut,
)
async def set_dataset_group_role(
    dataset_id: PydanticObjectId,
    group_id: PydanticObjectId,
    role: RoleType,
    es=Depends(get_elasticsearchclient),
    user_id=Depends(get_user),
    allow: bool = Depends(Authorization("editor")),
):
    """Assign an entire group a specific role for a dataset."""
    if (
        dataset := await DatasetDBViewList.find_one(DatasetDBViewList.id == dataset_id)
    ) is not None:
        if (group := await GroupDB.get(group_id)) is not None:
            # First, remove any existing role the group has on the dataset
            await remove_dataset_group_role(dataset_id, group_id, es, user_id, allow)
            if (
                auth_db := await AuthorizationDB.find_one(
                    AuthorizationDB.dataset_id == PydanticObjectId(dataset_id),
                    AuthorizationDB.role == role,
                )
            ) is not None:
                if group_id not in auth_db.group_ids:
                    auth_db.group_ids.append(group_id)
                    readonly_user_ids = []
                    for u in group.users:
                        if u.user.read_only_user:
                            readonly_user_ids.append(u.user.email)
                        else:
                            auth_db.user_ids.append(u.user.email)
                    await auth_db.replace()
                    await index_dataset(
                        es, DatasetOut(**dataset.dict()), auth_db.user_ids
                    )
                    if len(readonly_user_ids) > 0:
                        readonly_auth_db = AuthorizationDB(
                            creator=user_id,
                            dataset_id=PydanticObjectId(dataset_id),
                            role=RoleType.VIEWER,
                            group_ids=[PydanticObjectId(group_id)],
                            user_ids=readonly_user_ids,
                        )
                        await readonly_auth_db.insert()
                        await index_dataset(
                            es, DatasetOut(**dataset.dict()), readonly_auth_db.user_ids
                        )
                return auth_db.dict()
            else:
                # Create new role entry for this dataset
                user_ids = []
                readonly_user_ids = []
                for u in group.users:
                    if u.user.read_only_user:
                        readonly_user_ids.append(u.user.email)
                    else:
                        user_ids.append(u.user.email)
                # add the users who get the role
                auth_db = AuthorizationDB(
                    creator=user_id,
                    dataset_id=PydanticObjectId(dataset_id),
                    role=role,
                    group_ids=[PydanticObjectId(group_id)],
                    user_ids=user_ids,
                )
                readonly_auth_db = AuthorizationDB(
                    creator=user_id,
                    dataset_id=PydanticObjectId(dataset_id),
                    role=RoleType.VIEWER,
                    group_ids=[PydanticObjectId(group_id)],
                    user_ids=readonly_user_ids,
                )
                # if there are read only users add them with the role of viewer
                await auth_db.insert()
                await index_dataset(es, DatasetOut(**dataset.dict()), auth_db.user_ids)
                await readonly_auth_db.insert()
                await index_dataset(
                    es, DatasetOut(**dataset.dict()), readonly_auth_db.user_ids
                )
                return auth_db.dict()
        else:
            raise HTTPException(status_code=404, detail=f"Group {group_id} not found")
    else:
        raise HTTPException(status_code=404, detail=f"Dataset {dataset_id} not found")


@router.post(
    "/datasets/{dataset_id}/user_role/{username}/{role}",
    response_model=AuthorizationOut,
)
async def set_dataset_user_role(
    dataset_id: str,
    username: str,
    role: RoleType,
    es=Depends(get_elasticsearchclient),
    user_id=Depends(get_user),
    allow: bool = Depends(Authorization("editor")),
):
    """Assign a single user a specific role for a dataset."""

<<<<<<< HEAD
    if (
        dataset := await DatasetDBViewList.find_one(
            DatasetDBViewList.id == PydanticObjectId(dataset_id)
        )
    ) is not None:
        if (await UserDB.find_one(UserDB.email == username)) is not None:
=======
    if (dataset := await DatasetDB.get(PydanticObjectId(dataset_id))) is not None:
        if (user := await UserDB.find_one(UserDB.email == username)) is not None:
>>>>>>> 2380be5f
            # First, remove any existing role the user has on the dataset
            await remove_dataset_user_role(dataset_id, username, es, user_id, allow)
            auth_db = await AuthorizationDB.find_one(
                AuthorizationDB.dataset_id == PydanticObjectId(dataset_id),
                AuthorizationDB.role == role,
            )
            rolename = role.name
            if user.read_only_user and role.name is not RoleType.VIEWER.name:
                raise HTTPException(
                    status_code=405, detail=f"User {username} is read only"
                )
            if auth_db is not None and username not in auth_db.user_ids:
                auth_db.user_ids.append(username)
                await auth_db.save()
                if username in auth_db.user_ids:
                    # Only add user entry if all the others occurrences are from associated groups
                    group_occurrences = 0
                    async for group in GroupDB.find(In(GroupDB.id, auth_db.group_ids)):
                        for u in group.users:
                            if u.user.email == username:
                                group_occurrences += 1
                    if auth_db.user_ids.count(username) == group_occurrences:
                        auth_db.user_ids.append(username)
                        await auth_db.save()
                else:
                    auth_db.user_ids.append(username)
                    await auth_db.save()
                await index_dataset(es, DatasetOut(**dataset.dict()), auth_db.user_ids)
                return auth_db.dict()
            else:
                # Create a new entry
                auth_db = AuthorizationDB(
                    creator=user_id,
                    dataset_id=PydanticObjectId(dataset_id),
                    role=role,
                    user_ids=[username],
                )
                await auth_db.insert()
                await index_dataset(es, DatasetOut(**dataset.dict()), [username])
                return auth_db.dict()
        else:
            raise HTTPException(status_code=404, detail=f"User {username} not found")
    else:
        raise HTTPException(status_code=404, detail=f"Dataset {dataset_id} not found")


@router.delete(
    "/datasets/{dataset_id}/group_role/{group_id}",
    response_model=AuthorizationOut,
)
async def remove_dataset_group_role(
    dataset_id: PydanticObjectId,
    group_id: PydanticObjectId,
    es=Depends(get_elasticsearchclient),
    user_id=Depends(get_user),
    allow: bool = Depends(Authorization("editor")),
):
    """Remove any role the group has with a specific dataset."""

    if (
        dataset := await DatasetDBViewList.find_one(DatasetDBViewList.id == dataset_id)
    ) is not None:
        if (group := await GroupDB.get(group_id)) is not None:
            if (
                auth_db := await AuthorizationDB.find_one(
                    AuthorizationDB.dataset_id == dataset_id,
                    AuthorizationDB.group_ids == group_id,
                )
            ) is not None:
                auth_db.group_ids.remove(PydanticObjectId(group_id))
                for u in group.users:
                    if u.user.email in auth_db.user_ids:
                        auth_db.user_ids.remove(u.user.email)
                await auth_db.save()
                # Update elasticsearch index with new users
                await index_dataset(es, DatasetOut(**dataset.dict()), auth_db.user_ids)
                return auth_db.dict()
        else:
            raise HTTPException(status_code=404, detail=f"Group {group_id} not found")
    else:
        raise HTTPException(status_code=404, detail=f"Dataset {dataset_id} not found")


@router.delete(
    "/datasets/{dataset_id}/user_role/{username}",
    response_model=AuthorizationOut,
)
async def remove_dataset_user_role(
    dataset_id: str,
    username: str,
    es=Depends(get_elasticsearchclient),
    user_id=Depends(get_user),
    allow: bool = Depends(Authorization("editor")),
):
    """Remove any role the user has with a specific dataset."""

    if (
        dataset := await DatasetDBViewList.find_one(
            DatasetDBViewList.id == PydanticObjectId(dataset_id)
        )
    ) is not None:
        if (await UserDB.find_one(UserDB.email == username)) is not None:
            if (
                auth_db := await AuthorizationDB.find_one(
                    AuthorizationDB.dataset_id == PydanticObjectId(dataset_id),
                    AuthorizationDB.user_ids == username,
                )
            ) is not None:
                auth_db.user_ids.remove(username)
                await auth_db.save()
                # Update elasticsearch index with updated users
                await index_dataset(es, DatasetOut(**dataset.dict()), auth_db.user_ids)
                return auth_db.dict()
        else:
            raise HTTPException(status_code=404, detail=f"User {username} not found")
    else:
        raise HTTPException(status_code=404, detail=f"Dataset {dataset_id} not found")


@router.get("/datasets/{dataset_id}/roles", response_model=DatasetRoles)
async def get_dataset_roles(
    dataset_id: str,
    allow: bool = Depends(Authorization("editor")),
):
    """Get a list of all users and groups that have assigned roles on this dataset."""
    if (
        dataset := await DatasetDBViewList.find_one(
            DatasetDBViewList.id == PydanticObjectId(dataset_id)
        )
    ) is not None:
        roles = DatasetRoles(dataset_id=str(dataset.id))

        async for auth in AuthorizationDB.find(
            AuthorizationDB.dataset_id == ObjectId(dataset_id)
        ):
            # First, fetch all groups that have a role on the dataset
            group_user_counts = {}
            async for group in GroupDB.find(In(GroupDB.id, auth.group_ids)):
                group.id = str(group.id)
                for u in group.users:
                    u.user.id = str(u.user.id)
                    # Count number of appearances of this username in groups, for reference below
                    if u.user.email not in group_user_counts:
                        group_user_counts[u.user.email] = 1
                    else:
                        group_user_counts[u.user.email] += 1
                roles.group_roles.append(GroupAndRole(group=group, role=auth.role))

            # Next, get all users but omit those that are included in a group above
            async for user in UserDB.find(In(UserDB.email, auth.user_ids)):
                if (
                    user.email in group_user_counts
                    and auth.user_ids.count(user.email) == group_user_counts[user.email]
                ):
                    continue
                # TODO: Why is this necessary here but not on root-level ObjectIDs?
                user.id = str(user.id)
                roles.user_roles.append(UserAndRole(user=user, role=auth.role))

        return roles
    else:
        raise HTTPException(status_code=404, detail=f"Dataset {dataset_id} not found")<|MERGE_RESOLUTION|>--- conflicted
+++ resolved
@@ -270,24 +270,18 @@
 ):
     """Assign a single user a specific role for a dataset."""
 
-<<<<<<< HEAD
     if (
         dataset := await DatasetDBViewList.find_one(
             DatasetDBViewList.id == PydanticObjectId(dataset_id)
         )
     ) is not None:
-        if (await UserDB.find_one(UserDB.email == username)) is not None:
-=======
-    if (dataset := await DatasetDB.get(PydanticObjectId(dataset_id))) is not None:
         if (user := await UserDB.find_one(UserDB.email == username)) is not None:
->>>>>>> 2380be5f
             # First, remove any existing role the user has on the dataset
             await remove_dataset_user_role(dataset_id, username, es, user_id, allow)
             auth_db = await AuthorizationDB.find_one(
                 AuthorizationDB.dataset_id == PydanticObjectId(dataset_id),
                 AuthorizationDB.role == role,
             )
-            rolename = role.name
             if user.read_only_user and role.name is not RoleType.VIEWER.name:
                 raise HTTPException(
                     status_code=405, detail=f"User {username} is read only"
