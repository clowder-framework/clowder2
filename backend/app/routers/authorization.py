--- conflicted
+++ resolved
@@ -1,22 +1,12 @@
 from typing import List
 
-<<<<<<< HEAD
 from beanie import PydanticObjectId
 from beanie.operators import Or, In
 from bson import ObjectId
 from fastapi import APIRouter, Depends
 from fastapi.exceptions import HTTPException
 
-=======
-from bson import ObjectId
-from fastapi import APIRouter, Depends
-from fastapi.exceptions import HTTPException
-from pydantic.networks import EmailStr
-from pymongo import MongoClient
-
-from app import dependencies
-from app.dependencies import get_db
->>>>>>> 05b8182a
+from app.dependencies import get_elasticsearchclient
 from app.deps.authorization_deps import (
     Authorization,
     get_role_by_file,
@@ -31,23 +21,17 @@
     AuthorizationOut,
     RoleType,
 )
-<<<<<<< HEAD
 from app.models.datasets import (
     UserAndRole,
     GroupAndRole,
     DatasetRoles,
     DatasetDB,
+    DatasetOut,
 )
 from app.models.groups import GroupOut, GroupDB
 from app.models.pyobjectid import PyObjectId
 from app.models.users import UserOut, UserDB
-=======
-from app.models.datasets import DatasetOut, UserAndRole, GroupAndRole, DatasetRoles
-from app.models.groups import GroupOut
-from app.models.pyobjectid import PyObjectId
-from app.models.users import UserOut
 from app.search.index import index_dataset
->>>>>>> 05b8182a
 
 router = APIRouter()
 
@@ -165,16 +149,12 @@
     dataset_id: str,
     group_id: str,
     role: RoleType,
-<<<<<<< HEAD
-=======
-    db: MongoClient = Depends(get_db),
-    es=Depends(dependencies.get_elasticsearchclient),
->>>>>>> 05b8182a
+    es=Depends(get_elasticsearchclient),
     user_id=Depends(get_user),
     allow: bool = Depends(Authorization("editor")),
 ):
     """Assign an entire group a specific role for a dataset."""
-    if (await DatasetDB.get(PydanticObjectId(dataset_id))) is not None:
+    if (dataset := await DatasetDB.get(PydanticObjectId(dataset_id))) is not None:
         if (group := await GroupDB.get(PydanticObjectId(group_id))) is not None:
             # First, remove any existing role the group has on the dataset
             await remove_dataset_group_role(dataset_id, group_id, user_id, allow)
@@ -188,16 +168,9 @@
                     auth_db.group_ids.append(ObjectId(group_id))
                     for u in group.users:
                         auth_db.user_ids.append(u.user.email)
-<<<<<<< HEAD
                     await auth_db.replace()
-                return auth_db.dict()
-=======
-                    await db["authorization"].replace_one(
-                        {"_id": auth_db.id}, auth_db.to_mongo()
-                    )
-                await index_dataset(db, es, dataset, auth_db.user_ids)
-                return auth_db
->>>>>>> 05b8182a
+                await index_dataset(es, DatasetOut(**dataset.dict()), auth_db.user_ids)
+                return auth_db.dict()
             else:
                 # Create new role entry for this dataset
                 user_ids = []
@@ -210,14 +183,9 @@
                     group_ids=[PyObjectId(group_id)],
                     user_ids=user_ids,
                 )
-<<<<<<< HEAD
                 await auth_db.insert()
-                return auth_db.dict()
-=======
-                await db["authorization"].insert_one(auth_db.to_mongo())
-                await index_dataset(db, es, dataset, auth_db.user_ids)
-                return auth_db
->>>>>>> 05b8182a
+                await index_dataset(es, dataset, auth_db.user_ids)
+                return auth_db.dict()
         else:
             raise HTTPException(status_code=404, detail=f"Group {group_id} not found")
     else:
@@ -232,11 +200,7 @@
     dataset_id: str,
     username: str,
     role: RoleType,
-<<<<<<< HEAD
-=======
-    db: MongoClient = Depends(get_db),
-    es=Depends(dependencies.get_elasticsearchclient),
->>>>>>> 05b8182a
+    es=Depends(get_elasticsearchclient),
     user_id=Depends(get_user),
     allow: bool = Depends(Authorization("editor")),
 ):
@@ -245,7 +209,6 @@
     if (dataset := await DatasetDB.get(PydanticObjectId(dataset_id))) is not None:
         if (user := await UserDB.find_one(UserDB.email == username)) is not None:
             # First, remove any existing role the user has on the dataset
-<<<<<<< HEAD
             await remove_dataset_user_role(dataset_id, username, user_id, allow)
             auth_db = await AuthorizationDB.find_one(
                 AuthorizationDB.dataset_id == PyObjectId(dataset_id),
@@ -258,48 +221,17 @@
                     # Only add user entry if all the others occurrences are from associated groups
                     group_occurrences = 0
                     async for group in GroupDB.find(In(GroupDB.id, auth_db.group_ids)):
-=======
-            await remove_dataset_user_role(dataset_id, username, db, user_id, allow)
-
-            if (
-                auth_q := await db["authorization"].find_one(
-                    {"dataset_id": ObjectId(dataset_id), "role": role}
-                )
-            ) is not None:
-                # Update if it already exists
-                auth_db = AuthorizationDB.from_mongo(auth_q)
-                if username in auth_db.user_ids:
-                    # Only add user entry if all the others occurrences are from associated groups
-                    group_q_list = db["groups"].find(
-                        {"_id": {"$in": auth_db.group_ids}}
-                    )
-                    group_occurrences = 0
-                    async for group_q in group_q_list:
-                        group = GroupOut.from_mongo(group_q)
->>>>>>> 05b8182a
                         for u in group.users:
                             if u.user.email == username:
                                 group_occurrences += 1
                     if auth_db.user_ids.count(username) == group_occurrences:
                         auth_db.user_ids.append(username)
-<<<<<<< HEAD
                         await auth_db.save()
                 else:
                     auth_db.user_ids.append(username)
                     await auth_db.save()
-                return auth_db.dict()
-=======
-                        await db["authorization"].replace_one(
-                            {"_id": auth_db.id}, auth_db.to_mongo()
-                        )
-                else:
-                    auth_db.user_ids.append(username)
-                    await db["authorization"].replace_one(
-                        {"_id": auth_db.id}, auth_db.to_mongo()
-                    )
-                await index_dataset(db, es, dataset, auth_db.user_ids)
-                return auth_db
->>>>>>> 05b8182a
+                await index_dataset(es, dataset, auth_db.user_ids)
+                return auth_db.dict()
             else:
                 # Create a new entry
                 auth_db = AuthorizationDB(
@@ -308,15 +240,9 @@
                     role=role,
                     user_ids=[username],
                 )
-<<<<<<< HEAD
                 await auth_db.insert()
-                return auth_db.dict()
-=======
-                await db["authorization"].insert_one(auth_db.to_mongo())
-                await index_dataset(db, es, dataset, [username])
-                return auth_db
->>>>>>> 05b8182a
-
+                await index_dataset(es, dataset, [username])
+                return auth_db.dict()
         else:
             raise HTTPException(status_code=404, detail=f"User {username} not found")
     else:
@@ -330,17 +256,13 @@
 async def remove_dataset_group_role(
     dataset_id: str,
     group_id: str,
-<<<<<<< HEAD
-=======
-    db: MongoClient = Depends(get_db),
-    es=Depends(dependencies.get_elasticsearchclient),
->>>>>>> 05b8182a
+    es=Depends(get_elasticsearchclient),
     user_id=Depends(get_user),
     allow: bool = Depends(Authorization("editor")),
 ):
     """Remove any role the group has with a specific dataset."""
 
-    if (await DatasetDB.get(PydanticObjectId(dataset_id))) is not None:
+    if (dataset := await DatasetDB.get(PydanticObjectId(dataset_id))) is not None:
         if (group := await GroupDB.get(PydanticObjectId(group_id))) is not None:
             if (
                 auth_db := await AuthorizationDB.find_one(
@@ -352,17 +274,10 @@
                 for u in group.users:
                     if u.user.email in auth_db.user_ids:
                         auth_db.user_ids.remove(u.user.email)
-<<<<<<< HEAD
                 await auth_db.save()
-                return auth_db.dict()
-=======
-                await db["authorization"].replace_one(
-                    {"_id": auth_db.id}, auth_db.to_mongo()
-                )
                 # Update elasticsearch index with new users
-                await index_dataset(db, es, dataset, auth_db.user_ids)
-                return auth_db
->>>>>>> 05b8182a
+                await index_dataset(es, DatasetOut(**dataset.dict()), auth_db.user_ids)
+                return auth_db.dict()
         else:
             raise HTTPException(status_code=404, detail=f"Group {group_id} not found")
     else:
@@ -376,17 +291,13 @@
 async def remove_dataset_user_role(
     dataset_id: str,
     username: str,
-<<<<<<< HEAD
-=======
-    db: MongoClient = Depends(get_db),
-    es=Depends(dependencies.get_elasticsearchclient),
->>>>>>> 05b8182a
+    es=Depends(get_elasticsearchclient),
     user_id=Depends(get_user),
     allow: bool = Depends(Authorization("editor")),
 ):
     """Remove any role the user has with a specific dataset."""
 
-    if (await DatasetDB.get(PydanticObjectId(dataset_id))) is not None:
+    if (dataset := await DatasetDB.get(PydanticObjectId(dataset_id))) is not None:
         if (await UserDB.find_one(UserDB.email == username)) is not None:
             if (
                 auth_db := await AuthorizationDB.find_one(
@@ -395,17 +306,10 @@
                 )
             ) is not None:
                 auth_db.user_ids.remove(username)
-<<<<<<< HEAD
                 await auth_db.save()
-                return auth_db.dict()
-=======
-                await db["authorization"].replace_one(
-                    {"_id": auth_db.id}, auth_db.to_mongo()
-                )
                 # Update elasticsearch index with updated users
-                await index_dataset(db, es, dataset, auth_db.user_ids)
-                return auth_db
->>>>>>> 05b8182a
+                await index_dataset(es, DatasetOut(**dataset.dict()), auth_db.user_ids)
+                return auth_db.dict()
         else:
             raise HTTPException(status_code=404, detail=f"User {username} not found")
     else:
@@ -418,7 +322,6 @@
     allow: bool = Depends(Authorization("editor")),
 ):
     """Get a list of all users and groups that have assigned roles on this dataset."""
-<<<<<<< HEAD
     if (dataset := await DatasetDB.get(PydanticObjectId(dataset_id))) is not None:
         roles = DatasetRoles(dataset_id=str(dataset.id))
 
@@ -428,23 +331,6 @@
             # First, fetch all groups that have a role on the dataset
             group_user_counts = {}
             async for group in GroupDB.find(In(GroupDB.id, auth.group_ids)):
-=======
-    if (
-        dataset_q := await db["datasets"].find_one({"_id": ObjectId(dataset_id)})
-    ) is not None:
-        dataset = DatasetOut.from_mongo(dataset_q)
-        roles = DatasetRoles(dataset_id=str(dataset.id))
-
-        async for auth_q in db["authorization"].find(
-            {"dataset_id": ObjectId(dataset_id)}
-        ):
-            auth = AuthorizationOut.from_mongo(auth_q)
-
-            # First, fetch all groups that have a role on the dataset
-            group_user_counts = {}
-            async for group_q in db["groups"].find({"_id": {"$in": auth.group_ids}}):
-                group = GroupOut.from_mongo(group_q)
->>>>>>> 05b8182a
                 group.id = str(group.id)
                 for u in group.users:
                     u.user.id = str(u.user.id)
@@ -456,12 +342,7 @@
                 roles.group_roles.append(GroupAndRole(group=group, role=auth.role))
 
             # Next, get all users but omit those that are included in a group above
-<<<<<<< HEAD
             async for user in UserDB.find(In(UserDB.email, auth.user_ids)):
-=======
-            async for user_q in db["users"].find({"email": {"$in": auth.user_ids}}):
-                user = UserOut.from_mongo(user_q)
->>>>>>> 05b8182a
                 if (
                     user.email in group_user_counts
                     and auth.user_ids.count(user.email) == group_user_counts[user.email]
