<<<<<<< HEAD
=======
import datetime

from beanie import PydanticObjectId
from beanie.operators import Or, In
from bson import ObjectId
from fastapi import APIRouter, Depends
from fastapi.exceptions import HTTPException

>>>>>>> 5b0c9031
from app.dependencies import get_elasticsearchclient
from app.deps.authorization_deps import (
    Authorization,
    get_role_by_file,
    get_role_by_group,
    get_role_by_metadata,
)
from app.keycloak_auth import get_current_username, get_user
from app.models.authorization import (
    AuthorizationBase,
    AuthorizationDB,
    AuthorizationMetadata,
    AuthorizationOut,
    RoleType,
)
from app.models.datasets import (
    DatasetDB,
    DatasetOut,
    DatasetRoles,
    DatasetStatus,
    GroupAndRole,
    UserAndRole,
)
from app.models.groups import GroupDB
from app.models.users import UserDB
from app.routers.authentication import get_admin, get_admin_mode
from app.search.index import index_dataset
from beanie import PydanticObjectId
from beanie.operators import In, Or
from bson import ObjectId
from fastapi import APIRouter, Depends
from fastapi.exceptions import HTTPException

router = APIRouter()


@router.post("/datasets/{dataset_id}", response_model=AuthorizationOut)
async def save_authorization(
    dataset_id: str,
    authorization_in: AuthorizationBase,
    user=Depends(get_current_username),
    allow: bool = Depends(Authorization("editor")),
):
    """Save authorization info in Mongo. This is a triple of dataset_id/user_id/role/group_id."""

    # Retrieve users from groups in mongo
    user_ids = authorization_in.user_ids
    missing_groups = authorization_in.group_ids
    found_groups = 0
    async for group in GroupDB.find(In(GroupDB.id, authorization_in.group_ids)):
        found_groups += 1
        missing_groups.remove(group.id)
        for u in group.users:
            user_ids.append(u.user.email)
    if found_groups != len(authorization_in.group_ids):
        raise HTTPException(
            status_code=404, detail=f"Groups not found: {missing_groups}"
        )

    authorization = AuthorizationDB(
        **authorization_in.dict(), creator=user, user_ids=user_ids
    )
    await authorization.insert()
    return authorization.dict()


@router.get("/datasets/{dataset_id}/role", response_model=AuthorizationOut)
async def get_dataset_role(
    dataset_id: str,
    current_user=Depends(get_current_username),
    admin_mode: bool = Depends(get_admin_mode),
    admin=Depends(get_admin),
):
    """Retrieve role of user for a specific dataset."""
    # Get group id and the associated users from authorization
    criteria = []
    if not admin or not admin_mode:
        criteria.append(
            Or(
                AuthorizationDB.creator == current_user,
                AuthorizationDB.user_ids == current_user,
            )
        )

    auth_db = await AuthorizationDB.find_one(
        AuthorizationDB.dataset_id == PydanticObjectId(dataset_id),
        *criteria,
    )
    if auth_db is None:
        if (
            current_dataset := await DatasetDB.get(PydanticObjectId(dataset_id))
        ) is not None:
            if (
                current_dataset.status == DatasetStatus.AUTHENTICATED.name
                or current_dataset.status == DatasetStatus.PUBLIC.name
            ):
                public_authorization_in = {
                    "dataset_id": PydanticObjectId(dataset_id),
                    "role": RoleType.VIEWER,
                }
                authorization = AuthorizationDB(
                    **public_authorization_in, creator=current_dataset.creator.email
                )
                return authorization.dict()
            else:
                raise HTTPException(
                    status_code=404,
                    detail=f"No authorization found for dataset: {dataset_id}",
                )
    else:
        return auth_db.dict()


@router.get("/datasets/{dataset_id}/role/viewer}")
async def get_dataset_role_viewer(
    dataset_id: str,
    allow: bool = Depends(Authorization("viewer")),
):
    """Used for testing only. Returns true if user has viewer permission on dataset, otherwise throws a 403 Forbidden HTTP exception.
    See `routers/authorization.py` for more info."""
    return {"dataset_id": dataset_id, "allow": allow}


@router.get("/datasets/{dataset_id}/role/owner}")
async def get_dataset_role_owner(
    dataset_id: str,
    allow: bool = Depends(Authorization("owner")),
):
    """Used for testing only. Returns true if user has owner permission on dataset, otherwise throws a 403 Forbidden HTTP exception.
    See `routers/authorization.py` for more info."""
    return {"dataset_id": dataset_id, "allow": allow}


@router.get("/files/{file_id}/role", response_model=RoleType)
async def get_file_role(
    file_id: str,
    current_user=Depends(get_current_username),
    role: RoleType = Depends(get_role_by_file),
):
    """Retrieve role of user for an individual file. Role cannot change between file versions."""
    return role


@router.get("/metadata/{metadata_id}/role}", response_model=AuthorizationMetadata)
async def get_metadata_role(
    metadata_id: str,
    current_user=Depends(get_current_username),
    role: RoleType = Depends(get_role_by_metadata),
):
    """Retrieve role of user for group. Group roles can be OWNER, EDITOR, or VIEWER (for regular Members)."""
    return role


@router.get("/groups/{group_id}/role", response_model=RoleType)
async def get_group_role(
    group_id: str,
    current_user=Depends(get_current_username),
    role: RoleType = Depends(get_role_by_group),
):
    """Retrieve role of user on a particular group (i.e. whether they can change group memberships)."""
    return role


@router.post(
    "/datasets/{dataset_id}/group_role/{group_id}/{role}",
    response_model=AuthorizationOut,
)
async def set_dataset_group_role(
    dataset_id: PydanticObjectId,
    group_id: PydanticObjectId,
    role: RoleType,
    es=Depends(get_elasticsearchclient),
    user_id=Depends(get_user),
    allow: bool = Depends(Authorization("editor")),
):
    """Assign an entire group a specific role for a dataset."""
    if (dataset := await DatasetDB.get(dataset_id)) is not None:
        if (group := await GroupDB.get(group_id)) is not None:
            # First, remove any existing role the group has on the dataset
            await remove_dataset_group_role(dataset_id, group_id, es, user_id, allow)
            if (
                auth_db := await AuthorizationDB.find_one(
                    AuthorizationDB.dataset_id == PydanticObjectId(dataset_id),
                    AuthorizationDB.role == role,
                )
            ) is not None:
                if group_id not in auth_db.group_ids:
                    auth_db.group_ids.append(group_id)
                    for u in group.users:
                        auth_db.user_ids.append(u.user.email)
                    await auth_db.replace()
                await index_dataset(es, DatasetOut(**dataset.dict()), auth_db.user_ids)
                return auth_db.dict()
            else:
                # Create new role entry for this dataset
                user_ids = []
                for u in group.users:
                    user_ids.append(u.user.email)
                auth_db = AuthorizationDB(
                    creator=user_id,
                    dataset_id=PydanticObjectId(dataset_id),
                    role=role,
                    group_ids=[PydanticObjectId(group_id)],
                    user_ids=user_ids,
                )
                await auth_db.insert()
                await index_dataset(es, DatasetOut(**dataset.dict()), auth_db.user_ids)
                return auth_db.dict()
        else:
            raise HTTPException(status_code=404, detail=f"Group {group_id} not found")
    else:
        raise HTTPException(status_code=404, detail=f"Dataset {dataset_id} not found")


@router.post(
    "/datasets/{dataset_id}/user_role/{username}/{role}",
    response_model=AuthorizationOut,
)
async def set_dataset_user_role(
    dataset_id: str,
    username: str,
    role: RoleType,
    es=Depends(get_elasticsearchclient),
    user_id=Depends(get_user),
    allow: bool = Depends(Authorization("editor")),
):
    """Assign a single user a specific role for a dataset."""

    if (dataset := await DatasetDB.get(PydanticObjectId(dataset_id))) is not None:
        if (await UserDB.find_one(UserDB.email == username)) is not None:
            # First, remove any existing role the user has on the dataset
            await remove_dataset_user_role(dataset_id, username, es, user_id, allow)
            auth_db = await AuthorizationDB.find_one(
                AuthorizationDB.dataset_id == PydanticObjectId(dataset_id),
                AuthorizationDB.role == role,
            )
            if auth_db is not None and username not in auth_db.user_ids:
                auth_db.user_ids.append(username)
                await auth_db.save()
                if username in auth_db.user_ids:
                    # Only add user entry if all the others occurrences are from associated groups
                    group_occurrences = 0
                    async for group in GroupDB.find(In(GroupDB.id, auth_db.group_ids)):
                        for u in group.users:
                            if u.user.email == username:
                                group_occurrences += 1
                    if auth_db.user_ids.count(username) == group_occurrences:
                        auth_db.user_ids.append(username)
                        await auth_db.save()
                else:
                    auth_db.user_ids.append(username)
                    await auth_db.save()
                await index_dataset(es, DatasetOut(**dataset.dict()), auth_db.user_ids)
                return auth_db.dict()
            else:
                # Create a new entry
                auth_db = AuthorizationDB(
                    creator=user_id,
                    dataset_id=PydanticObjectId(dataset_id),
                    role=role,
                    user_ids=[username],
                )
                await auth_db.insert()
                await index_dataset(es, DatasetOut(**dataset.dict()), [username])
                return auth_db.dict()
        else:
            raise HTTPException(status_code=404, detail=f"User {username} not found")
    else:
        raise HTTPException(status_code=404, detail=f"Dataset {dataset_id} not found")


@router.delete(
    "/datasets/{dataset_id}/group_role/{group_id}",
    response_model=AuthorizationOut,
)
async def remove_dataset_group_role(
    dataset_id: PydanticObjectId,
    group_id: PydanticObjectId,
    es=Depends(get_elasticsearchclient),
    user_id=Depends(get_user),
    allow: bool = Depends(Authorization("editor")),
):
    """Remove any role the group has with a specific dataset."""

    if (dataset := await DatasetDB.get(dataset_id)) is not None:
        if (group := await GroupDB.get(group_id)) is not None:
            if (
                auth_db := await AuthorizationDB.find_one(
                    AuthorizationDB.dataset_id == dataset_id,
                    AuthorizationDB.group_ids == group_id,
                )
            ) is not None:
                auth_db.group_ids.remove(PydanticObjectId(group_id))
                for u in group.users:
                    if u.user.email in auth_db.user_ids:
                        auth_db.user_ids.remove(u.user.email)
                await auth_db.save()
                # Update elasticsearch index with new users
                await index_dataset(es, DatasetOut(**dataset.dict()), auth_db.user_ids)
                return auth_db.dict()
        else:
            raise HTTPException(status_code=404, detail=f"Group {group_id} not found")
    else:
        raise HTTPException(status_code=404, detail=f"Dataset {dataset_id} not found")


@router.delete(
    "/datasets/{dataset_id}/user_role/{username}",
    response_model=AuthorizationOut,
)
async def remove_dataset_user_role(
    dataset_id: str,
    username: str,
    es=Depends(get_elasticsearchclient),
    user_id=Depends(get_user),
    allow: bool = Depends(Authorization("editor")),
):
    """Remove any role the user has with a specific dataset."""

    if (dataset := await DatasetDB.get(PydanticObjectId(dataset_id))) is not None:
        if (await UserDB.find_one(UserDB.email == username)) is not None:
            if (
                auth_db := await AuthorizationDB.find_one(
                    AuthorizationDB.dataset_id == PydanticObjectId(dataset_id),
                    AuthorizationDB.user_ids == username,
                )
            ) is not None:
                auth_db.user_ids.remove(username)
                await auth_db.save()
                # Update elasticsearch index with updated users
                await index_dataset(es, DatasetOut(**dataset.dict()), auth_db.user_ids)
                return auth_db.dict()
        else:
            raise HTTPException(status_code=404, detail=f"User {username} not found")
    else:
        raise HTTPException(status_code=404, detail=f"Dataset {dataset_id} not found")


@router.get("/datasets/{dataset_id}/roles}", response_model=DatasetRoles)
async def get_dataset_roles(
    dataset_id: str,
    allow: bool = Depends(Authorization("editor")),
):
    """Get a list of all users and groups that have assigned roles on this dataset."""
    if (dataset := await DatasetDB.get(PydanticObjectId(dataset_id))) is not None:
        roles = DatasetRoles(dataset_id=str(dataset.id))

        async for auth in AuthorizationDB.find(
            AuthorizationDB.dataset_id == ObjectId(dataset_id)
        ):
            # First, fetch all groups that have a role on the dataset
            group_user_counts = {}
            async for group in GroupDB.find(In(GroupDB.id, auth.group_ids)):
                group.id = str(group.id)
                for u in group.users:
                    u.user.id = str(u.user.id)
                    # Count number of appearances of this username in groups, for reference below
                    if u.user.email not in group_user_counts:
                        group_user_counts[u.user.email] = 1
                    else:
                        group_user_counts[u.user.email] += 1
                roles.group_roles.append(GroupAndRole(group=group, role=auth.role))

            # Next, get all users but omit those that are included in a group above
            async for user in UserDB.find(In(UserDB.email, auth.user_ids)):
                if (
                    user.email in group_user_counts
                    and auth.user_ids.count(user.email) == group_user_counts[user.email]
                ):
                    continue
                # TODO: Why is this necessary here but not on root-level ObjectIDs?
                user.id = str(user.id)
                roles.user_roles.append(UserAndRole(user=user, role=auth.role))

        return roles
    else:
        raise HTTPException(status_code=404, detail=f"Dataset {dataset_id} not found")<|MERGE_RESOLUTION|>--- conflicted
+++ resolved
@@ -1,14 +1,3 @@
-<<<<<<< HEAD
-=======
-import datetime
-
-from beanie import PydanticObjectId
-from beanie.operators import Or, In
-from bson import ObjectId
-from fastapi import APIRouter, Depends
-from fastapi.exceptions import HTTPException
-
->>>>>>> 5b0c9031
 from app.dependencies import get_elasticsearchclient
 from app.deps.authorization_deps import (
     Authorization,
