from typing import List

from fastapi import APIRouter, Depends
from fastapi.exceptions import HTTPException
from pydantic.networks import EmailStr
from pymongo import MongoClient
from bson import ObjectId

from app import dependencies
from app.keycloak_auth import get_current_username, get_user
from app.dependencies import get_db
<<<<<<< HEAD
from app.deps.authorization_deps import Authorization, get_role_by_file
from app.models.pyobjectid import PyObjectId
from app.models.groups import GroupOut
from app.models.datasets import DatasetOut
from app.models.users import UserOut
=======
from app.models.groups import GroupOut, GroupDB, GroupBase
from app.deps.authorization_deps import (
    Authorization,
    get_role,
    get_role_by_file,
    get_role_by_metadata,
)
from app.keycloak_auth import get_current_username
>>>>>>> eb83eba4
from app.models.authorization import (
    AuthorizationBase,
    AuthorizationFile,
    AuthorizationMetadata,
    AuthorizationDB,
    RoleType,
)

router = APIRouter()


@router.post("/datasets/{dataset_id}", response_model=AuthorizationDB)
async def save_authorization(
    dataset_id: str,
    authorization_in: AuthorizationBase,
    user=Depends(get_current_username),
    db: MongoClient = Depends(dependencies.get_db),
    allow: bool = Depends(Authorization("editor")),
):
    """Save authorization info in Mongo. This is a triple of dataset_id/user_id/role/group_id."""

    # Retrieve users from groups in mongo
    user_ids: List[EmailStr] = authorization_in.user_ids
    group_q_list = db["groups"].find({"_id": {"$in": authorization_in.group_ids}})
    found_groups = 0
    async for group_q in group_q_list:
        found_groups += 1
        group = GroupOut.from_mongo(group_q)
        for u in group.users:
            user_ids.append(u.user.email)
    if found_groups != len(authorization_in.group_ids):
        missing_groups = authorization_in.group_ids
        async for group_q in group_q_list:
            group = GroupOut.from_mongo(group_q)
            missing_groups.pop(group.id)
        raise HTTPException(
            status_code=404, detail=f"Groups not found: {missing_groups}"
        )

    authorization_dict = authorization_in.dict()
    authorization_dict["user_ids"] = user_ids
    authorization_db = AuthorizationDB(**authorization_dict, creator=user)
    new_authorization = await db["authorization"].insert_one(
        authorization_db.to_mongo()
    )
    found = await db["authorization"].find_one({"_id": new_authorization.inserted_id})
    return AuthorizationDB.from_mongo(found)


@router.get("/datasets/{dataset_id}/role", response_model=AuthorizationDB)
async def get_dataset_role(
    dataset_id: str,
    current_user=Depends(get_current_username),
    db: MongoClient = Depends(get_db),
):
    """Retrieve role of user for a specific dataset."""
    # Get group id and the associated users from authorization
    if (
        authorization_q := await db["authorization"].find_one(
            {
                "$and": [
                    {"dataset_id": ObjectId(dataset_id)},
                    {"$or": [{"creator": current_user}, {"user_ids": current_user}]},
                ]
            }
        )
    ) is not None:
        authorization = AuthorizationDB.from_mongo(authorization_q)
        return authorization
    else:
        raise HTTPException(
            status_code=404, detail=f"No authorization found for dataset: {dataset_id}"
        )


@router.get("/datasets/{dataset_id}/role/viewer")
async def get_dataset_role_viewer(
    dataset_id: str, allow: bool = Depends(Authorization("viewer"))
):
    """Used for testing only. Returns true if user has viewer permission on dataset, otherwise throws a 403 Forbidden HTTP exception.
    See `routers/authorization.py` for more info."""
    return {"dataset_id": dataset_id, "allow": allow}


@router.get("/datasets/{dataset_id}/role/owner")
async def get_dataset_role_owner(
    dataset_id: str, allow: bool = Depends(Authorization("owner"))
):
    """Used for testing only. Returns true if user has owner permission on dataset, otherwise throws a 403 Forbidden HTTP exception.
    See `routers/authorization.py` for more info."""
    return {"dataset_id": dataset_id, "allow": allow}


@router.get("/files/{file_id}/role", response_model=AuthorizationFile)
async def get_file_role(
    file_id: str,
    current_user=Depends(get_current_username),
    role: RoleType = Depends(get_role_by_file),
):
    """Retrieve role of user for an individual file. Role cannot change between file versions."""
    return role


<<<<<<< HEAD
@router.post(
    "/datasets/{dataset_id}/group_role/{group_id}/{role}",
    response_model=AuthorizationDB,
)
async def set_group_role(
    dataset_id: str,
    group_id: str,
    role: RoleType,
    db: MongoClient = Depends(get_db),
    user_id=Depends(get_user),
    allow: bool = Depends(Authorization("editor")),
):
    if (
        dataset_q := await db["datasets"].find_one({"_id": ObjectId(dataset_id)})
    ) is not None:
        dataset = DatasetOut.from_mongo(dataset_q)
        if (
            group_q := await db["groups"].find_one({"_id": ObjectId(group_id)})
        ) is not None:
            group = GroupOut.from_mongo(group_q)
            if (
                auth_q := await db["authorization"].find_one(
                    {"dataset_id": ObjectId(dataset_id), "role": role}
                )
            ) is not None:
                # Update if it already exists
                auth_db = AuthorizationDB.from_mongo(auth_q)
                auth_db.group_ids.append(ObjectId(group_id))
                for u in group.users:
                    auth_db.user_ids.append(u.user.email)
                await db["authorization"].replace_one(
                    {"_id": auth_db.id}, auth_db.to_mongo()
                )
                return auth_db
            else:
                # Create a new entry
                user_ids = []
                for u in group.users:
                    user_ids.append(u.user.email)
                auth_db = AuthorizationDB(
                    creator=user_id,
                    dataset_id=PyObjectId(dataset_id),
                    role=role,
                    group_ids=[PyObjectId(group_id)],
                    user_ids=user_ids,
                )
                await db["authorization"].insert_one(auth_db.to_mongo())
                return auth_db
        else:
            raise HTTPException(status_code=404, detail=f"Group {group_id} not found")
    else:
        raise HTTPException(status_code=404, detail=f"Dataset {dataset_id} not found")


@router.post(
    "/datasets/{dataset_id}/user_role/{username}/{role}", response_model=AuthorizationDB
)
async def set_user_role(
    dataset_id: str,
    username: str,
    role: RoleType,
    db: MongoClient = Depends(get_db),
    user_id=Depends(get_user),
    allow: bool = Depends(Authorization("editor")),
):
    if (
        dataset_q := await db["datasets"].find_one({"_id": ObjectId(dataset_id)})
    ) is not None:
        dataset = DatasetOut.from_mongo(dataset_q)
        if (user_q := await db["users"].find_one({"email": username})) is not None:
            if role not in ["editor", "member"]:
                raise HTTPException(
                    status_code=403, detail="Group role must either be member or owner."
                )

            if (
                auth_q := await db["authorization"].find_one(
                    {"dataset_id": ObjectId(dataset_id), "role": role}
                )
            ) is not None:
                # Update if it already exists
                auth_db = AuthorizationDB.from_mongo(auth_q)
                auth_db.user_ids.append(username)
                await db["authorization"].replace_one(
                    {"_id": auth_db.id}, auth_db.to_mongo()
                )
                return auth_db
            else:
                # Create a new entry
                auth_db = AuthorizationDB(
                    creator=user_id,
                    dataset_id=PyObjectId(dataset_id),
                    role=role,
                    user_ids=[username],
                )
                await db["authorization"].insert_one(auth_db.to_mongo())
                return auth_db

        else:
            raise HTTPException(status_code=404, detail=f"User {username} not found")
    else:
        raise HTTPException(status_code=404, detail=f"Dataset {dataset_id} not found")
=======
@router.get("/metadata/{metadata_id}/role", response_model=AuthorizationMetadata)
async def get_metadata_role(
    metadata_id: str,
    current_user=Depends(get_current_username),
    role: RoleType = Depends(get_role_by_metadata),
):
    """Retrieve role of user for metadata. Role cannot change between metadata versions."""
    return role
>>>>>>> eb83eba4
<|MERGE_RESOLUTION|>--- conflicted
+++ resolved
@@ -9,13 +9,8 @@
 from app import dependencies
 from app.keycloak_auth import get_current_username, get_user
 from app.dependencies import get_db
-<<<<<<< HEAD
-from app.deps.authorization_deps import Authorization, get_role_by_file
 from app.models.pyobjectid import PyObjectId
-from app.models.groups import GroupOut
 from app.models.datasets import DatasetOut
-from app.models.users import UserOut
-=======
 from app.models.groups import GroupOut, GroupDB, GroupBase
 from app.deps.authorization_deps import (
     Authorization,
@@ -23,8 +18,6 @@
     get_role_by_file,
     get_role_by_metadata,
 )
-from app.keycloak_auth import get_current_username
->>>>>>> eb83eba4
 from app.models.authorization import (
     AuthorizationBase,
     AuthorizationFile,
@@ -128,7 +121,6 @@
     return role
 
 
-<<<<<<< HEAD
 @router.post(
     "/datasets/{dataset_id}/group_role/{group_id}/{role}",
     response_model=AuthorizationDB,
@@ -231,7 +223,8 @@
             raise HTTPException(status_code=404, detail=f"User {username} not found")
     else:
         raise HTTPException(status_code=404, detail=f"Dataset {dataset_id} not found")
-=======
+
+
 @router.get("/metadata/{metadata_id}/role", response_model=AuthorizationMetadata)
 async def get_metadata_role(
     metadata_id: str,
@@ -239,5 +232,4 @@
     role: RoleType = Depends(get_role_by_metadata),
 ):
     """Retrieve role of user for metadata. Role cannot change between metadata versions."""
-    return role
->>>>>>> eb83eba4
+    return role