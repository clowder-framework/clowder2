--- conflicted
+++ resolved
@@ -5,16 +5,10 @@
 from fastapi.exceptions import HTTPException
 from pydantic.networks import EmailStr
 from pymongo import MongoClient
+from bson import ObjectId
 
 from app import dependencies
 from app.dependencies import get_db
-<<<<<<< HEAD
-from app.models.pyobjectid import PyObjectId
-from app.models.datasets import DatasetOut, DatasetStatus
-from app.models.users import UserAndRole
-from app.models.groups import GroupOut, GroupDB, GroupBase, GroupAndRole
-=======
->>>>>>> a612602a
 from app.deps.authorization_deps import (
     Authorization,
     get_role_by_file,
