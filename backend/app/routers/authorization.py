from typing import List

from beanie import PydanticObjectId
from beanie.operators import Or
from bson import ObjectId
from fastapi import APIRouter, Depends
from fastapi.exceptions import HTTPException
from pydantic.networks import EmailStr
from pymongo import MongoClient

from app import dependencies
from app.dependencies import get_db
from app.deps.authorization_deps import (
    Authorization,
    get_role_by_file,
    get_role_by_metadata,
    get_role_by_group,
)
from app.keycloak_auth import get_current_username, get_user
from app.models.authorization import (
    AuthorizationBase,
    AuthorizationMetadata,
    AuthorizationDB,
    AuthorizationOut,
    RoleType,
)
from app.models.datasets import (
    UserAndRole,
    GroupAndRole,
    DatasetRoles,
    DatasetDB,
)
from app.models.groups import GroupOut
from app.models.pyobjectid import PyObjectId
from app.models.users import UserOut

router = APIRouter()


@router.post("/datasets/{dataset_id}", response_model=AuthorizationDB)
async def save_authorization(
    dataset_id: str,
    authorization_in: AuthorizationBase,
    user=Depends(get_current_username),
    db: MongoClient = Depends(dependencies.get_db),
    allow: bool = Depends(Authorization("editor")),
):
    """Save authorization info in Mongo. This is a triple of dataset_id/user_id/role/group_id."""

    # Retrieve users from groups in mongo
    user_ids: List[EmailStr] = authorization_in.user_ids
    group_q_list = db["groups"].find({"_id": {"$in": authorization_in.group_ids}})
    found_groups = 0
    async for group_q in group_q_list:
        found_groups += 1
        group = GroupOut.from_mongo(group_q)
        for u in group.users:
            user_ids.append(u.user.email)
    if found_groups != len(authorization_in.group_ids):
        missing_groups = authorization_in.group_ids
        async for group_q in group_q_list:
            group = GroupOut.from_mongo(group_q)
            missing_groups.remove(group.id)
        raise HTTPException(
            status_code=404, detail=f"Groups not found: {missing_groups}"
        )

    authorization_dict = authorization_in.dict()
    authorization_db = await AuthorizationDB(
        **authorization_dict, creator=user, user_ids=user_ids
    ).insert()
    return authorization_db


@router.get("/datasets/{dataset_id}/role", response_model=AuthorizationDB)
async def get_dataset_role(
    dataset_id: str,
    current_user=Depends(get_current_username),
    db: MongoClient = Depends(get_db),
):
    """Retrieve role of user for a specific dataset."""
    # Get group id and the associated users from authorization

    if (
        auth_db := await AuthorizationDB.find_one(
            AuthorizationDB.dataset_id == PyObjectId(dataset_id),
            Or(
                AuthorizationDB.creator == current_user,
                AuthorizationDB.user_ids == current_user,
            ),
        )
    ) is None:
        raise HTTPException(
            status_code=404, detail=f"No authorization found for dataset: {dataset_id}"
        )
    else:
        return auth_db


@router.get("/datasets/{dataset_id}/role/viewer")
async def get_dataset_role_viewer(
    dataset_id: str, allow: bool = Depends(Authorization("viewer"))
):
    """Used for testing only. Returns true if user has viewer permission on dataset, otherwise throws a 403 Forbidden HTTP exception.
    See `routers/authorization.py` for more info."""
    return {"dataset_id": dataset_id, "allow": allow}


@router.get("/datasets/{dataset_id}/role/owner")
async def get_dataset_role_owner(
    dataset_id: str, allow: bool = Depends(Authorization("owner"))
):
    """Used for testing only. Returns true if user has owner permission on dataset, otherwise throws a 403 Forbidden HTTP exception.
    See `routers/authorization.py` for more info."""
    return {"dataset_id": dataset_id, "allow": allow}


@router.get("/files/{file_id}/role", response_model=RoleType)
async def get_file_role(
    file_id: str,
    current_user=Depends(get_current_username),
    role: RoleType = Depends(get_role_by_file),
):
    """Retrieve role of user for an individual file. Role cannot change between file versions."""
    return role


@router.get("/metadata/{metadata_id}/role", response_model=AuthorizationMetadata)
async def get_metadata_role(
    metadata_id: str,
    current_user=Depends(get_current_username),
    role: RoleType = Depends(get_role_by_metadata),
):
    """Retrieve role of user for group. Group roles can be OWNER, EDITOR, or VIEWER (for regular Members)."""
    return role


@router.get("/groups/{group_id}/role", response_model=RoleType)
async def get_group_role(
    group_id: str,
    current_user=Depends(get_current_username),
    role: RoleType = Depends(get_role_by_group),
):
    """Retrieve role of user on a particular group (i.e. whether they can change group memberships)."""
    return role


@router.post(
    "/datasets/{dataset_id}/group_role/{group_id}/{role}",
    response_model=AuthorizationDB,
)
async def set_dataset_group_role(
    dataset_id: str,
    group_id: str,
    role: RoleType,
    db: MongoClient = Depends(get_db),
    user_id=Depends(get_user),
    allow: bool = Depends(Authorization("editor")),
):
    """Assign an entire group a specific role for a dataset."""
    if (dataset := await DatasetDB.get(PydanticObjectId(dataset_id))) is not None:
        if (
            group_q := await db["groups"].find_one({"_id": ObjectId(group_id)})
        ) is not None:
            group = GroupOut.from_mongo(group_q)
            # First, remove any existing role the group has on the dataset
            await remove_dataset_group_role(dataset_id, group_id, db, user_id, allow)
            if (
                auth_db := await AuthorizationDB.find_one(
                    AuthorizationDB.dataset_id == PyObjectId(dataset_id),
                    AuthorizationDB.role == role,
                )
            ) is not None:
                if group_id not in auth_db.group_ids:
                    auth_db.group_ids.append(ObjectId(group_id))
                    for u in group.users:
                        auth_db.user_ids.append(u.user.email)
                    await auth_db.replace()
                return auth_db
            else:
                # Create new role entry for this dataset
                user_ids = []
                for u in group.users:
                    user_ids.append(u.user.email)
                auth_db = await AuthorizationDB(
                    creator=user_id,
                    dataset_id=PyObjectId(dataset_id),
                    role=role,
                    group_ids=[PyObjectId(group_id)],
                    user_ids=user_ids,
                ).insert()
                return auth_db
        else:
            raise HTTPException(status_code=404, detail=f"Group {group_id} not found")
    else:
        raise HTTPException(status_code=404, detail=f"Dataset {dataset_id} not found")


@router.post(
    "/datasets/{dataset_id}/user_role/{username}/{role}", response_model=AuthorizationDB
)
async def set_dataset_user_role(
    dataset_id: str,
    username: str,
    role: RoleType,
    db: MongoClient = Depends(get_db),
    user_id=Depends(get_user),
    allow: bool = Depends(Authorization("editor")),
):
    """Assign a single user a specific role for a dataset."""

    if (dataset := await DatasetDB.get(PydanticObjectId(dataset_id))) is not None:
        if (user_q := await db["users"].find_one({"email": username})) is not None:
            # First, remove any existing role the user has on the dataset
            await remove_dataset_user_role(dataset_id, username, db, user_id, allow)
            auth_db = await AuthorizationDB.find_one(
                AuthorizationDB.dataset_id == PyObjectId(dataset_id),
                AuthorizationDB.role == role,
            )
            if auth_db is not None and username not in auth_db.user_ids:
                auth_db.user_ids.append(username)
                await auth_db.save()
                if username in auth_db.user_ids:
                    # Only add user entry if all the others occurrences are from associated groups
                    group_q_list = db["groups"].find(
                        {"_id": {"$in": auth_db.group_ids}}
                    )
                    group_occurrences = 0
                    async for group_q in group_q_list:
                        group = GroupOut.from_mongo(group_q)
                        for u in group.users:
                            if u.user.email == username:
                                group_occurrences += 1
                    if auth_db.user_ids.count(username) == group_occurrences:
                        auth_db.user_ids.append(username)
                        await auth_db.save()
                else:
                    auth_db.user_ids.append(username)
                    await auth_db.save()
                return auth_db
            else:
                # Create a new entry
                auth_db = AuthorizationDB(
                    creator=user_id,
                    dataset_id=PyObjectId(dataset_id),
                    role=role,
                    user_ids=[username],
<<<<<<< HEAD
                )
                await db["authorization"].insert_one(auth_db.to_mongo())
=======
                ).insert()
>>>>>>> 4439a013
                return auth_db

        else:
            raise HTTPException(status_code=404, detail=f"User {username} not found")
    else:
        raise HTTPException(status_code=404, detail=f"Dataset {dataset_id} not found")


@router.delete(
    "/datasets/{dataset_id}/group_role/{group_id}",
    response_model=AuthorizationDB,
)
async def remove_dataset_group_role(
    dataset_id: str,
    group_id: str,
    db: MongoClient = Depends(get_db),
    user_id=Depends(get_user),
    allow: bool = Depends(Authorization("editor")),
):
    """Remove any role the group has with a specific dataset."""

    if (dataset := await DatasetDB.get(PydanticObjectId(dataset_id))) is not None:
        if (
            group_q := await db["groups"].find_one({"_id": ObjectId(group_id)})
        ) is not None:
            group = GroupOut.from_mongo(group_q)
            if (
                auth_db := await AuthorizationDB.find_one(
                    AuthorizationDB.dataset_id == PyObjectId(dataset_id),
                    AuthorizationDB.group_ids == group_id,
                )
            ) is not None:
                auth_db.group_ids.remove(PyObjectId(group_id))
                for u in group.users:
                    if u.user.email in auth_db.user_ids:
                        auth_db.user_ids.remove(u.user.email)
                await auth_db.replace()
                return auth_db
        else:
            raise HTTPException(status_code=404, detail=f"Group {group_id} not found")
    else:
        raise HTTPException(status_code=404, detail=f"Dataset {dataset_id} not found")


@router.delete(
    "/datasets/{dataset_id}/user_role/{username}",
    response_model=AuthorizationDB,
)
async def remove_dataset_user_role(
    dataset_id: str,
    username: str,
    db: MongoClient = Depends(get_db),
    user_id=Depends(get_user),
    allow: bool = Depends(Authorization("editor")),
):
    """Remove any role the user has with a specific dataset."""

    if (dataset := await DatasetDB.get(PydanticObjectId(dataset_id))) is not None:
        if (user_q := await db["users"].find_one({"email": username})) is not None:
            if (
                auth_db := await AuthorizationDB.find_one(
                    AuthorizationDB.dataset_id == PyObjectId(dataset_id),
                    AuthorizationDB.user_ids == username,
                )
            ) is not None:
                auth_db.user_ids.remove(username)
                await auth_db.replace()
                return auth_db
        else:
            raise HTTPException(status_code=404, detail=f"User {username} not found")
    else:
        raise HTTPException(status_code=404, detail=f"Dataset {dataset_id} not found")


@router.get("/datasets/{dataset_id}/roles", response_model=DatasetRoles)
async def get_dataset_roles(
    dataset_id: str,
    db: MongoClient = Depends(dependencies.get_db),
    allow: bool = Depends(Authorization("editor")),
):
    """Get a list of all users and groups that have assigned roles on this dataset."""
    if (dataset := await DatasetDB.get(PydanticObjectId(dataset_id))) is not None:
        roles = DatasetRoles(dataset_id=str(dataset.id))

        async for auth_q in AuthorizationDB.find(
            AuthorizationDB.dataset_id == ObjectId(dataset_id)
        ):
            auth = AuthorizationOut.from_mongo(auth_q)

            # First, fetch all groups that have a role on the dataset
            group_user_counts = {}
            async for group_q in db["groups"].find({"_id": {"$in": auth.group_ids}}):
                group = GroupOut.from_mongo(group_q)
                group.id = str(group.id)
                for u in group.users:
                    u.user.id = str(u.user.id)
                    # Count number of appearances of this username in groups, for reference below
                    if u.user.email not in group_user_counts:
                        group_user_counts[u.user.email] = 1
                    else:
                        group_user_counts[u.user.email] += 1
                roles.group_roles.append(GroupAndRole(group=group, role=auth.role))

            # Next, get all users but omit those that are included in a group above
            async for user_q in db["users"].find({"email": {"$in": auth.user_ids}}):
                user = UserOut.from_mongo(user_q)
                if (
                    user.email in group_user_counts
                    and auth.user_ids.count(user.email) == group_user_counts[user.email]
                ):
                    continue
                # TODO: Why is this necessary here but not on root-level ObjectIDs?
                user.id = str(user.id)
                roles.user_roles.append(UserAndRole(user=user, role=auth.role))

        return roles
    else:
        raise HTTPException(status_code=404, detail=f"Dataset {dataset_id} not found")<|MERGE_RESOLUTION|>--- conflicted
+++ resolved
@@ -39,11 +39,11 @@
 
 @router.post("/datasets/{dataset_id}", response_model=AuthorizationDB)
 async def save_authorization(
-    dataset_id: str,
-    authorization_in: AuthorizationBase,
-    user=Depends(get_current_username),
-    db: MongoClient = Depends(dependencies.get_db),
-    allow: bool = Depends(Authorization("editor")),
+        dataset_id: str,
+        authorization_in: AuthorizationBase,
+        user=Depends(get_current_username),
+        db: MongoClient = Depends(dependencies.get_db),
+        allow: bool = Depends(Authorization("editor")),
 ):
     """Save authorization info in Mongo. This is a triple of dataset_id/user_id/role/group_id."""
 
@@ -74,21 +74,21 @@
 
 @router.get("/datasets/{dataset_id}/role", response_model=AuthorizationDB)
 async def get_dataset_role(
-    dataset_id: str,
-    current_user=Depends(get_current_username),
-    db: MongoClient = Depends(get_db),
+        dataset_id: str,
+        current_user=Depends(get_current_username),
+        db: MongoClient = Depends(get_db),
 ):
     """Retrieve role of user for a specific dataset."""
     # Get group id and the associated users from authorization
 
     if (
-        auth_db := await AuthorizationDB.find_one(
-            AuthorizationDB.dataset_id == PyObjectId(dataset_id),
-            Or(
-                AuthorizationDB.creator == current_user,
-                AuthorizationDB.user_ids == current_user,
-            ),
-        )
+            auth_db := await AuthorizationDB.find_one(
+                AuthorizationDB.dataset_id == PyObjectId(dataset_id),
+                Or(
+                    AuthorizationDB.creator == current_user,
+                    AuthorizationDB.user_ids == current_user,
+                ),
+            )
     ) is None:
         raise HTTPException(
             status_code=404, detail=f"No authorization found for dataset: {dataset_id}"
@@ -99,7 +99,7 @@
 
 @router.get("/datasets/{dataset_id}/role/viewer")
 async def get_dataset_role_viewer(
-    dataset_id: str, allow: bool = Depends(Authorization("viewer"))
+        dataset_id: str, allow: bool = Depends(Authorization("viewer"))
 ):
     """Used for testing only. Returns true if user has viewer permission on dataset, otherwise throws a 403 Forbidden HTTP exception.
     See `routers/authorization.py` for more info."""
@@ -108,7 +108,7 @@
 
 @router.get("/datasets/{dataset_id}/role/owner")
 async def get_dataset_role_owner(
-    dataset_id: str, allow: bool = Depends(Authorization("owner"))
+        dataset_id: str, allow: bool = Depends(Authorization("owner"))
 ):
     """Used for testing only. Returns true if user has owner permission on dataset, otherwise throws a 403 Forbidden HTTP exception.
     See `routers/authorization.py` for more info."""
@@ -117,9 +117,9 @@
 
 @router.get("/files/{file_id}/role", response_model=RoleType)
 async def get_file_role(
-    file_id: str,
-    current_user=Depends(get_current_username),
-    role: RoleType = Depends(get_role_by_file),
+        file_id: str,
+        current_user=Depends(get_current_username),
+        role: RoleType = Depends(get_role_by_file),
 ):
     """Retrieve role of user for an individual file. Role cannot change between file versions."""
     return role
@@ -127,9 +127,9 @@
 
 @router.get("/metadata/{metadata_id}/role", response_model=AuthorizationMetadata)
 async def get_metadata_role(
-    metadata_id: str,
-    current_user=Depends(get_current_username),
-    role: RoleType = Depends(get_role_by_metadata),
+        metadata_id: str,
+        current_user=Depends(get_current_username),
+        role: RoleType = Depends(get_role_by_metadata),
 ):
     """Retrieve role of user for group. Group roles can be OWNER, EDITOR, or VIEWER (for regular Members)."""
     return role
@@ -137,9 +137,9 @@
 
 @router.get("/groups/{group_id}/role", response_model=RoleType)
 async def get_group_role(
-    group_id: str,
-    current_user=Depends(get_current_username),
-    role: RoleType = Depends(get_role_by_group),
+        group_id: str,
+        current_user=Depends(get_current_username),
+        role: RoleType = Depends(get_role_by_group),
 ):
     """Retrieve role of user on a particular group (i.e. whether they can change group memberships)."""
     return role
@@ -150,26 +150,26 @@
     response_model=AuthorizationDB,
 )
 async def set_dataset_group_role(
-    dataset_id: str,
-    group_id: str,
-    role: RoleType,
-    db: MongoClient = Depends(get_db),
-    user_id=Depends(get_user),
-    allow: bool = Depends(Authorization("editor")),
+        dataset_id: str,
+        group_id: str,
+        role: RoleType,
+        db: MongoClient = Depends(get_db),
+        user_id=Depends(get_user),
+        allow: bool = Depends(Authorization("editor")),
 ):
     """Assign an entire group a specific role for a dataset."""
     if (dataset := await DatasetDB.get(PydanticObjectId(dataset_id))) is not None:
         if (
-            group_q := await db["groups"].find_one({"_id": ObjectId(group_id)})
+                group_q := await db["groups"].find_one({"_id": ObjectId(group_id)})
         ) is not None:
             group = GroupOut.from_mongo(group_q)
             # First, remove any existing role the group has on the dataset
             await remove_dataset_group_role(dataset_id, group_id, db, user_id, allow)
             if (
-                auth_db := await AuthorizationDB.find_one(
-                    AuthorizationDB.dataset_id == PyObjectId(dataset_id),
-                    AuthorizationDB.role == role,
-                )
+                    auth_db := await AuthorizationDB.find_one(
+                        AuthorizationDB.dataset_id == PyObjectId(dataset_id),
+                        AuthorizationDB.role == role,
+                    )
             ) is not None:
                 if group_id not in auth_db.group_ids:
                     auth_db.group_ids.append(ObjectId(group_id))
@@ -200,12 +200,12 @@
     "/datasets/{dataset_id}/user_role/{username}/{role}", response_model=AuthorizationDB
 )
 async def set_dataset_user_role(
-    dataset_id: str,
-    username: str,
-    role: RoleType,
-    db: MongoClient = Depends(get_db),
-    user_id=Depends(get_user),
-    allow: bool = Depends(Authorization("editor")),
+        dataset_id: str,
+        username: str,
+        role: RoleType,
+        db: MongoClient = Depends(get_db),
+        user_id=Depends(get_user),
+        allow: bool = Depends(Authorization("editor")),
 ):
     """Assign a single user a specific role for a dataset."""
 
@@ -245,12 +245,7 @@
                     dataset_id=PyObjectId(dataset_id),
                     role=role,
                     user_ids=[username],
-<<<<<<< HEAD
-                )
-                await db["authorization"].insert_one(auth_db.to_mongo())
-=======
                 ).insert()
->>>>>>> 4439a013
                 return auth_db
 
         else:
@@ -264,24 +259,24 @@
     response_model=AuthorizationDB,
 )
 async def remove_dataset_group_role(
-    dataset_id: str,
-    group_id: str,
-    db: MongoClient = Depends(get_db),
-    user_id=Depends(get_user),
-    allow: bool = Depends(Authorization("editor")),
+        dataset_id: str,
+        group_id: str,
+        db: MongoClient = Depends(get_db),
+        user_id=Depends(get_user),
+        allow: bool = Depends(Authorization("editor")),
 ):
     """Remove any role the group has with a specific dataset."""
 
     if (dataset := await DatasetDB.get(PydanticObjectId(dataset_id))) is not None:
         if (
-            group_q := await db["groups"].find_one({"_id": ObjectId(group_id)})
+                group_q := await db["groups"].find_one({"_id": ObjectId(group_id)})
         ) is not None:
             group = GroupOut.from_mongo(group_q)
             if (
-                auth_db := await AuthorizationDB.find_one(
-                    AuthorizationDB.dataset_id == PyObjectId(dataset_id),
-                    AuthorizationDB.group_ids == group_id,
-                )
+                    auth_db := await AuthorizationDB.find_one(
+                        AuthorizationDB.dataset_id == PyObjectId(dataset_id),
+                        AuthorizationDB.group_ids == group_id,
+                    )
             ) is not None:
                 auth_db.group_ids.remove(PyObjectId(group_id))
                 for u in group.users:
@@ -300,21 +295,21 @@
     response_model=AuthorizationDB,
 )
 async def remove_dataset_user_role(
-    dataset_id: str,
-    username: str,
-    db: MongoClient = Depends(get_db),
-    user_id=Depends(get_user),
-    allow: bool = Depends(Authorization("editor")),
+        dataset_id: str,
+        username: str,
+        db: MongoClient = Depends(get_db),
+        user_id=Depends(get_user),
+        allow: bool = Depends(Authorization("editor")),
 ):
     """Remove any role the user has with a specific dataset."""
 
     if (dataset := await DatasetDB.get(PydanticObjectId(dataset_id))) is not None:
         if (user_q := await db["users"].find_one({"email": username})) is not None:
             if (
-                auth_db := await AuthorizationDB.find_one(
-                    AuthorizationDB.dataset_id == PyObjectId(dataset_id),
-                    AuthorizationDB.user_ids == username,
-                )
+                    auth_db := await AuthorizationDB.find_one(
+                        AuthorizationDB.dataset_id == PyObjectId(dataset_id),
+                        AuthorizationDB.user_ids == username,
+                    )
             ) is not None:
                 auth_db.user_ids.remove(username)
                 await auth_db.replace()
@@ -327,16 +322,16 @@
 
 @router.get("/datasets/{dataset_id}/roles", response_model=DatasetRoles)
 async def get_dataset_roles(
-    dataset_id: str,
-    db: MongoClient = Depends(dependencies.get_db),
-    allow: bool = Depends(Authorization("editor")),
+        dataset_id: str,
+        db: MongoClient = Depends(dependencies.get_db),
+        allow: bool = Depends(Authorization("editor")),
 ):
     """Get a list of all users and groups that have assigned roles on this dataset."""
     if (dataset := await DatasetDB.get(PydanticObjectId(dataset_id))) is not None:
         roles = DatasetRoles(dataset_id=str(dataset.id))
 
         async for auth_q in AuthorizationDB.find(
-            AuthorizationDB.dataset_id == ObjectId(dataset_id)
+                AuthorizationDB.dataset_id == ObjectId(dataset_id)
         ):
             auth = AuthorizationOut.from_mongo(auth_q)
 
@@ -358,8 +353,8 @@
             async for user_q in db["users"].find({"email": {"$in": auth.user_ids}}):
                 user = UserOut.from_mongo(user_q)
                 if (
-                    user.email in group_user_counts
-                    and auth.user_ids.count(user.email) == group_user_counts[user.email]
+                        user.email in group_user_counts
+                        and auth.user_ids.count(user.email) == group_user_counts[user.email]
                 ):
                     continue
                 # TODO: Why is this necessary here but not on root-level ObjectIDs?
