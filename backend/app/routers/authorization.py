from typing import List

<<<<<<< HEAD
=======
from beanie.operators import Or
>>>>>>> 45776d98
from bson import ObjectId
from fastapi import APIRouter, Depends
from fastapi.exceptions import HTTPException
from pydantic.networks import EmailStr
from pymongo import MongoClient

from app import dependencies
from app.dependencies import get_db
<<<<<<< HEAD
=======
from app.models.users import UserAndRole
from app.models.groups import GroupOut, GroupDB, GroupBase, GroupAndRole
>>>>>>> 45776d98
from app.deps.authorization_deps import (
    Authorization,
    get_role_by_file,
    get_role_by_metadata,
    get_role_by_group,
)
from app.keycloak_auth import get_current_username, get_user
from app.models.authorization import (
    AuthorizationBase,
    AuthorizationMetadata,
    AuthorizationDB,
    AuthorizationOut,
    RoleType,
)
<<<<<<< HEAD
from app.models.datasets import DatasetOut, UserAndRole, GroupAndRole, DatasetRoles
from app.models.groups import GroupOut
from app.models.pyobjectid import PyObjectId
from app.models.users import UserOut
=======
from app.models.datasets import DatasetOut
from app.models.groups import GroupOut
from app.models.pyobjectid import PyObjectId
>>>>>>> 45776d98

router = APIRouter()


@router.post("/datasets/{dataset_id}", response_model=AuthorizationDB)
async def save_authorization(
        dataset_id: str,
        authorization_in: AuthorizationBase,
        user=Depends(get_current_username),
        db: MongoClient = Depends(dependencies.get_db),
        allow: bool = Depends(Authorization("editor")),
):
    """Save authorization info in Mongo. This is a triple of dataset_id/user_id/role/group_id."""

    # Retrieve users from groups in mongo
    user_ids: List[EmailStr] = authorization_in.user_ids
    group_q_list = db["groups"].find({"_id": {"$in": authorization_in.group_ids}})
    found_groups = 0
    async for group_q in group_q_list:
        found_groups += 1
        group = GroupOut.from_mongo(group_q)
        for u in group.users:
            user_ids.append(u.user.email)
    if found_groups != len(authorization_in.group_ids):
        missing_groups = authorization_in.group_ids
        async for group_q in group_q_list:
            group = GroupOut.from_mongo(group_q)
            missing_groups.remove(group.id)
        raise HTTPException(
            status_code=404, detail=f"Groups not found: {missing_groups}"
        )

    authorization_dict = authorization_in.dict()
    authorization_dict["user_ids"] = user_ids
    authorization_db = await AuthorizationDB(**authorization_dict, creator=user).insert()
    return authorization_db
    # new_authorization = await db["authorization"].insert_one(
    #     authorization_db.to_mongo()
    # )
    # found = await db["authorization"].find_one({"_id": new_authorization.inserted_id})
    # return AuthorizationDB.from_mongo(found)


@router.get("/datasets/{dataset_id}/role", response_model=AuthorizationDB)
async def get_dataset_role(
        dataset_id: str,
        current_user=Depends(get_current_username),
        db: MongoClient = Depends(get_db),
):
    """Retrieve role of user for a specific dataset."""
    # Get group id and the associated users from authorization
    authorization = await AuthorizationDB.find_one(AuthorizationDB.dataset_id == PyObjectId(dataset_id),
                                                   Or(AuthorizationDB.creator == current_user,
                                                      AuthorizationDB.user_ids == current_user))
    # if (
    #         authorization_q := await db["authorization"].find_one(
    #             {
    #                 "$and": [
    #                     {"dataset_id": ObjectId(dataset_id)},
    #                     {"$or": [{"creator": current_user}, {"user_ids": current_user}]},
    #                 ]
    #             }
    #         )
    # ) is not None:
    #     authorization = AuthorizationDB.from_mongo(authorization_q)
    #     return authorization
    if authorization is None:
        raise HTTPException(
            status_code=404, detail=f"No authorization found for dataset: {dataset_id}"
        )
    else:
        return authorization


@router.get("/datasets/{dataset_id}/role/viewer")
async def get_dataset_role_viewer(
        dataset_id: str, allow: bool = Depends(Authorization("viewer"))
):
    """Used for testing only. Returns true if user has viewer permission on dataset, otherwise throws a 403 Forbidden HTTP exception.
    See `routers/authorization.py` for more info."""
    return {"dataset_id": dataset_id, "allow": allow}


@router.get("/datasets/{dataset_id}/role/owner")
async def get_dataset_role_owner(
        dataset_id: str, allow: bool = Depends(Authorization("owner"))
):
    """Used for testing only. Returns true if user has owner permission on dataset, otherwise throws a 403 Forbidden HTTP exception.
    See `routers/authorization.py` for more info."""
    return {"dataset_id": dataset_id, "allow": allow}


@router.get("/files/{file_id}/role", response_model=RoleType)
async def get_file_role(
        file_id: str,
        current_user=Depends(get_current_username),
        role: RoleType = Depends(get_role_by_file),
):
    """Retrieve role of user for an individual file. Role cannot change between file versions."""
    return role


@router.get("/metadata/{metadata_id}/role", response_model=AuthorizationMetadata)
async def get_metadata_role(
        metadata_id: str,
        current_user=Depends(get_current_username),
        role: RoleType = Depends(get_role_by_metadata),
):
    """Retrieve role of user for group. Group roles can be OWNER, EDITOR, or VIEWER (for regular Members)."""
    return role


@router.get("/groups/{group_id}/role", response_model=RoleType)
async def get_group_role(
        group_id: str,
        current_user=Depends(get_current_username),
        role: RoleType = Depends(get_role_by_group),
):
    """Retrieve role of user on a particular group (i.e. whether they can change group memberships)."""
    return role


@router.post(
    "/datasets/{dataset_id}/group_role/{group_id}/{role}",
    response_model=AuthorizationDB,
)
async def set_dataset_group_role(
        dataset_id: str,
        group_id: str,
        role: RoleType,
        db: MongoClient = Depends(get_db),
        user_id=Depends(get_user),
        allow: bool = Depends(Authorization("editor")),
):
    """Assign an entire group a specific role for a dataset."""
    if (
            dataset_q := await db["datasets"].find_one({"_id": ObjectId(dataset_id)})
    ) is not None:
        dataset = DatasetOut.from_mongo(dataset_q)
        if (
                group_q := await db["groups"].find_one({"_id": ObjectId(group_id)})
        ) is not None:
            group = GroupOut.from_mongo(group_q)
            # First, remove any existing role the group has on the dataset
            await remove_dataset_group_role(dataset_id, group_id, db, user_id, allow)
            auth_db = await AuthorizationDB.find_one(AuthorizationDB.dataset_id == PyObjectId(dataset_id),
                                                     AuthorizationDB.role == role)
            # if (
            #         auth_q := await db["authorization"].find_one(
            #             {"dataset_id": ObjectId(dataset_id), "role": role}
            #         )
            # ) is not None:
            # Update existing role entry for this dataset
            # auth_db = AuthorizationDB.from_mongo(auth_q)
            if auth_db is not None:
                if group_id not in auth_db.group_ids:
                    auth_db.group_ids.append(ObjectId(group_id))
                    for u in group.users:
                        auth_db.user_ids.append(u.user.email)
                    await auth_db.save()
                # await db["authorization"].replace_one(
                #     {"_id": auth_db.id}, auth_db.to_mongo()
                # )
                return auth_db
            else:
                # Create new role entry for this dataset
                user_ids = []
                for u in group.users:
                    user_ids.append(u.user.email)
                auth_db = await AuthorizationDB(
                    creator=user_id,
                    dataset_id=PyObjectId(dataset_id),
                    role=role,
                    group_ids=[PyObjectId(group_id)],
                    user_ids=user_ids,
                ).save()
                # await db["authorization"].insert_one(auth_db.to_mongo())
                return auth_db
        else:
            raise HTTPException(status_code=404, detail=f"Group {group_id} not found")
    else:
        raise HTTPException(status_code=404, detail=f"Dataset {dataset_id} not found")


@router.post(
    "/datasets/{dataset_id}/user_role/{username}/{role}", response_model=AuthorizationDB
)
async def set_dataset_user_role(
        dataset_id: str,
        username: str,
        role: RoleType,
        db: MongoClient = Depends(get_db),
        user_id=Depends(get_user),
        allow: bool = Depends(Authorization("editor")),
):
    """Assign a single user a specific role for a dataset."""

    if (
            dataset_q := await db["datasets"].find_one({"_id": ObjectId(dataset_id)})
    ) is not None:
        dataset = DatasetOut.from_mongo(dataset_q)
        if (user_q := await db["users"].find_one({"email": username})) is not None:
            # First, remove any existing role the user has on the dataset
            await remove_dataset_user_role(dataset_id, username, db, user_id, allow)
            auth_db = await AuthorizationDB.find_one(AuthorizationDB.dataset_id == PyObjectId(dataset_id),
                                                     AuthorizationDB.role == role)
            # if (
            #         auth_q := await db["authorization"].find_one(
            #             {"dataset_id": ObjectId(dataset_id), "role": role}
            #         )
            # ) is not None:
            # Update if it already exists
            # auth_db = AuthorizationDB.from_mongo(auth_q)
            if auth_db is not None and username not in auth_db.user_ids:
                auth_db.user_ids.append(username)
                await db["authorization"].replace_one(
                    {"_id": auth_db.id}, auth_db.to_mongo()
                )
<<<<<<< HEAD
            ) is not None:
                # Update if it already exists
                auth_db = AuthorizationDB.from_mongo(auth_q)
                if username in auth_db.user_ids:
                    # Only add user entry if all the others occurrences are from associated groups
                    group_q_list = db["groups"].find(
                        {"_id": {"$in": auth_db.group_ids}}
                    )
                    group_occurrences = 0
                    async for group_q in group_q_list:
                        group = GroupOut.from_mongo(group_q)
                        for u in group.users:
                            if u.user.email == username:
                                group_occurrences += 1
                    if auth_db.user_ids.count(username) == group_occurrences:
                        auth_db.user_ids.append(username)
                        await db["authorization"].replace_one(
                            {"_id": auth_db.id}, auth_db.to_mongo()
                        )
                else:
                    auth_db.user_ids.append(username)
                    await db["authorization"].replace_one(
                        {"_id": auth_db.id}, auth_db.to_mongo()
                    )
=======
>>>>>>> 45776d98
                return auth_db
            else:
                # Create a new entry
                auth_db = await AuthorizationDB(
                    creator=user_id,
                    dataset_id=PyObjectId(dataset_id),
                    role=role,
                    user_ids=[username],
                ).insert()
                # await db["authorization"].insert_one(auth_db.to_mongo())
                return auth_db

        else:
            raise HTTPException(status_code=404, detail=f"User {username} not found")
    else:
        raise HTTPException(status_code=404, detail=f"Dataset {dataset_id} not found")


@router.delete(
    "/datasets/{dataset_id}/group_role/{group_id}",
    response_model=AuthorizationDB,
)
async def remove_dataset_group_role(
        dataset_id: str,
        group_id: str,
        db: MongoClient = Depends(get_db),
        user_id=Depends(get_user),
        allow: bool = Depends(Authorization("editor")),
):
    """Remove any role the group has with a specific dataset."""

    if (
            dataset_q := await db["datasets"].find_one({"_id": ObjectId(dataset_id)})
    ) is not None:
        dataset = DatasetOut.from_mongo(dataset_q)
        if (
                group_q := await db["groups"].find_one({"_id": ObjectId(group_id)})
        ) is not None:
            group = GroupOut.from_mongo(group_q)
            auth_db = await AuthorizationDB.find_one(AuthorizationDB.dataset_id == PyObjectId(dataset_id),
                                                     AuthorizationDB.group_ids == group_id)
            # if (
            #         auth_q := await db["authorization"].find_one(
            #             {
            #                 "dataset_id": ObjectId(dataset_id),
            #                 "group_ids": ObjectId(group_id),
            #             }
            #         )
            # ) is not None:
            #     # Remove group from affected authorizations
            #     auth_db = AuthorizationDB.from_mongo(auth_q)
            if auth_db is not None:
                auth_db.group_ids.remove(PyObjectId(group_id))
                for u in group.users:
                    if u.user.email in auth_db.user_ids:
                        auth_db.user_ids.remove(u.user.email)
                await auth_db.save()
                # await db["authorization"].replace_one(
                #     {"_id": auth_db.id}, auth_db.to_mongo()
                # )
                return auth_db
        else:
            raise HTTPException(status_code=404, detail=f"Group {group_id} not found")
    else:
        raise HTTPException(status_code=404, detail=f"Dataset {dataset_id} not found")


@router.delete(
    "/datasets/{dataset_id}/user_role/{username}",
    response_model=AuthorizationDB,
)
async def remove_dataset_user_role(
        dataset_id: str,
        username: str,
        db: MongoClient = Depends(get_db),
        user_id=Depends(get_user),
        allow: bool = Depends(Authorization("editor")),
):
    """Remove any role the user has with a specific dataset."""

    if (
            dataset_q := await db["datasets"].find_one({"_id": ObjectId(dataset_id)})
    ) is not None:
        dataset = DatasetOut.from_mongo(dataset_q)
        if (user_q := await db["users"].find_one({"email": username})) is not None:
            auth_db = await AuthorizationDB.find_one(AuthorizationDB.dataset_id == PyObjectId(dataset_id),
                                                     AuthorizationDB.user_ids == username)
            # if (
            #         auth_q := await db["authorization"].find_one(
            #             {"dataset_id": ObjectId(dataset_id), "user_ids": username}
            #         )
            # ) is not None:
            #     Remove user from affected authorizations
            # auth_db = AuthorizationDB.from_mongo(auth_q)
            if auth_db is not None:
                auth_db.user_ids.remove(username)
                await db["authorization"].replace_one(
                    {"_id": auth_db.id}, auth_db.to_mongo()
                )
                return auth_db
        else:
            raise HTTPException(status_code=404, detail=f"User {username} not found")
    else:
        raise HTTPException(status_code=404, detail=f"Dataset {dataset_id} not found")


@router.get("/datasets/{dataset_id}/roles", response_model=DatasetRoles)
async def get_dataset_roles(
    dataset_id: str,
    db: MongoClient = Depends(dependencies.get_db),
    allow: bool = Depends(Authorization("editor")),
):
    """Get a list of all users and groups that have assigned roles on this dataset."""
    if (
        dataset_q := await db["datasets"].find_one({"_id": ObjectId(dataset_id)})
    ) is not None:
        dataset = DatasetOut.from_mongo(dataset_q)
        roles = DatasetRoles(dataset_id=str(dataset.id))

        async for auth_q in db["authorization"].find(
            {"dataset_id": ObjectId(dataset_id)}
        ):
            auth = AuthorizationOut.from_mongo(auth_q)

            # First, fetch all groups that have a role on the dataset
            group_user_counts = {}
            async for group_q in db["groups"].find({"_id": {"$in": auth.group_ids}}):
                group = GroupOut.from_mongo(group_q)
                group.id = str(group.id)
                for u in group.users:
                    u.user.id = str(u.user.id)
                    # Count number of appearances of this username in groups, for reference below
                    if u.user.email not in group_user_counts:
                        group_user_counts[u.user.email] = 1
                    else:
                        group_user_counts[u.user.email] += 1
                roles.group_roles.append(GroupAndRole(group=group, role=auth.role))

            # Next, get all users but omit those that are included in a group above
            async for user_q in db["users"].find({"email": {"$in": auth.user_ids}}):
                user = UserOut.from_mongo(user_q)
                if (
                    user.email in group_user_counts
                    and auth.user_ids.count(user.email) == group_user_counts[user.email]
                ):
                    continue
                # TODO: Why is this necessary here but not on root-level ObjectIDs?
                user.id = str(user.id)
                roles.user_roles.append(UserAndRole(user=user, role=auth.role))

        return roles
    else:
        raise HTTPException(status_code=404, detail=f"Dataset {dataset_id} not found")<|MERGE_RESOLUTION|>--- conflicted
+++ resolved
@@ -1,9 +1,6 @@
 from typing import List
 
-<<<<<<< HEAD
-=======
 from beanie.operators import Or
->>>>>>> 45776d98
 from bson import ObjectId
 from fastapi import APIRouter, Depends
 from fastapi.exceptions import HTTPException
@@ -12,11 +9,6 @@
 
 from app import dependencies
 from app.dependencies import get_db
-<<<<<<< HEAD
-=======
-from app.models.users import UserAndRole
-from app.models.groups import GroupOut, GroupDB, GroupBase, GroupAndRole
->>>>>>> 45776d98
 from app.deps.authorization_deps import (
     Authorization,
     get_role_by_file,
@@ -31,16 +23,10 @@
     AuthorizationOut,
     RoleType,
 )
-<<<<<<< HEAD
 from app.models.datasets import DatasetOut, UserAndRole, GroupAndRole, DatasetRoles
 from app.models.groups import GroupOut
 from app.models.pyobjectid import PyObjectId
 from app.models.users import UserOut
-=======
-from app.models.datasets import DatasetOut
-from app.models.groups import GroupOut
-from app.models.pyobjectid import PyObjectId
->>>>>>> 45776d98
 
 router = APIRouter()
 
@@ -245,21 +231,11 @@
         if (user_q := await db["users"].find_one({"email": username})) is not None:
             # First, remove any existing role the user has on the dataset
             await remove_dataset_user_role(dataset_id, username, db, user_id, allow)
-            auth_db = await AuthorizationDB.find_one(AuthorizationDB.dataset_id == PyObjectId(dataset_id),
-                                                     AuthorizationDB.role == role)
-            # if (
-            #         auth_q := await db["authorization"].find_one(
-            #             {"dataset_id": ObjectId(dataset_id), "role": role}
-            #         )
-            # ) is not None:
-            # Update if it already exists
-            # auth_db = AuthorizationDB.from_mongo(auth_q)
-            if auth_db is not None and username not in auth_db.user_ids:
-                auth_db.user_ids.append(username)
-                await db["authorization"].replace_one(
-                    {"_id": auth_db.id}, auth_db.to_mongo()
-                )
-<<<<<<< HEAD
+
+            if (
+                    auth_q := await db["authorization"].find_one(
+                        {"dataset_id": ObjectId(dataset_id), "role": role}
+                    )
             ) is not None:
                 # Update if it already exists
                 auth_db = AuthorizationDB.from_mongo(auth_q)
@@ -284,18 +260,16 @@
                     await db["authorization"].replace_one(
                         {"_id": auth_db.id}, auth_db.to_mongo()
                     )
-=======
->>>>>>> 45776d98
                 return auth_db
             else:
                 # Create a new entry
-                auth_db = await AuthorizationDB(
+                auth_db = AuthorizationDB(
                     creator=user_id,
                     dataset_id=PyObjectId(dataset_id),
                     role=role,
                     user_ids=[username],
-                ).insert()
-                # await db["authorization"].insert_one(auth_db.to_mongo())
+                )
+                await db["authorization"].insert_one(auth_db.to_mongo())
                 return auth_db
 
         else:
@@ -394,19 +368,19 @@
 
 @router.get("/datasets/{dataset_id}/roles", response_model=DatasetRoles)
 async def get_dataset_roles(
-    dataset_id: str,
-    db: MongoClient = Depends(dependencies.get_db),
-    allow: bool = Depends(Authorization("editor")),
+        dataset_id: str,
+        db: MongoClient = Depends(dependencies.get_db),
+        allow: bool = Depends(Authorization("editor")),
 ):
     """Get a list of all users and groups that have assigned roles on this dataset."""
     if (
-        dataset_q := await db["datasets"].find_one({"_id": ObjectId(dataset_id)})
+            dataset_q := await db["datasets"].find_one({"_id": ObjectId(dataset_id)})
     ) is not None:
         dataset = DatasetOut.from_mongo(dataset_q)
         roles = DatasetRoles(dataset_id=str(dataset.id))
 
         async for auth_q in db["authorization"].find(
-            {"dataset_id": ObjectId(dataset_id)}
+                {"dataset_id": ObjectId(dataset_id)}
         ):
             auth = AuthorizationOut.from_mongo(auth_q)
 
@@ -428,8 +402,8 @@
             async for user_q in db["users"].find({"email": {"$in": auth.user_ids}}):
                 user = UserOut.from_mongo(user_q)
                 if (
-                    user.email in group_user_counts
-                    and auth.user_ids.count(user.email) == group_user_counts[user.email]
+                        user.email in group_user_counts
+                        and auth.user_ids.count(user.email) == group_user_counts[user.email]
                 ):
                     continue
                 # TODO: Why is this necessary here but not on root-level ObjectIDs?
