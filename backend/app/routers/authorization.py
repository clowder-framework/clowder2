import datetime

from beanie import PydanticObjectId
from beanie.operators import Or, In
from bson import ObjectId
from fastapi import APIRouter, Depends
from fastapi.exceptions import HTTPException
from app.dependencies import get_elasticsearchclient
from app.deps.authorization_deps import (
    Authorization,
    get_role_by_file,
    get_role_by_metadata,
    get_role_by_group,
)
from app.keycloak_auth import get_current_username, get_user
from app.models.authorization import (
    AuthorizationBase,
    AuthorizationMetadata,
    AuthorizationDB,
    AuthorizationOut,
    RoleType,
)
from app.models.datasets import (
    UserAndRole,
    GroupAndRole,
    DatasetRoles,
    DatasetDB,
    DatasetOut,
    DatasetStatus,
)
from app.models.groups import GroupDB
from app.models.pyobjectid import PyObjectId
from app.models.users import UserDB
from app.routers.authentication import get_admin
from app.search.index import index_dataset

router = APIRouter()


@router.post("/datasets/{dataset_id}", response_model=AuthorizationOut)
async def save_authorization(
    dataset_id: str,
    authorization_in: AuthorizationBase,
    user=Depends(get_current_username),
    allow: bool = Depends(Authorization("editor")),
):
    """Save authorization info in Mongo. This is a triple of dataset_id/user_id/role/group_id."""

    # Retrieve users from groups in mongo
    user_ids = authorization_in.user_ids
    missing_groups = authorization_in.group_ids
    found_groups = 0
    async for group in GroupDB.find(In(GroupDB.id, authorization_in.group_ids)):
        found_groups += 1
        missing_groups.remove(group.id)
        for u in group.users:
            user_ids.append(u.user.email)
    if found_groups != len(authorization_in.group_ids):
        raise HTTPException(
            status_code=404, detail=f"Groups not found: {missing_groups}"
        )

    authorization = AuthorizationDB(
        **authorization_in.dict(), creator=user, user_ids=user_ids
    )
    await authorization.insert()
    return authorization.dict()


@router.get("/datasets/{dataset_id}/role", response_model=AuthorizationOut)
async def get_dataset_role(
    dataset_id: str,
    current_user=Depends(get_current_username),
    admin=Depends(get_admin),
):
    """Retrieve role of user for a specific dataset."""
    # Get group id and the associated users from authorization
    if admin:
        auth_db = await AuthorizationDB.find_one(
            AuthorizationDB.dataset_id == PyObjectId(dataset_id)
        )
    else:
        auth_db = await AuthorizationDB.find_one(
            AuthorizationDB.dataset_id == PyObjectId(dataset_id),
            Or(
                AuthorizationDB.creator == current_user,
                AuthorizationDB.user_ids == current_user,
            ),
        )
<<<<<<< HEAD
    ) is None:
        if (dataset := await DatasetDB.get(PydanticObjectId(dataset_id))) is not None:
            if dataset.status == DatasetStatus.PUBLIC.name or dataset.status == DatasetStatus.AUTHENTICATED.name:
                temporary_public_auth = {"created":datetime.datetime.now(),
                                        "creator": dataset.creator.email,
                                        "dataset_id": ObjectId(dataset_id),
                                        "role": "viewer"}
                public_auth = AuthorizationDB(**temporary_public_auth)
                return public_auth.dict()
            else:
                raise HTTPException(
                status_code=404, detail=f"No authorization found for dataset: {dataset_id}"
        )
=======
    if auth_db is None:
        if (
            current_dataset := await DatasetDB.get(PydanticObjectId(dataset_id))
        ) is not None:
            if current_dataset.status == DatasetStatus.AUTHENTICATED.name:
                public_authorization_in = {
                    "dataset_id": PydanticObjectId(dataset_id),
                    "role": RoleType.VIEWER,
                }
                authorization = AuthorizationDB(
                    **public_authorization_in, creator=current_dataset.creator.email
                )
                return authorization.dict()
            else:
                raise HTTPException(
                    status_code=404,
                    detail=f"No authorization found for dataset: {dataset_id}",
                )
>>>>>>> 708f89a1
    else:
        return auth_db.dict()


@router.get("/datasets/{dataset_id}/role/viewer")
async def get_dataset_role_viewer(
    dataset_id: str, allow: bool = Depends(Authorization("viewer"))
):
    """Used for testing only. Returns true if user has viewer permission on dataset, otherwise throws a 403 Forbidden HTTP exception.
    See `routers/authorization.py` for more info."""
    return {"dataset_id": dataset_id, "allow": allow}


@router.get("/datasets/{dataset_id}/role/owner")
async def get_dataset_role_owner(
    dataset_id: str, allow: bool = Depends(Authorization("owner"))
):
    """Used for testing only. Returns true if user has owner permission on dataset, otherwise throws a 403 Forbidden HTTP exception.
    See `routers/authorization.py` for more info."""
    return {"dataset_id": dataset_id, "allow": allow}


@router.get("/files/{file_id}/role", response_model=RoleType)
async def get_file_role(
    file_id: str,
    current_user=Depends(get_current_username),
    role: RoleType = Depends(get_role_by_file),
    admin=Depends(get_admin),
):
    # admin is a superuser and has all the privileges
    if admin:
        return RoleType.OWNER
    """Retrieve role of user for an individual file. Role cannot change between file versions."""
    return role


@router.get("/metadata/{metadata_id}/role", response_model=AuthorizationMetadata)
async def get_metadata_role(
    metadata_id: str,
    current_user=Depends(get_current_username),
    role: RoleType = Depends(get_role_by_metadata),
    admin=Depends(get_admin),
):
    # admin is a superuser and has all the privileges
    if admin:
        return RoleType.OWNER
    """Retrieve role of user for group. Group roles can be OWNER, EDITOR, or VIEWER (for regular Members)."""
    return role


@router.get("/groups/{group_id}/role", response_model=RoleType)
async def get_group_role(
    group_id: str,
    current_user=Depends(get_current_username),
    role: RoleType = Depends(get_role_by_group),
    admin=Depends(get_admin),
):
    # admin is a superuser and has all the privileges
    if admin:
        return RoleType.OWNER
    """Retrieve role of user on a particular group (i.e. whether they can change group memberships)."""
    return role


@router.post(
    "/datasets/{dataset_id}/group_role/{group_id}/{role}",
    response_model=AuthorizationOut,
)
async def set_dataset_group_role(
    dataset_id: PydanticObjectId,
    group_id: PydanticObjectId,
    role: RoleType,
    es=Depends(get_elasticsearchclient),
    user_id=Depends(get_user),
    allow: bool = Depends(Authorization("editor")),
):
    """Assign an entire group a specific role for a dataset."""
    if (dataset := await DatasetDB.get(dataset_id)) is not None:
        if (group := await GroupDB.get(group_id)) is not None:
            # First, remove any existing role the group has on the dataset
            await remove_dataset_group_role(dataset_id, group_id, es, user_id, allow)
            if (
                auth_db := await AuthorizationDB.find_one(
                    AuthorizationDB.dataset_id == PyObjectId(dataset_id),
                    AuthorizationDB.role == role,
                )
            ) is not None:
                if group_id not in auth_db.group_ids:
                    auth_db.group_ids.append(group_id)
                    for u in group.users:
                        auth_db.user_ids.append(u.user.email)
                    await auth_db.replace()
                await index_dataset(es, DatasetOut(**dataset.dict()), auth_db.user_ids)
                return auth_db.dict()
            else:
                # Create new role entry for this dataset
                user_ids = []
                for u in group.users:
                    user_ids.append(u.user.email)
                auth_db = AuthorizationDB(
                    creator=user_id,
                    dataset_id=PyObjectId(dataset_id),
                    role=role,
                    group_ids=[PyObjectId(group_id)],
                    user_ids=user_ids,
                )
                await auth_db.insert()
                await index_dataset(es, DatasetOut(**dataset.dict()), auth_db.user_ids)
                return auth_db.dict()
        else:
            raise HTTPException(status_code=404, detail=f"Group {group_id} not found")
    else:
        raise HTTPException(status_code=404, detail=f"Dataset {dataset_id} not found")


@router.post(
    "/datasets/{dataset_id}/user_role/{username}/{role}",
    response_model=AuthorizationOut,
)
async def set_dataset_user_role(
    dataset_id: str,
    username: str,
    role: RoleType,
    es=Depends(get_elasticsearchclient),
    user_id=Depends(get_user),
    allow: bool = Depends(Authorization("editor")),
):
    """Assign a single user a specific role for a dataset."""

    if (dataset := await DatasetDB.get(PydanticObjectId(dataset_id))) is not None:
        if (await UserDB.find_one(UserDB.email == username)) is not None:
            # First, remove any existing role the user has on the dataset
            await remove_dataset_user_role(dataset_id, username, es, user_id, allow)
            auth_db = await AuthorizationDB.find_one(
                AuthorizationDB.dataset_id == PyObjectId(dataset_id),
                AuthorizationDB.role == role,
            )
            if auth_db is not None and username not in auth_db.user_ids:
                auth_db.user_ids.append(username)
                await auth_db.save()
                if username in auth_db.user_ids:
                    # Only add user entry if all the others occurrences are from associated groups
                    group_occurrences = 0
                    async for group in GroupDB.find(In(GroupDB.id, auth_db.group_ids)):
                        for u in group.users:
                            if u.user.email == username:
                                group_occurrences += 1
                    if auth_db.user_ids.count(username) == group_occurrences:
                        auth_db.user_ids.append(username)
                        await auth_db.save()
                else:
                    auth_db.user_ids.append(username)
                    await auth_db.save()
                await index_dataset(es, DatasetOut(**dataset.dict()), auth_db.user_ids)
                return auth_db.dict()
            else:
                # Create a new entry
                auth_db = AuthorizationDB(
                    creator=user_id,
                    dataset_id=PyObjectId(dataset_id),
                    role=role,
                    user_ids=[username],
                )
                await auth_db.insert()
                await index_dataset(es, DatasetOut(**dataset.dict()), [username])
                return auth_db.dict()
        else:
            raise HTTPException(status_code=404, detail=f"User {username} not found")
    else:
        raise HTTPException(status_code=404, detail=f"Dataset {dataset_id} not found")


@router.delete(
    "/datasets/{dataset_id}/group_role/{group_id}",
    response_model=AuthorizationOut,
)
async def remove_dataset_group_role(
    dataset_id: PydanticObjectId,
    group_id: PydanticObjectId,
    es=Depends(get_elasticsearchclient),
    user_id=Depends(get_user),
    allow: bool = Depends(Authorization("editor")),
):
    """Remove any role the group has with a specific dataset."""

    if (dataset := await DatasetDB.get(dataset_id)) is not None:
        if (group := await GroupDB.get(group_id)) is not None:
            if (
                auth_db := await AuthorizationDB.find_one(
                    AuthorizationDB.dataset_id == dataset_id,
                    AuthorizationDB.group_ids == group_id,
                )
            ) is not None:
                auth_db.group_ids.remove(PyObjectId(group_id))
                for u in group.users:
                    if u.user.email in auth_db.user_ids:
                        auth_db.user_ids.remove(u.user.email)
                await auth_db.save()
                # Update elasticsearch index with new users
                await index_dataset(es, DatasetOut(**dataset.dict()), auth_db.user_ids)
                return auth_db.dict()
        else:
            raise HTTPException(status_code=404, detail=f"Group {group_id} not found")
    else:
        raise HTTPException(status_code=404, detail=f"Dataset {dataset_id} not found")


@router.delete(
    "/datasets/{dataset_id}/user_role/{username}",
    response_model=AuthorizationOut,
)
async def remove_dataset_user_role(
    dataset_id: str,
    username: str,
    es=Depends(get_elasticsearchclient),
    user_id=Depends(get_user),
    allow: bool = Depends(Authorization("editor")),
):
    """Remove any role the user has with a specific dataset."""

    if (dataset := await DatasetDB.get(PydanticObjectId(dataset_id))) is not None:
        if (await UserDB.find_one(UserDB.email == username)) is not None:
            if (
                auth_db := await AuthorizationDB.find_one(
                    AuthorizationDB.dataset_id == PyObjectId(dataset_id),
                    AuthorizationDB.user_ids == username,
                )
            ) is not None:
                auth_db.user_ids.remove(username)
                await auth_db.save()
                # Update elasticsearch index with updated users
                await index_dataset(es, DatasetOut(**dataset.dict()), auth_db.user_ids)
                return auth_db.dict()
        else:
            raise HTTPException(status_code=404, detail=f"User {username} not found")
    else:
        raise HTTPException(status_code=404, detail=f"Dataset {dataset_id} not found")


@router.get("/datasets/{dataset_id}/roles", response_model=DatasetRoles)
async def get_dataset_roles(
    dataset_id: str,
    allow: bool = Depends(Authorization("editor")),
):
    """Get a list of all users and groups that have assigned roles on this dataset."""
    if (dataset := await DatasetDB.get(PydanticObjectId(dataset_id))) is not None:
        roles = DatasetRoles(dataset_id=str(dataset.id))

        async for auth in AuthorizationDB.find(
            AuthorizationDB.dataset_id == ObjectId(dataset_id)
        ):
            # First, fetch all groups that have a role on the dataset
            group_user_counts = {}
            async for group in GroupDB.find(In(GroupDB.id, auth.group_ids)):
                group.id = str(group.id)
                for u in group.users:
                    u.user.id = str(u.user.id)
                    # Count number of appearances of this username in groups, for reference below
                    if u.user.email not in group_user_counts:
                        group_user_counts[u.user.email] = 1
                    else:
                        group_user_counts[u.user.email] += 1
                roles.group_roles.append(GroupAndRole(group=group, role=auth.role))

            # Next, get all users but omit those that are included in a group above
            async for user in UserDB.find(In(UserDB.email, auth.user_ids)):
                if (
                    user.email in group_user_counts
                    and auth.user_ids.count(user.email) == group_user_counts[user.email]
                ):
                    continue
                # TODO: Why is this necessary here but not on root-level ObjectIDs?
                user.id = str(user.id)
                roles.user_roles.append(UserAndRole(user=user, role=auth.role))

        return roles
    else:
        raise HTTPException(status_code=404, detail=f"Dataset {dataset_id} not found")<|MERGE_RESOLUTION|>--- conflicted
+++ resolved
@@ -87,21 +87,6 @@
                 AuthorizationDB.user_ids == current_user,
             ),
         )
-<<<<<<< HEAD
-    ) is None:
-        if (dataset := await DatasetDB.get(PydanticObjectId(dataset_id))) is not None:
-            if dataset.status == DatasetStatus.PUBLIC.name or dataset.status == DatasetStatus.AUTHENTICATED.name:
-                temporary_public_auth = {"created":datetime.datetime.now(),
-                                        "creator": dataset.creator.email,
-                                        "dataset_id": ObjectId(dataset_id),
-                                        "role": "viewer"}
-                public_auth = AuthorizationDB(**temporary_public_auth)
-                return public_auth.dict()
-            else:
-                raise HTTPException(
-                status_code=404, detail=f"No authorization found for dataset: {dataset_id}"
-        )
-=======
     if auth_db is None:
         if (
             current_dataset := await DatasetDB.get(PydanticObjectId(dataset_id))
@@ -120,7 +105,6 @@
                     status_code=404,
                     detail=f"No authorization found for dataset: {dataset_id}",
                 )
->>>>>>> 708f89a1
     else:
         return auth_db.dict()
 
