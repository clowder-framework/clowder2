from beanie import PydanticObjectId
from beanie.operators import Or, In
from bson import ObjectId
from fastapi import APIRouter, Depends
from fastapi.exceptions import HTTPException
from app.dependencies import get_elasticsearchclient
from app.deps.authorization_deps import (
    Authorization,
    get_role_by_file,
    get_role_by_metadata,
    get_role_by_group,
)
from app.keycloak_auth import get_current_username, get_user
from app.models.authorization import (
    AuthorizationBase,
    AuthorizationMetadata,
    AuthorizationDB,
    AuthorizationOut,
    RoleType,
)
from app.models.datasets import (
    UserAndRole,
    GroupAndRole,
    DatasetRoles,
    DatasetDB,
    DatasetOut,
    DatasetStatus,
)
from app.models.groups import GroupDB
from app.models.pyobjectid import PyObjectId
from app.models.users import UserDB
from app.routers.authentication import get_admin
from app.search.index import index_dataset

router = APIRouter()


@router.post("/datasets/{dataset_id}", response_model=AuthorizationOut)
async def save_authorization(
    dataset_id: str,
    authorization_in: AuthorizationBase,
    user=Depends(get_current_username),
    allow: bool = Depends(Authorization("editor")),
):
    """Save authorization info in Mongo. This is a triple of dataset_id/user_id/role/group_id."""

    # Retrieve users from groups in mongo
    user_ids = authorization_in.user_ids
    missing_groups = authorization_in.group_ids
    found_groups = 0
    async for group in GroupDB.find(In(GroupDB.id, authorization_in.group_ids)):
        found_groups += 1
        missing_groups.remove(group.id)
        for u in group.users:
            user_ids.append(u.user.email)
    if found_groups != len(authorization_in.group_ids):
        raise HTTPException(
            status_code=404, detail=f"Groups not found: {missing_groups}"
        )

    authorization = AuthorizationDB(
        **authorization_in.dict(), creator=user, user_ids=user_ids
    )
    await authorization.insert()
    return authorization.dict()


@router.get("/datasets/{dataset_id}/role", response_model=AuthorizationOut)
async def get_dataset_role(
    dataset_id: str,
    current_user=Depends(get_current_username),
    admin=Depends(get_admin),
):
    """Retrieve role of user for a specific dataset."""
    # Get group id and the associated users from authorization
    if admin:
        auth_db = await AuthorizationDB.find_one(
            AuthorizationDB.dataset_id == PyObjectId(dataset_id)
        )
    else:
        auth_db = await AuthorizationDB.find_one(
            AuthorizationDB.dataset_id == PyObjectId(dataset_id),
            Or(
                AuthorizationDB.creator == current_user,
                AuthorizationDB.user_ids == current_user,
            ),
        )
<<<<<<< HEAD
    if auth_db is None:
        raise HTTPException(
            status_code=404, detail=f"No authorization found for dataset: {dataset_id}"
        )
=======
    ) is None:
        if (
            current_dataset := await DatasetDB.get(PydanticObjectId(dataset_id))
        ) is not None:
            if current_dataset.status == DatasetStatus.AUTHENTICATED.name:
                public_authorization_in = {
                    "dataset_id": PydanticObjectId(dataset_id),
                    "role": RoleType.VIEWER,
                }
                authorization = AuthorizationDB(
                    **public_authorization_in, creator=current_dataset.creator.email
                )
                return authorization.dict()
            else:
                raise HTTPException(
                    status_code=404,
                    detail=f"No authorization found for dataset: {dataset_id}",
                )
>>>>>>> b30e6f45
    else:
        return auth_db.dict()


@router.get("/datasets/{dataset_id}/role/viewer")
async def get_dataset_role_viewer(
    dataset_id: str, allow: bool = Depends(Authorization("viewer"))
):
    """Used for testing only. Returns true if user has viewer permission on dataset, otherwise throws a 403 Forbidden HTTP exception.
    See `routers/authorization.py` for more info."""
    return {"dataset_id": dataset_id, "allow": allow}


@router.get("/datasets/{dataset_id}/role/owner")
async def get_dataset_role_owner(
    dataset_id: str, allow: bool = Depends(Authorization("owner"))
):
    """Used for testing only. Returns true if user has owner permission on dataset, otherwise throws a 403 Forbidden HTTP exception.
    See `routers/authorization.py` for more info."""
    return {"dataset_id": dataset_id, "allow": allow}


@router.get("/files/{file_id}/role", response_model=RoleType)
async def get_file_role(
    file_id: str,
    current_user=Depends(get_current_username),
    role: RoleType = Depends(get_role_by_file),
    admin=Depends(get_admin),
):
    # admin is a superuser and has all the privileges
    if admin:
        return RoleType.OWNER
    """Retrieve role of user for an individual file. Role cannot change between file versions."""
    return role


@router.get("/metadata/{metadata_id}/role", response_model=AuthorizationMetadata)
async def get_metadata_role(
    metadata_id: str,
    current_user=Depends(get_current_username),
    role: RoleType = Depends(get_role_by_metadata),
    admin=Depends(get_admin),
):
    # admin is a superuser and has all the privileges
    if admin:
        return RoleType.OWNER
    """Retrieve role of user for group. Group roles can be OWNER, EDITOR, or VIEWER (for regular Members)."""
    return role


@router.get("/groups/{group_id}/role", response_model=RoleType)
async def get_group_role(
    group_id: str,
    current_user=Depends(get_current_username),
    role: RoleType = Depends(get_role_by_group),
    admin=Depends(get_admin),
):
    # admin is a superuser and has all the privileges
    if admin:
        return RoleType.OWNER
    """Retrieve role of user on a particular group (i.e. whether they can change group memberships)."""
    return role


@router.post(
    "/datasets/{dataset_id}/group_role/{group_id}/{role}",
    response_model=AuthorizationOut,
)
async def set_dataset_group_role(
    dataset_id: PydanticObjectId,
    group_id: PydanticObjectId,
    role: RoleType,
    es=Depends(get_elasticsearchclient),
    user_id=Depends(get_user),
    allow: bool = Depends(Authorization("editor")),
):
    """Assign an entire group a specific role for a dataset."""
    if (dataset := await DatasetDB.get(dataset_id)) is not None:
        if (group := await GroupDB.get(group_id)) is not None:
            # First, remove any existing role the group has on the dataset
            await remove_dataset_group_role(dataset_id, group_id, es, user_id, allow)
            if (
                auth_db := await AuthorizationDB.find_one(
                    AuthorizationDB.dataset_id == PyObjectId(dataset_id),
                    AuthorizationDB.role == role,
                )
            ) is not None:
                if group_id not in auth_db.group_ids:
                    auth_db.group_ids.append(group_id)
                    for u in group.users:
                        auth_db.user_ids.append(u.user.email)
                    await auth_db.replace()
                await index_dataset(es, DatasetOut(**dataset.dict()), auth_db.user_ids)
                return auth_db.dict()
            else:
                # Create new role entry for this dataset
                user_ids = []
                for u in group.users:
                    user_ids.append(u.user.email)
                auth_db = AuthorizationDB(
                    creator=user_id,
                    dataset_id=PyObjectId(dataset_id),
                    role=role,
                    group_ids=[PyObjectId(group_id)],
                    user_ids=user_ids,
                )
                await auth_db.insert()
                await index_dataset(es, DatasetOut(**dataset.dict()), auth_db.user_ids)
                return auth_db.dict()
        else:
            raise HTTPException(status_code=404, detail=f"Group {group_id} not found")
    else:
        raise HTTPException(status_code=404, detail=f"Dataset {dataset_id} not found")


@router.post(
    "/datasets/{dataset_id}/user_role/{username}/{role}",
    response_model=AuthorizationOut,
)
async def set_dataset_user_role(
    dataset_id: str,
    username: str,
    role: RoleType,
    es=Depends(get_elasticsearchclient),
    user_id=Depends(get_user),
    allow: bool = Depends(Authorization("editor")),
):
    """Assign a single user a specific role for a dataset."""

    if (dataset := await DatasetDB.get(PydanticObjectId(dataset_id))) is not None:
        if (await UserDB.find_one(UserDB.email == username)) is not None:
            # First, remove any existing role the user has on the dataset
            await remove_dataset_user_role(dataset_id, username, es, user_id, allow)
            auth_db = await AuthorizationDB.find_one(
                AuthorizationDB.dataset_id == PyObjectId(dataset_id),
                AuthorizationDB.role == role,
            )
            if auth_db is not None and username not in auth_db.user_ids:
                auth_db.user_ids.append(username)
                await auth_db.save()
                if username in auth_db.user_ids:
                    # Only add user entry if all the others occurrences are from associated groups
                    group_occurrences = 0
                    async for group in GroupDB.find(In(GroupDB.id, auth_db.group_ids)):
                        for u in group.users:
                            if u.user.email == username:
                                group_occurrences += 1
                    if auth_db.user_ids.count(username) == group_occurrences:
                        auth_db.user_ids.append(username)
                        await auth_db.save()
                else:
                    auth_db.user_ids.append(username)
                    await auth_db.save()
                await index_dataset(es, DatasetOut(**dataset.dict()), auth_db.user_ids)
                return auth_db.dict()
            else:
                # Create a new entry
                auth_db = AuthorizationDB(
                    creator=user_id,
                    dataset_id=PyObjectId(dataset_id),
                    role=role,
                    user_ids=[username],
                )
                await auth_db.insert()
                await index_dataset(es, DatasetOut(**dataset.dict()), [username])
                return auth_db.dict()
        else:
            raise HTTPException(status_code=404, detail=f"User {username} not found")
    else:
        raise HTTPException(status_code=404, detail=f"Dataset {dataset_id} not found")


@router.delete(
    "/datasets/{dataset_id}/group_role/{group_id}",
    response_model=AuthorizationOut,
)
async def remove_dataset_group_role(
    dataset_id: PydanticObjectId,
    group_id: PydanticObjectId,
    es=Depends(get_elasticsearchclient),
    user_id=Depends(get_user),
    allow: bool = Depends(Authorization("editor")),
):
    """Remove any role the group has with a specific dataset."""

    if (dataset := await DatasetDB.get(dataset_id)) is not None:
        if (group := await GroupDB.get(group_id)) is not None:
            if (
                auth_db := await AuthorizationDB.find_one(
                    AuthorizationDB.dataset_id == dataset_id,
                    AuthorizationDB.group_ids == group_id,
                )
            ) is not None:
                auth_db.group_ids.remove(PyObjectId(group_id))
                for u in group.users:
                    if u.user.email in auth_db.user_ids:
                        auth_db.user_ids.remove(u.user.email)
                await auth_db.save()
                # Update elasticsearch index with new users
                await index_dataset(es, DatasetOut(**dataset.dict()), auth_db.user_ids)
                return auth_db.dict()
        else:
            raise HTTPException(status_code=404, detail=f"Group {group_id} not found")
    else:
        raise HTTPException(status_code=404, detail=f"Dataset {dataset_id} not found")


@router.delete(
    "/datasets/{dataset_id}/user_role/{username}",
    response_model=AuthorizationOut,
)
async def remove_dataset_user_role(
    dataset_id: str,
    username: str,
    es=Depends(get_elasticsearchclient),
    user_id=Depends(get_user),
    allow: bool = Depends(Authorization("editor")),
):
    """Remove any role the user has with a specific dataset."""

    if (dataset := await DatasetDB.get(PydanticObjectId(dataset_id))) is not None:
        if (await UserDB.find_one(UserDB.email == username)) is not None:
            if (
                auth_db := await AuthorizationDB.find_one(
                    AuthorizationDB.dataset_id == PyObjectId(dataset_id),
                    AuthorizationDB.user_ids == username,
                )
            ) is not None:
                auth_db.user_ids.remove(username)
                await auth_db.save()
                # Update elasticsearch index with updated users
                await index_dataset(es, DatasetOut(**dataset.dict()), auth_db.user_ids)
                return auth_db.dict()
        else:
            raise HTTPException(status_code=404, detail=f"User {username} not found")
    else:
        raise HTTPException(status_code=404, detail=f"Dataset {dataset_id} not found")


@router.get("/datasets/{dataset_id}/roles", response_model=DatasetRoles)
async def get_dataset_roles(
    dataset_id: str,
    allow: bool = Depends(Authorization("editor")),
):
    """Get a list of all users and groups that have assigned roles on this dataset."""
    if (dataset := await DatasetDB.get(PydanticObjectId(dataset_id))) is not None:
        roles = DatasetRoles(dataset_id=str(dataset.id))

        async for auth in AuthorizationDB.find(
            AuthorizationDB.dataset_id == ObjectId(dataset_id)
        ):
            # First, fetch all groups that have a role on the dataset
            group_user_counts = {}
            async for group in GroupDB.find(In(GroupDB.id, auth.group_ids)):
                group.id = str(group.id)
                for u in group.users:
                    u.user.id = str(u.user.id)
                    # Count number of appearances of this username in groups, for reference below
                    if u.user.email not in group_user_counts:
                        group_user_counts[u.user.email] = 1
                    else:
                        group_user_counts[u.user.email] += 1
                roles.group_roles.append(GroupAndRole(group=group, role=auth.role))

            # Next, get all users but omit those that are included in a group above
            async for user in UserDB.find(In(UserDB.email, auth.user_ids)):
                if (
                    user.email in group_user_counts
                    and auth.user_ids.count(user.email) == group_user_counts[user.email]
                ):
                    continue
                # TODO: Why is this necessary here but not on root-level ObjectIDs?
                user.id = str(user.id)
                roles.user_roles.append(UserAndRole(user=user, role=auth.role))

        return roles
    else:
        raise HTTPException(status_code=404, detail=f"Dataset {dataset_id} not found")<|MERGE_RESOLUTION|>--- conflicted
+++ resolved
@@ -85,12 +85,10 @@
                 AuthorizationDB.user_ids == current_user,
             ),
         )
-<<<<<<< HEAD
     if auth_db is None:
         raise HTTPException(
             status_code=404, detail=f"No authorization found for dataset: {dataset_id}"
         )
-=======
     ) is None:
         if (
             current_dataset := await DatasetDB.get(PydanticObjectId(dataset_id))
@@ -109,7 +107,6 @@
                     status_code=404,
                     detail=f"No authorization found for dataset: {dataset_id}",
                 )
->>>>>>> b30e6f45
     else:
         return auth_db.dict()
 
