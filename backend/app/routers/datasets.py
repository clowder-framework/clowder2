import datetime
import hashlib
import io
import os
import shutil
import tempfile
import zipfile
from collections.abc import Mapping, Iterable
from typing import List, Optional, Union

from bson import ObjectId
from bson import json_util
from elasticsearch import Elasticsearch
from fastapi import APIRouter, HTTPException, Depends, Security
from fastapi import (
    File,
    UploadFile,
    Response,
    Request,
)
from fastapi.security import HTTPAuthorizationCredentials, HTTPBearer
from minio import Minio
from pika.adapters.blocking_connection import BlockingChannel
from pymongo import MongoClient, DESCENDING
from rocrate.model.person import Person
from rocrate.rocrate import ROCrate

from app import dependencies
<<<<<<< HEAD
from app.config import settings
from app.deps.authorization_deps import Authorization
from app.keycloak_auth import get_token, get_user, get_current_user, get_current_username
=======
from app import keycloak_auth
from app.config import settings
from app.deps.authorization_deps import Authorization
from app.keycloak_auth import get_token
from app.keycloak_auth import get_user, get_current_user
>>>>>>> a612602a
from app.models.authorization import AuthorizationDB, RoleType
from app.models.datasets import (
    DatasetBase,
    DatasetIn,
    DatasetDB,
    DatasetOut,
    DatasetPatch,
)
from app.models.files import FileOut, FileDB
from app.models.folders import FolderOut, FolderIn, FolderDB
from app.models.pyobjectid import PyObjectId
from app.models.users import UserOut
from app.rabbitmq.listeners import submit_dataset_job
from app.routers.files import add_file_entry, remove_file_entry
from app.search.connect import (
<<<<<<< HEAD
=======
    insert_record,
>>>>>>> a612602a
    delete_document_by_id,
    delete_document_by_query,
)
<<<<<<< HEAD
from app.search.index import index_dataset
=======
>>>>>>> a612602a

router = APIRouter()
security = HTTPBearer()

clowder_bucket = os.getenv("MINIO_BUCKET_NAME", "clowder")


def _describe_zip_contents(file_list: list):
    """Traverse a list of zipfile entries and create a dictionary structure like so:
    {
        ""__CLOWDER_FILE_LIST__"": ['list', 'of', 'root', 'files'],
        "folder_1": {
            ""__CLOWDER_FILE_LIST__"": ['list', 'of', 'folder_1', 'files']
        },
        "folder_2": {
            ""__CLOWDER_FILE_LIST__"": ['list', 'of', 'folder_2', 'files'],
            "subfolder_3": {
                ""__CLOWDER_FILE_LIST__"": ['list', 'of', subfolder_3', 'files']
            },
        },
        ...
    }
    """
    empty_entry = {"__CLOWDER_FILE_LIST__": []}

    def path_parts_to_dict(entries, last_is_file=True):
        if len(entries) == 1:
            if last_is_file:
                return {"__CLOWDER_FILE_LIST__": [entries[0]]}
            else:
                return {entries[0]: empty_entry.copy()}
        else:
            return {entries[0]: path_parts_to_dict(entries[1:])}

    def nested_update(target_dict, update_dict):
        for k, v in update_dict.items():
            if isinstance(v, Mapping):
                current = target_dict[k] if k in target_dict else {}
                target_dict[k] = nested_update(current, v)
            elif isinstance(v, Iterable):
                current = target_dict[k] if k in target_dict else []
                if v not in current:
                    target_dict[k] = list(set(current + v))
            else:
                target_dict[k] = v
        return target_dict

    zip_structure = empty_entry.copy()
    for entry in file_list:
        if "__MACOSX" in entry or entry.endswith(".DS_Store"):
            # TODO: These are not visible in OSX 10.3+ and hard to delete. Leaving this in to minimize user frustration.
            continue
        if entry.endswith(os.path.sep):
            # this is a folder, not a file
            folder_parts = os.path.normpath(entry).split(os.path.sep)
            if len(folder_parts) > 1:
                folder_dict = path_parts_to_dict(folder_parts, False)
                zip_structure = nested_update(zip_structure, folder_dict)
            elif entry not in zip_structure:
                zip_structure[entry.rstrip(os.path.sep)] = empty_entry.copy()
            continue

        parts = os.path.normpath(entry).split(os.path.sep)
        if len(parts) > 1:
            parts_dict = path_parts_to_dict(parts)
            zip_structure = nested_update(zip_structure, parts_dict)
        else:
            zip_structure["__CLOWDER_FILE_LIST__"].append(entry)

    return zip_structure


async def _create_folder_structure(
        dataset_id: str,
        contents: dict,
        folder_path: str,
        folder_lookup: dict,
        user: UserOut,
        db: MongoClient,
        parent_folder_id: Optional[str] = None,
):
    """Recursively create folders encountered in folder_path until the target folder is created.
    Arguments:
        - dataset_id: destination dataset
        - contents: list of contents in folder (see _describe_zip_contents() for structure)
        - folder_path: full path to folder from dataset root (e.g. folder/subfolder/subfolder2)
        - folder_lookup: mapping from folder_path to folder_id for reference later
        - parent_folder_id: destination folder
    """
    for k, v in contents.items():
        if k == "__CLOWDER_FILE_LIST__":
            continue

        # Create the folder
        folder_dict = {
            "dataset_id": dataset_id,
            "name": k,
            "parent_folder": parent_folder_id,
        }
        folder_db = FolderDB(**folder_dict, author=user)
        new_folder = await db["folders"].insert_one(folder_db.to_mongo())
        new_folder_id = new_folder.inserted_id

        # Store ID and call recursively on child folders
        new_folder_path = folder_path + os.path.sep + k
        folder_lookup[new_folder_path] = new_folder_id
        if isinstance(v, Mapping):
            folder_lookup = await _create_folder_structure(
                dataset_id, v, new_folder_path, folder_lookup, user, db, new_folder_id
            )

    return folder_lookup


async def _get_folder_hierarchy(
        folder_id: str,
        hierarchy: str,
        db: MongoClient,
):
    """Generate a string of nested path to folder for use in zip file creation."""
    found = await db["folders"].find_one({"_id": ObjectId(folder_id)})
    folder = FolderOut.from_mongo(found)
    hierarchy = folder.name + "/" + hierarchy
    if folder.parent_folder is not None:
        hierarchy = await _get_folder_hierarchy(folder.parent_folder, hierarchy, db)
    return hierarchy


async def remove_folder_entry(
        folder_id: Union[str, ObjectId],
        db: MongoClient,
):
    """Remove FolderDB object into MongoDB"""
    await db["folders"].delete_one({"_id": ObjectId(folder_id)})


@router.post("", response_model=DatasetOut)
async def save_dataset(
        dataset_in: DatasetIn,
        user=Depends(get_current_user),
        db: MongoClient = Depends(dependencies.get_db),
        es: Elasticsearch = Depends(dependencies.get_elasticsearchclient),
):
    # Check all connection and abort if any one of them is not available
    if db is None or es is None:
        raise HTTPException(status_code=503, detail="Service not available")
        return

    dataset_db = DatasetDB(**dataset_in.dict(), author=user)
    new_dataset = await db["datasets"].insert_one(dataset_db.to_mongo())
    found = await db["datasets"].find_one({"_id": new_dataset.inserted_id})
    dataset_out = DatasetOut.from_mongo(found)

    # Create authorization entry
    await db["authorization"].insert_one(
        AuthorizationDB(
            dataset_id=new_dataset.inserted_id,
            role=RoleType.OWNER,
            creator=user.email,
        ).to_mongo()
    )

    # Add new entry to elasticsearch
    index_dataset(db, es, dataset_out, [user.email])

    return dataset_out


@router.get("", response_model=List[DatasetOut])
async def get_datasets(
        user_id=Depends(get_user),
        db: MongoClient = Depends(dependencies.get_db),
        skip: int = 0,
        limit: int = 10,
        mine: bool = False,
):
    datasets = []
    if mine:
        for doc in (
                await db["datasets_view"]
                        .find(
                    {
                        "$and": [
                            {"author.email": user_id},
                            {"auth": {"$elemMatch": {"user_ids": user_id}}},
                        ]
                    }
                )
                        .sort([("created", DESCENDING)])
                        .skip(skip)
                        .limit(limit)
                        .to_list(length=limit)
        ):
            datasets.append(DatasetOut.from_mongo(doc))
    else:
        for doc in (
                await db["datasets_view"]
                        .find(
                    {
                        "$or": [
                            {"author.email": user_id},
                            {"auth": {"$elemMatch": {"user_ids": user_id}}},
                        ]
                    }
                )
                        .sort([("created", DESCENDING)])
                        .skip(skip)
                        .limit(limit)
                        .to_list(length=limit)
        ):
            datasets.append(DatasetOut.from_mongo(doc))
    return datasets


@router.get("/{dataset_id}", response_model=DatasetOut)
async def get_dataset(
        dataset_id: str,
        db: MongoClient = Depends(dependencies.get_db),
        allow: bool = Depends(Authorization("viewer")),
):
    try:
        if (
                dataset := await db["datasets"].find_one({"_id": ObjectId(dataset_id)})
        ) is not None:
            return DatasetOut.from_mongo(dataset)
    except:
        raise HTTPException(status_code=404, detail=f"Dataset {dataset_id} not found")


@router.get("/{dataset_id}/files", response_model=List[FileOut])
async def get_dataset_files(
        dataset_id: str,
        folder_id: Optional[str] = None,
        user_id=Depends(get_user),
        db: MongoClient = Depends(dependencies.get_db),
        allow: bool = Depends(Authorization("viewer")),
        skip: int = 0,
        limit: int = 10,
):
    files = []
    if folder_id is not None:
        for f in (
                await db["files_view"]
                        .find(
                    {
                        "$and": [
                            {
                                "dataset_id": ObjectId(dataset_id),
                                "folder_id": ObjectId(folder_id),
                            },
                            {
                                "$or": [
                                    {"creator.email": user_id},
                                    {"auth": {"$elemMatch": {"user_ids": user_id}}},
                                ]
                            },
                        ]
                    }
                )
                        .skip(skip)
                        .limit(limit)
                        .to_list(length=limit)
        ):
            files.append(FileOut.from_mongo(f))
    else:
        for f in (
                await db["files_view"]
                        .find(
                    {
                        "$and": [
                            {
                                "dataset_id": ObjectId(dataset_id),
                                "folder_id": None,
                            },
                            {
                                "$or": [
                                    {"creator.email": user_id},
                                    {"auth": {"$elemMatch": {"user_ids": user_id}}},
                                ]
                            },
                        ]
                    }
                )
                        .skip(skip)
                        .limit(limit)
                        .to_list(length=limit)
        ):
            files.append(FileOut.from_mongo(f))
    return files


@router.put("/{dataset_id}", response_model=DatasetOut)
async def edit_dataset(
        dataset_id: str,
        dataset_info: DatasetBase,
        db: MongoClient = Depends(dependencies.get_db),
        user_id=Depends(get_current_username),
        es=Depends(dependencies.get_elasticsearchclient),
        allow: bool = Depends(Authorization("editor")),
):
    if not allow:
        raise HTTPException(status_code=404, detail=f"Dataset {dataset_id} not found")
    # Check all connection and abort if any one of them is not available
    if db is None or es is None:
        raise HTTPException(status_code=503, detail="Service not available")
        return

    if (
            dataset_q := await db["datasets"].find_one({"_id": ObjectId(dataset_id)})
    ) is not None:
        dataset = DatasetOut.from_mongo(dataset_q)
        ds = dict(dataset_info) if dataset_info is not None else {}
        ds["modified"] = datetime.datetime.utcnow()
        try:
            dataset.update(ds)
            await db["datasets"].replace_one(
                {"_id": ObjectId(dataset_id)}, DatasetDB(**dataset).to_mongo()
            )
            # Update entry to the dataset index
            index_dataset(db, es, dataset, update=True)
        except Exception as e:
            raise HTTPException(status_code=500, detail=e.args[0])
        return DatasetOut.from_mongo(dataset)
    raise HTTPException(status_code=404, detail=f"Dataset {dataset_id} not found")


@router.patch("/{dataset_id}", response_model=DatasetOut)
async def patch_dataset(
        dataset_id: str,
        dataset_info: DatasetPatch,
        user_id=Depends(get_user),
        db: MongoClient = Depends(dependencies.get_db),
        es: Elasticsearch = Depends(dependencies.get_elasticsearchclient),
        allow: bool = Depends(Authorization("editor")),
):
    if not allow:
        raise HTTPException(status_code=404, detail=f"Dataset {dataset_id} not found")
    # Check all connection and abort if any one of them is not available
    if db is None or es is None:
        raise HTTPException(status_code=503, detail="Service not available")
        return

    if (
            dataset := await db["datasets"].find_one({"_id": ObjectId(dataset_id)})
    ) is not None:
        # TODO: Refactor this with permissions checks etc.
        ds = dict(dataset_info) if dataset_info is not None else {}
        user = await db["users"].find_one({"email": user_id})
        ds["author"] = UserOut(**user)
        ds["modified"] = datetime.datetime.utcnow()
        try:
            dataset.update((k, v) for k, v in ds.items() if v is not None)
            await db["datasets"].replace_one(
                {"_id": ObjectId(dataset_id)}, DatasetDB(**dataset).to_mongo()
            )
            # Update entry to the dataset index
            index_dataset(db, es, dataset, update=True)
        except Exception as e:
            raise HTTPException(status_code=500, detail=e.args[0])
        return DatasetOut.from_mongo(dataset)


@router.delete("/{dataset_id}")
async def delete_dataset(
        dataset_id: str,
        db: MongoClient = Depends(dependencies.get_db),
        fs: Minio = Depends(dependencies.get_fs),
        es: Elasticsearch = Depends(dependencies.get_elasticsearchclient),
        allow: bool = Depends(Authorization("editor")),
):
    if not allow:
        raise HTTPException(status_code=404, detail=f"Dataset {dataset_id} not found")
    # Check all connection and abort if any one of them is not available
    if db is None or fs is None or es is None:
        raise HTTPException(status_code=503, detail="Service not available")
        return

    if (await db["datasets"].find_one({"_id": ObjectId(dataset_id)})) is not None:
        # delete from elasticsearch
        delete_document_by_id(es, "dataset", dataset_id)
        delete_document_by_query(es, "metadata", {"match": {"resource_id": dataset_id}})

        # delete dataset first to minimize files/folder being uploaded to a delete dataset
        await db["datasets"].delete_one({"_id": ObjectId(dataset_id)})
        await db.metadata.delete_many({"resource.resource_id": ObjectId(dataset_id)})
        async for file in db["files"].find({"dataset_id": ObjectId(dataset_id)}):
            file = FileOut(**file)
            await remove_file_entry(file.id, db, fs, es)
        await db["folders"].delete_many({"dataset_id": ObjectId(dataset_id)})
        await db["authorization"].delete_many({"dataset_id": ObjectId(dataset_id)})
        return {"deleted": dataset_id}
    else:
        raise HTTPException(status_code=404, detail=f"Dataset {dataset_id} not found")


@router.post("/{dataset_id}/folders", response_model=FolderOut)
async def add_folder(
        dataset_id: str,
        folder_in: FolderIn,
        user=Depends(get_current_user),
        db: MongoClient = Depends(dependencies.get_db),
        allow: bool = Depends(Authorization("uploader")),
):
    if not allow:
        raise HTTPException(status_code=404, detail=f"Dataset {dataset_id} not found")
    folder_db = FolderDB(
        **folder_in.dict(), author=user, dataset_id=PyObjectId(dataset_id)
    )
    parent_folder = folder_in.parent_folder
    if parent_folder is not None:
        folder = await db["folders"].find_one({"_id": ObjectId(parent_folder)})
        if folder is None:
            raise HTTPException(
                status_code=400, detail=f"Parent folder {parent_folder} not found"
            )
    new_folder = await db["folders"].insert_one(folder_db.to_mongo())
    found = await db["folders"].find_one({"_id": new_folder.inserted_id})
    folder_out = FolderOut.from_mongo(found)
    return folder_out


@router.get("/{dataset_id}/folders")
async def get_dataset_folders(
        dataset_id: str,
        parent_folder: Optional[str] = None,
        user_id=Depends(get_user),
        db: MongoClient = Depends(dependencies.get_db),
        allow: bool = Depends(Authorization("viewer")),
):
    if not allow:
        raise HTTPException(status_code=404, detail=f"Dataset {dataset_id} not found")
    folders = []
    if parent_folder is None:
        async for f in db["folders"].find(
                {"dataset_id": ObjectId(dataset_id), "parent_folder": None}
        ):
            folders.append(FolderDB.from_mongo(f))
    else:
        async for f in db["folders"].find(
                {
                    "$and": [
                        {
                            "dataset_id": ObjectId(dataset_id),
                            "parent_folder": ObjectId(parent_folder),
                        },
                        {
                            "$or": [
                                {"author.email": user_id},
                                {"auth": {"$elemMatch": {"user_ids": user_id}}},
                            ]
                        },
                    ]
                }
        ):
            folders.append(FolderDB.from_mongo(f))
    return folders


@router.delete("/{dataset_id}/folders/{folder_id}")
async def delete_folder(
        dataset_id: str,
        folder_id: str,
        db: MongoClient = Depends(dependencies.get_db),
        fs: Minio = Depends(dependencies.get_fs),
        es: Elasticsearch = Depends(dependencies.get_elasticsearchclient),
        allow: bool = Depends(Authorization("editor")),
):
    if not allow:
        raise HTTPException(status_code=404, detail=f"Dataset {dataset_id} not found")
    if (await db["folders"].find_one({"_id": ObjectId(folder_id)})) is not None:
        # delete current folder and files
        await remove_folder_entry(folder_id, db)
        async for file in db["files"].find({"folder_id": ObjectId(folder_id)}):
            file = FileOut(**file)
            await remove_file_entry(file.id, db, fs, es)

        # list all child folders and delete child folders/files
        parent_folder_id = folder_id

        async def _delete_nested_folders(parent_folder_id):
            while (
                    folders := await db["folders"].find_one(
                        {
                            "dataset_id": ObjectId(dataset_id),
                            "parent_folder": ObjectId(parent_folder_id),
                        }
                    )
            ) is not None:
                async for folder in db["folders"].find(
                        {
                            "dataset_id": ObjectId(dataset_id),
                            "parent_folder": ObjectId(parent_folder_id),
                        }
                ):
                    folder = FolderOut(**folder)
                    parent_folder_id = folder.id

                    # recursively delete child folder and files
                    await _delete_nested_folders(parent_folder_id)

                    await remove_folder_entry(folder.id, db)
                    async for file in db["files"].find(
                            {"folder_id": ObjectId(folder.id)}
                    ):
                        file = FileOut(**file)
                        await remove_file_entry(file.id, db, fs, es)

        await _delete_nested_folders(parent_folder_id)

        return {"deleted": folder_id}
    else:
        raise HTTPException(status_code=404, detail=f"Folder {folder_id} not found")


@router.post("/{dataset_id}/files", response_model=FileOut)
async def save_file(
        dataset_id: str,
        folder_id: Optional[str] = None,
        user=Depends(get_current_user),
        db: MongoClient = Depends(dependencies.get_db),
        fs: Minio = Depends(dependencies.get_fs),
        file: UploadFile = File(...),
        es=Depends(dependencies.get_elasticsearchclient),
        rabbitmq_client: BlockingChannel = Depends(dependencies.get_rabbitmq),
        credentials: HTTPAuthorizationCredentials = Security(security),
        allow: bool = Depends(Authorization("uploader")),
):
    if not allow:
        raise HTTPException(status_code=404, detail=f"Dataset {dataset_id} not found")
    if (
            dataset := await db["datasets"].find_one({"_id": ObjectId(dataset_id)})
    ) is not None:
        if user is None:
            raise HTTPException(
                status_code=401, detail=f"User not found. Session might have expired."
            )

        fileDB = FileDB(name=file.filename, creator=user, dataset_id=dataset["_id"])

        if folder_id is not None:
            if (
                    folder := await db["folders"].find_one({"_id": ObjectId(folder_id)})
            ) is not None:
                folder = FolderOut.from_mongo(folder)
                fileDB.folder_id = folder.id
            else:
                raise HTTPException(
                    status_code=404, detail=f"Folder {folder_id} not found"
                )

        access_token = credentials.credentials
        await add_file_entry(
            fileDB,
            user,
            db,
            fs,
            es,
            rabbitmq_client,
            access_token,
            file.file,
            content_type=file.content_type,
        )

        return fileDB
    else:
        raise HTTPException(status_code=404, detail=f"Dataset {dataset_id} not found")


@router.post("/createFromZip", response_model=DatasetOut)
async def create_dataset_from_zip(
        user=Depends(get_current_user),
        db: MongoClient = Depends(dependencies.get_db),
        fs: Minio = Depends(dependencies.get_fs),
        file: UploadFile = File(...),
        es: Elasticsearch = Depends(dependencies.get_elasticsearchclient),
        rabbitmq_client: BlockingChannel = Depends(dependencies.get_rabbitmq),
        token: str = Depends(get_token),
):
    if user is None:
        raise HTTPException(
            status_code=401, detail=f"User not found. Session might have expired."
        )

    if file.filename.endswith(".zip") == False:
        raise HTTPException(status_code=404, detail=f"File is not a zip file")

    # Read contents of zip file into temporary location
    with tempfile.TemporaryFile() as tmp_zip:
        tmp_zip.write(file.file.read())

        with zipfile.ZipFile(tmp_zip, "r") as zip_file:
            zip_contents = zip_file.namelist()
            zip_directory = _describe_zip_contents(zip_contents)

        # Create dataset
        dataset_in = {
            "name": file.filename.rstrip(".zip"),
            "description": "Uploaded as %s" % file.filename,
        }
        new_dataset = save_dataset(dataset_in, user, db, es)

        # Create folders
        folder_lookup = await _create_folder_structure(
            new_dataset.id, zip_directory, "", {}, user, db
        )

        # Go back through zipfile, this time uploading files to folders
        with zipfile.ZipFile(tmp_zip, "r") as zip_file:
            for entry in zip_contents:
                if "__MACOSX" in entry or entry.endswith(".DS_Store"):
                    # TODO: These are not visible in OSX 10.3+ and hard to delete. Leaving this in to minimize user frustration.
                    continue

                # Create temporary file and upload
                if not entry.endswith(os.path.sep):
                    filename = os.path.basename(entry)
                    foldername = os.path.sep + os.path.dirname(entry)
                    extracted = zip_file.extract(entry, path="/tmp")
                    if foldername in folder_lookup:
                        folder_id = folder_lookup[foldername]
                        fileDB = FileDB(
                            name=filename,
                            creator=user,
                            dataset_id=new_dataset.id,
                            folder_id=folder_id,
                        )
                    else:
                        fileDB = FileDB(
                            name=filename, creator=user, dataset_id=new_dataset.id
                        )
                    with open(extracted, "rb") as file_reader:
                        await add_file_entry(
                            fileDB,
                            user,
                            db,
                            fs,
                            es,
                            rabbitmq_client,
                            token,
                            file_reader,
                        )
                    if os.path.isfile(extracted):
                        os.remove(extracted)

    found = await db["datasets"].find_one({"_id": new_dataset.id})
    dataset_out = DatasetOut.from_mongo(found)
    return dataset_out


@router.get("/{dataset_id}/download", response_model=DatasetOut)
async def download_dataset(
        dataset_id: str,
        user=Depends(get_current_user),
        db: MongoClient = Depends(dependencies.get_db),
        fs: Minio = Depends(dependencies.get_fs),
        allow: bool = Depends(Authorization("viewer")),
):
    if not allow:
        raise HTTPException(status_code=404, detail=f"Dataset {dataset_id} not found")
    if (
            dataset := await db["datasets"].find_one({"_id": ObjectId(dataset_id)})
    ) is not None:
        dataset = DatasetOut(**dataset)
        current_temp_dir = tempfile.mkdtemp(prefix="rocratedownload")
        crate = ROCrate()
        user_full_name = user.first_name + " " + user.last_name
        user_crate_id = str(user.id)
        crate.add(Person(crate, user_crate_id, properties={"name": user_full_name}))

        manifest_path = os.path.join(current_temp_dir, "manifest-md5.txt")
        bagit_path = os.path.join(current_temp_dir, "bagit.txt")
        bag_info_path = os.path.join(current_temp_dir, "bag-info.txt")
        tagmanifest_path = os.path.join(current_temp_dir, "tagmanifest-md5.txt")

        with open(manifest_path, "w") as f:
            pass  # Create empty file so no errors later if the dataset is empty

        with open(bagit_path, "w") as f:
            f.write("Bag-Software-Agent: clowder.ncsa.illinois.edu" + "\n")
            f.write("Bagging-Date: " + str(datetime.datetime.now()) + "\n")

        with open(bag_info_path, "w") as f:
            f.write("BagIt-Version: 0.97" + "\n")
            f.write("Tag-File-Character-Encoding: UTF-8" + "\n")

        # Write dataset metadata if found
        metadata = []
        async for md in db["metadata"].find(
                {"resource.resource_id": ObjectId(dataset_id)}
        ):
            metadata.append(md)
        if len(metadata) > 0:
            datasetmetadata_path = os.path.join(
                current_temp_dir, "_dataset_metadata.json"
            )
            metadata_content = json_util.dumps(metadata)
            with open(datasetmetadata_path, "w") as f:
                f.write(metadata_content)
            crate.add_file(
                datasetmetadata_path,
                dest_path="metadata/_dataset_metadata.json",
                properties={"name": "_dataset_metadata.json"},
            )

        bag_size = 0  # bytes
        file_count = 0

        async for f in db["files"].find({"dataset_id": ObjectId(dataset_id)}):
            file_count += 1
            file = FileOut.from_mongo(f)
            file_name = file.name
            if file.folder_id is not None:
                hierarchy = await _get_folder_hierarchy(file.folder_id, "", db)
                dest_folder = os.path.join(current_temp_dir, hierarchy.lstrip("/"))
                if not os.path.isdir(dest_folder):
                    os.mkdir(dest_folder)
                file_name = hierarchy + file_name
            current_file_path = os.path.join(current_temp_dir, file_name.lstrip("/"))

            content = fs.get_object(settings.MINIO_BUCKET_NAME, str(file.id))
            file_md5_hash = hashlib.md5(content.data).hexdigest()
            with open(current_file_path, "wb") as f1:
                f1.write(content.data)
            with open(manifest_path, "a") as mpf:
                mpf.write(file_md5_hash + " " + file_name + "\n")
            crate.add_file(
                current_file_path,
                dest_path="data/" + file_name,
                properties={"name": file_name},
            )
            content.close()
            content.release_conn()

            current_file_size = os.path.getsize(current_file_path)
            bag_size += current_file_size

            metadata = []
            async for md in db["metadata"].find(
                    {"resource.resource_id": ObjectId(file.id)}
            ):
                metadata.append(md)
            if len(metadata) > 0:
                metadata_filename = file_name + "_metadata.json"
                metadata_filename_temp_path = os.path.join(
                    current_temp_dir, metadata_filename
                )
                metadata_content = json_util.dumps(metadata)
                with open(metadata_filename_temp_path, "w") as f:
                    f.write(metadata_content)
                crate.add_file(
                    metadata_filename_temp_path,
                    dest_path="metadata/" + metadata_filename,
                    properties={"name": metadata_filename},
                )

        bag_size_kb = bag_size / 1024

        with open(bagit_path, "a") as f:
            f.write("Bag-Size: " + str(bag_size_kb) + " kB" + "\n")
            f.write("Payload-Oxum: " + str(bag_size) + "." + str(file_count) + "\n")
            f.write("Internal-Sender-Identifier: " + dataset_id + "\n")
            f.write("Internal-Sender-Description: " + dataset.description + "\n")
            f.write("Contact-Name: " + user_full_name + "\n")
            f.write("Contact-Email: " + user.email + "\n")
        crate.add_file(
            bagit_path, dest_path="bagit.txt", properties={"name": "bagit.txt"}
        )
        crate.add_file(
            manifest_path,
            dest_path="manifest-md5.txt",
            properties={"name": "manifest-md5.txt"},
        )
        crate.add_file(
            bag_info_path, dest_path="bag-info.txt", properties={"name": "bag-info.txt"}
        )

        # Generate tag manifest file
        manifest_md5_hash = hashlib.md5(open(manifest_path, "rb").read()).hexdigest()
        bagit_md5_hash = hashlib.md5(open(bagit_path, "rb").read()).hexdigest()
        bag_info_md5_hash = hashlib.md5(open(bag_info_path, "rb").read()).hexdigest()

        with open(tagmanifest_path, "w") as f:
            f.write(bagit_md5_hash + " " + "bagit.txt" + "\n")
            f.write(manifest_md5_hash + " " + "manifest-md5.txt" + "\n")
            f.write(bag_info_md5_hash + " " + "bag-info.txt" + "\n")
        crate.add_file(
            tagmanifest_path,
            dest_path="tagmanifest-md5.txt",
            properties={"name": "tagmanifest-md5.txt"},
        )

        zip_name = dataset.name + ".zip"
        path_to_zip = os.path.join(current_temp_dir, zip_name)
        crate.write_zip(path_to_zip)
        f = open(path_to_zip, "rb", buffering=0)
        zip_bytes = f.read()
        stream = io.BytesIO(zip_bytes)
        f.close()
        try:
            shutil.rmtree(current_temp_dir)
        except Exception as e:
            print("could not delete file")
            print(e)

        # TODO: Increment dataset download count, update index

        return Response(
            stream.getvalue(),
            media_type="application/x-zip-compressed",
            headers={"Content-Disposition": f'attachment;filename="{zip_name}"'},
        )
    else:
        raise HTTPException(status_code=404, detail=f"Dataset {dataset_id} not found")


# submits file to extractor
# can handle parameeters pass in as key/values in info
@router.post("/{dataset_id}/extract")
async def get_dataset_extract(
        dataset_id: str,
        extractorName: str,
        request: Request,
        # parameters don't have a fixed model shape
        parameters: dict = None,
        user=Depends(get_current_user),
        credentials: HTTPAuthorizationCredentials = Security(security),
        db: MongoClient = Depends(dependencies.get_db),
        rabbitmq_client: BlockingChannel = Depends(dependencies.get_rabbitmq),
        allow: bool = Depends(Authorization("uploader")),
):
    if not allow:
        raise HTTPException(status_code=404, detail=f"Dataset {dataset_id} not found")
    if (
            dataset := await db["datasets"].find_one({"_id": ObjectId(dataset_id)})
    ) is not None:
        dataset_out = DatasetOut.from_mongo(dataset)
        access_token = credentials.credentials
        req_headers = request.headers
        raw = req_headers.raw
        authorization = raw[1]
        token = authorization[1].decode("utf-8")
        token = token.lstrip("Bearer")
        token = token.lstrip(" ")
        # TODO check of extractor exists
        msg = {"message": "testing", "dataset_id": dataset_id}
        body = {}
        body["secretKey"] = access_token
        body["token"] = access_token
        body["host"] = settings.API_HOST
        body["retry_count"] = 0
        body["filename"] = dataset["name"]
        body["id"] = dataset_id
        body["datasetId"] = dataset_id
        body["resource_type"] = "dataset"
        body["flags"] = ""
        current_queue = extractorName
        if parameters is not None:
            body["parameters"] = parameters
        else:
            parameters = {}
        current_routing_key = current_queue

        job_id = await submit_dataset_job(
            dataset_out,
            current_queue,
            current_routing_key,
            parameters,
            user,
            access_token,
            db,
            rabbitmq_client,
        )

        return job_id
    else:
        raise HTTPException(status_code=404, detail=f"File {dataset_id} not found")<|MERGE_RESOLUTION|>--- conflicted
+++ resolved
@@ -26,17 +26,9 @@
 from rocrate.rocrate import ROCrate
 
 from app import dependencies
-<<<<<<< HEAD
 from app.config import settings
 from app.deps.authorization_deps import Authorization
 from app.keycloak_auth import get_token, get_user, get_current_user, get_current_username
-=======
-from app import keycloak_auth
-from app.config import settings
-from app.deps.authorization_deps import Authorization
-from app.keycloak_auth import get_token
-from app.keycloak_auth import get_user, get_current_user
->>>>>>> a612602a
 from app.models.authorization import AuthorizationDB, RoleType
 from app.models.datasets import (
     DatasetBase,
@@ -52,17 +44,10 @@
 from app.rabbitmq.listeners import submit_dataset_job
 from app.routers.files import add_file_entry, remove_file_entry
 from app.search.connect import (
-<<<<<<< HEAD
-=======
-    insert_record,
->>>>>>> a612602a
     delete_document_by_id,
     delete_document_by_query,
 )
-<<<<<<< HEAD
 from app.search.index import index_dataset
-=======
->>>>>>> a612602a
 
 router = APIRouter()
 security = HTTPBearer()
