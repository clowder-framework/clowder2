import datetime
import hashlib
import io
import os
import shutil
import tempfile
import zipfile
from collections.abc import Mapping, Iterable
from typing import List, Optional

from beanie import PydanticObjectId
from beanie.odm.operators.update.general import Inc
from beanie.operators import Or, And
from bson import ObjectId
from bson import json_util
from elasticsearch import Elasticsearch
from fastapi import (
    APIRouter,
    HTTPException,
    Depends,
    File,
    UploadFile,
    Request,
)
from fastapi.responses import StreamingResponse
from fastapi.security import HTTPBearer
from minio import Minio
from pika.adapters.blocking_connection import BlockingChannel
from rocrate.model.person import Person
from rocrate.rocrate import ROCrate

from app import dependencies
from app.config import settings
from app.deps.authorization_deps import Authorization, CheckStatus
from app.keycloak_auth import (
    get_token,
    get_user,
    get_current_user,
)
from app.models.authorization import AuthorizationDB, RoleType
from app.models.datasets import (
    DatasetBase,
    DatasetIn,
    DatasetDB,
    DatasetOut,
    DatasetPatch,
    DatasetDBViewList,
    DatasetStatus,
)
from app.models.files import (
    FileOut,
    FileDB,
    FileDBViewList,
    LocalFileIn,
    StorageType,
)
from app.models.folder_and_file import FolderFileViewList
from app.models.folders import FolderOut, FolderIn, FolderDB, FolderDBViewList
from app.models.metadata import MetadataDB
from app.models.pages import Paged, _get_page_query, _construct_page_metadata
from app.models.thumbnails import ThumbnailDB
from app.models.users import UserOut
from app.rabbitmq.listeners import submit_dataset_job
from app.routers.authentication import get_admin
from app.routers.authentication import get_admin_mode
from app.routers.files import add_file_entry, remove_file_entry, add_local_file_entry
from app.search.connect import (
    delete_document_by_id,
)
from app.search.index import index_dataset, index_file

router = APIRouter()
security = HTTPBearer()

clowder_bucket = os.getenv("MINIO_BUCKET_NAME", "clowder")


def _describe_zip_contents(file_list: list):
    """Traverse a list of zipfile entries and create a dictionary structure like so:
    {
        ""__CLOWDER_FILE_LIST__"": ['list', 'of', 'root', 'files'],
        "folder_1": {
            ""__CLOWDER_FILE_LIST__"": ['list', 'of', 'folder_1', 'files']
        },
        "folder_2": {
            ""__CLOWDER_FILE_LIST__"": ['list', 'of', 'folder_2', 'files'],
            "subfolder_3": {
                ""__CLOWDER_FILE_LIST__"": ['list', 'of', subfolder_3', 'files']
            },
        },
        ...
    }
    """
    empty_entry = {"__CLOWDER_FILE_LIST__": []}

    def path_parts_to_dict(entries, last_is_file=True):
        if len(entries) == 1:
            if last_is_file:
                return {"__CLOWDER_FILE_LIST__": [entries[0]]}
            else:
                return {entries[0]: empty_entry.copy()}
        else:
            return {entries[0]: path_parts_to_dict(entries[1:])}

    def nested_update(target_dict, update_dict):
        for k, v in update_dict.items():
            if isinstance(v, Mapping):
                current = target_dict[k] if k in target_dict else {}
                target_dict[k] = nested_update(current, v)
            elif isinstance(v, Iterable):
                current = target_dict[k] if k in target_dict else []
                if v not in current:
                    target_dict[k] = list(set(current + v))
            else:
                target_dict[k] = v
        return target_dict

    zip_structure = empty_entry.copy()
    for entry in file_list:
        if "__MACOSX" in entry or entry.endswith(".DS_Store"):
            # TODO: These are not visible in OSX 10.3+ and hard to delete. Leaving this in to minimize user frustration.
            continue
        if entry.endswith(os.path.sep):
            # this is a folder, not a file
            folder_parts = os.path.normpath(entry).split(os.path.sep)
            if len(folder_parts) > 1:
                folder_dict = path_parts_to_dict(folder_parts, False)
                zip_structure = nested_update(zip_structure, folder_dict)
            elif entry not in zip_structure:
                zip_structure[entry.rstrip(os.path.sep)] = empty_entry.copy()
            continue

        parts = os.path.normpath(entry).split(os.path.sep)
        if len(parts) > 1:
            parts_dict = path_parts_to_dict(parts)
            zip_structure = nested_update(zip_structure, parts_dict)
        else:
            zip_structure["__CLOWDER_FILE_LIST__"].append(entry)

    return zip_structure


async def _create_folder_structure(
    dataset_id: str,
    contents: dict,
    folder_path: str,
    folder_lookup: dict,
    user: UserOut,
    parent_folder_id: Optional[str] = None,
):
    """Recursively create folders encountered in folder_path until the target folder is created.
    Arguments:
        - dataset_id: destination dataset
        - contents: list of contents in folder (see _describe_zip_contents() for structure)
        - folder_path: full path to folder from dataset root (e.g. folder/subfolder/subfolder2)
        - folder_lookup: mapping from folder_path to folder_id for reference later
        - parent_folder_id: destination folder
    """
    for k, v in contents.items():
        if k == "__CLOWDER_FILE_LIST__":
            continue

        # Create the folder
        folder_dict = {
            "dataset_id": dataset_id,
            "name": k,
            "parent_folder": parent_folder_id,
        }
        folder_db = FolderDB(**folder_dict, creator=user)
        await folder_db.insert()

        # Store ID and call recursively on child folders
        new_folder_path = folder_path + os.path.sep + k
        folder_lookup[new_folder_path] = folder_db.id
        if isinstance(v, Mapping):
            folder_lookup = await _create_folder_structure(
                dataset_id, v, new_folder_path, folder_lookup, user, folder_db.id
            )

    return folder_lookup


async def _get_folder_hierarchy(
    folder_id: str,
    hierarchy: str,
):
    """Generate a string of nested path to folder for use in zip file creation."""
    folder = await FolderDB.get(PydanticObjectId(folder_id))
    hierarchy = folder.name + "/" + hierarchy
    if folder.parent_folder is not None:
        hierarchy = await _get_folder_hierarchy(folder.parent_folder, hierarchy)
    return hierarchy


@router.post("", response_model=DatasetOut)
async def save_dataset(
    dataset_in: DatasetIn,
    user=Depends(get_current_user),
    es: Elasticsearch = Depends(dependencies.get_elasticsearchclient),
):
    dataset = DatasetDB(**dataset_in.dict(), creator=user)
    await dataset.insert()

    # Create authorization entry
    await AuthorizationDB(
        dataset_id=dataset.id,
        role=RoleType.OWNER,
        creator=user.email,
    ).save()

    # Add new entry to elasticsearch
    await index_dataset(es, DatasetOut(**dataset.dict()), [user.email])
    return dataset.dict()


@router.get("", response_model=Paged)
async def get_datasets(
    user_id=Depends(get_user),
    skip: int = 0,
    limit: int = 10,
    mine: bool = False,
    admin=Depends(get_admin),
    admin_mode: bool = Depends(get_admin_mode),
):
    if admin and admin_mode:
        datasets_and_count = await DatasetDBViewList.aggregate(
            [_get_page_query(skip, limit, sort_field="created", ascending=False)],
        ).to_list()
    elif mine:
        datasets_and_count = (
            await DatasetDBViewList.find(DatasetDBViewList.creator.email == user_id)
            .aggregate(
                [_get_page_query(skip, limit, sort_field="created", ascending=False)],
            )
            .to_list()
        )
    else:
        datasets_and_count = (
            await DatasetDBViewList.find(
                Or(
                    DatasetDBViewList.creator.email == user_id,
                    DatasetDBViewList.auth.user_ids == user_id,
                    DatasetDBViewList.status == DatasetStatus.PUBLIC.name,
                    DatasetDBViewList.status == DatasetStatus.AUTHENTICATED.name,
                )
            )
            .aggregate(
                [_get_page_query(skip, limit, sort_field="created", ascending=False)],
            )
            .to_list()
        )

    page_metadata = _construct_page_metadata(datasets_and_count, skip, limit)
    # TODO have to change _id this way otherwise it won't work
    # TODO need to research if there is other pydantic trick to make it work
    page = Paged(
        metadata=page_metadata,
        data=[
            DatasetOut(id=item.pop("_id"), **item)
            for item in datasets_and_count[0]["data"]
        ],
    )

    return page.dict()


@router.get("/{dataset_id}", response_model=DatasetOut)
async def get_dataset(
    dataset_id: str,
    authenticated: bool = Depends(CheckStatus("AUTHENTICATED")),
    public: bool = Depends(CheckStatus("PUBLIC")),
    allow: bool = Depends(Authorization("viewer")),
):
    if authenticated or public or allow:
        if (dataset := await DatasetDB.get(PydanticObjectId(dataset_id))) is not None:
            return dataset.dict()
        raise HTTPException(status_code=404, detail=f"Dataset {dataset_id} not found")
    else:
        raise HTTPException(status_code=404, detail=f"Dataset {dataset_id} not found")


@router.get("/{dataset_id}/files", response_model=Paged)
async def get_dataset_files(
    dataset_id: str,
    folder_id: Optional[str] = None,
    authenticated: bool = Depends(CheckStatus("AUTHENTICATED")),
    public: bool = Depends(CheckStatus("PUBLIC")),
    user_id=Depends(get_user),
    skip: int = 0,
    limit: int = 10,
    admin=Depends(get_admin),
    admin_mode: bool = Depends(get_admin_mode),
    allow: bool = Depends(Authorization("viewer")),
):
    if (await DatasetDB.get(PydanticObjectId(dataset_id))) is not None:
        if authenticated or public or (admin and admin_mode):
            query = [
                FileDBViewList.dataset_id == ObjectId(dataset_id),
            ]
        else:
            query = [
                FileDBViewList.dataset_id == ObjectId(dataset_id),
                Or(
                    FileDBViewList.creator.email == user_id,
                    FileDBViewList.auth.user_ids == user_id,
                ),
            ]
        if folder_id is not None:
            query.append(FileDBViewList.folder_id == ObjectId(folder_id))

        files_and_count = (
            await FileDBViewList.find(*query)
            .aggregate(
                [_get_page_query(skip, limit, sort_field="created", ascending=False)],
            )
            .to_list()
        )
<<<<<<< HEAD
        if len(files_and_count[0]["metadata"]) > 0:
            page_metadata = PageMetadata(
                **files_and_count[0]["metadata"][0], skip=skip, limit=limit
            )
        else:
            page_metadata = PageMetadata(skip=skip, limit=limit)
=======
        page_metadata = _construct_page_metadata(files_and_count, skip, limit)
>>>>>>> 4ea057c9
        page = Paged(
            metadata=page_metadata,
            data=[
                FileOut(id=item.pop("_id"), **item)
                for item in files_and_count[0]["data"]
            ],
        )
        return page.dict()

    raise HTTPException(status_code=404, detail=f"Dataset {dataset_id} not found")


@router.put("/{dataset_id}", response_model=DatasetOut)
async def edit_dataset(
    dataset_id: str,
    dataset_info: DatasetBase,
    user=Depends(get_current_user),
    es=Depends(dependencies.get_elasticsearchclient),
    allow: bool = Depends(Authorization("editor")),
):
    if (dataset := await DatasetDB.get(PydanticObjectId(dataset_id))) is not None:
        # TODO: Refactor this with permissions checks etc.
        dataset.update(dataset_info)
        dataset.modified = datetime.datetime.utcnow()
        await dataset.save()

        # Update entry to the dataset index
        await index_dataset(es, DatasetOut(**dataset.dict()), update=True)
        return dataset.dict()
    raise HTTPException(status_code=404, detail=f"Dataset {dataset_id} not found")


@router.patch("/{dataset_id}", response_model=DatasetOut)
async def patch_dataset(
    dataset_id: str,
    dataset_info: DatasetPatch,
    user=Depends(get_current_user),
    es: Elasticsearch = Depends(dependencies.get_elasticsearchclient),
    allow: bool = Depends(Authorization("editor")),
):
    if (dataset := await DatasetDB.get(PydanticObjectId(dataset_id))) is not None:
        # TODO: Update method not working properly
        if dataset_info.name is not None:
            dataset.name = dataset_info.name
        if dataset_info.description is not None:
            dataset.description = dataset_info.description
        if dataset_info.status is not None:
            dataset.status = dataset_info.status
        dataset.modified = datetime.datetime.utcnow()
        await dataset.save()

        if dataset_info.status is not None:
            query = [
                FileDBViewList.dataset_id == ObjectId(dataset_id),
            ]
            files_views = await FileDBViewList.find(*query).to_list()
            for file_view in files_views:
                if (
                    file := await FileDB.get(PydanticObjectId(file_view.id))
                ) is not None:
                    file.status = dataset_info.status
                    await file.save()
                    await index_file(es, FileOut(**file.dict()), update=True)

        # Update entry to the dataset index
        await index_dataset(es, DatasetOut(**dataset.dict()), update=True)
        return dataset.dict()


@router.delete("/{dataset_id}")
async def delete_dataset(
    dataset_id: str,
    fs: Minio = Depends(dependencies.get_fs),
    es: Elasticsearch = Depends(dependencies.get_elasticsearchclient),
    allow: bool = Depends(Authorization("editor")),
):
    if (dataset := await DatasetDB.get(PydanticObjectId(dataset_id))) is not None:
        # delete from elasticsearch
        delete_document_by_id(es, settings.elasticsearch_index, dataset_id)
        # delete dataset first to minimize files/folder being uploaded to a delete dataset
        await dataset.delete()
        await MetadataDB.find(
            MetadataDB.resource.resource_id == PydanticObjectId(dataset_id)
        ).delete()
        async for file in FileDB.find(
            FileDB.dataset_id == PydanticObjectId(dataset_id)
        ):
            await remove_file_entry(file.id, fs, es)
        await FolderDB.find(
            FolderDB.dataset_id == PydanticObjectId(dataset_id)
        ).delete()
        await AuthorizationDB.find(
            AuthorizationDB.dataset_id == ObjectId(dataset_id)
        ).delete()
        return {"deleted": dataset_id}
    raise HTTPException(status_code=404, detail=f"Dataset {dataset_id} not found")


@router.post("/{dataset_id}/folders", response_model=FolderOut)
async def add_folder(
    dataset_id: str,
    folder_in: FolderIn,
    user=Depends(get_current_user),
    allow: bool = Depends(Authorization("uploader")),
):
    if (dataset := await DatasetDB.get(PydanticObjectId(dataset_id))) is not None:
        parent_folder = folder_in.parent_folder
        if parent_folder is not None:
            if (await FolderDB.get(PydanticObjectId(parent_folder))) is None:
                raise HTTPException(
                    status_code=400, detail=f"Parent folder {parent_folder} not found"
                )
        new_folder = FolderDB(
            **folder_in.dict(), creator=user, dataset_id=PydanticObjectId(dataset_id)
        )
        await new_folder.insert()
        return new_folder.dict()
    raise HTTPException(status_code=404, detail=f"Dataset {dataset_id} not found")


@router.get("/{dataset_id}/folders", response_model=Paged)
async def get_dataset_folders(
    dataset_id: str,
    parent_folder: Optional[str] = None,
    user_id=Depends(get_user),
    authenticated: bool = Depends(CheckStatus("authenticated")),
    public: bool = Depends(CheckStatus("PUBLIC")),
    skip: int = 0,
    limit: int = 10,
    allow: bool = Depends(Authorization("viewer")),
):
    if (await DatasetDB.get(PydanticObjectId(dataset_id))) is not None:
        if authenticated or public:
            query = [
                FolderDBViewList.dataset_id == ObjectId(dataset_id),
            ]
        else:
            query = [
                FolderDBViewList.dataset_id == ObjectId(dataset_id),
                Or(
                    FolderDBViewList.creator.email == user_id,
                    FolderDBViewList.auth.user_ids == user_id,
                ),
            ]
        if parent_folder is not None:
            query.append(FolderDBViewList.parent_folder == ObjectId(parent_folder))
        else:
            query.append(FolderDBViewList.parent_folder == None)

        folders_and_count = (
            await FolderDBViewList.find(*query)
            .aggregate(
                [_get_page_query(skip, limit, sort_field="created", ascending=False)],
            )
            .to_list()
        )

<<<<<<< HEAD
        # TODO have to change _id this way otherwise it won't work
        # TODO need to research if there is other pydantic trick to make it work
        if len(folders_and_count[0]["metadata"]) > 0:
            page_metadata = PageMetadata(
                **folders_and_count[0]["metadata"][0], skip=skip, limit=limit
            )
        else:
            page_metadata = PageMetadata(skip=skip, limit=limit)
=======
        page_metadata = _construct_page_metadata(folders_and_count, skip, limit)
>>>>>>> 4ea057c9
        page = Paged(
            metadata=page_metadata,
            data=[
                DatasetOut(id=item.pop("_id"), **item)
                for item in folders_and_count[0]["data"]
            ],
        )
<<<<<<< HEAD
    return page.dict()
=======
        return page.dict()
    else:
        raise HTTPException(status_code=404, detail=f"Dataset {dataset_id} not found")
>>>>>>> 4ea057c9


@router.get("/{dataset_id}/folders_and_files", response_model=Paged)
async def get_dataset_folders_and_files(
    dataset_id: str,
    folder_id: Optional[str] = None,
    authenticated: bool = Depends(CheckStatus("AUTHENTICATED")),
    public: bool = Depends(CheckStatus("PUBLIC")),
    user_id=Depends(get_user),
    skip: int = 0,
    limit: int = 10,
    admin=Depends(get_admin),
    admin_mode: bool = Depends(get_admin_mode),
    allow: bool = Depends(Authorization("viewer")),
):
    if (await DatasetDB.get(PydanticObjectId(dataset_id))) is not None:
        if authenticated or public or (admin and admin_mode):
            query = [
                FolderFileViewList.dataset_id == ObjectId(dataset_id),
            ]
        else:
            query = [
                FolderFileViewList.dataset_id == ObjectId(dataset_id),
                Or(
                    FolderFileViewList.creator.email == user_id,
                    FolderFileViewList.auth.user_ids == user_id,
                ),
            ]

        if folder_id is None:
            # only show folder and file at root level without parent folder
            query.append(
                And(
                    FolderFileViewList.parent_folder == None,
                    FolderFileViewList.folder_id == None,
                )
            )
        else:
            query.append(
                Or(
                    FolderFileViewList.folder_id == ObjectId(folder_id),
                    FolderFileViewList.parent_folder == ObjectId(folder_id),
                )
            )

        folders_files_and_count = (
            await FolderFileViewList.find(*query)
            .aggregate(
                [
                    _get_page_query(
                        skip,
                        limit,
                        sort_clause={
                            "$sort": {
                                "object_type": -1,  # folder first
                                "created": -1,  # then sort by created descendingly
                            }
                        },
                    )
                ],
            )
            .to_list()
        )
<<<<<<< HEAD
        if len(folders_files_and_count[0]["metadata"]) > 0:
            page_metadata = PageMetadata(
                **folders_files_and_count[0]["metadata"][0], skip=skip, limit=limit
            )
        else:
            page_metadata = PageMetadata(skip=skip, limit=limit)
=======
        page_metadata = _construct_page_metadata(folders_files_and_count, skip, limit)
>>>>>>> 4ea057c9
        page = Paged(
            metadata=page_metadata,
            data=[
                FileOut(id=item.pop("_id"), **item)
                if item.get("object_type") == "file"
                else FolderOut(id=item.pop("_id"), **item)
                for item in folders_files_and_count[0]["data"]
            ],
        )
        return page.dict()
    raise HTTPException(status_code=404, detail=f"Dataset {dataset_id} not found")


@router.delete("/{dataset_id}/folders/{folder_id}")
async def delete_folder(
    dataset_id: str,
    folder_id: str,
    fs: Minio = Depends(dependencies.get_fs),
    es: Elasticsearch = Depends(dependencies.get_elasticsearchclient),
    allow: bool = Depends(Authorization("editor")),
):
    if (dataset := await DatasetDB.get(PydanticObjectId(dataset_id))) is not None:
        if (folder := await FolderDB.get(PydanticObjectId(folder_id))) is not None:
            # delete current folder and files
            async for file in FileDB.find(FileDB.folder_id == ObjectId(folder_id)):
                await remove_file_entry(file.id, fs, es)

            # recursively delete child folder and files
            async def _delete_nested_folders(parent_folder_id):
                while (
                    await FolderDB.find_one(
                        FolderDB.dataset_id == ObjectId(dataset_id),
                        FolderDB.parent_folder == ObjectId(parent_folder_id),
                    )
                ) is not None:
                    async for subfolder in FolderDB.find(
                        FolderDB.dataset_id == PydanticObjectId(dataset_id),
                        FolderDB.parent_folder == PydanticObjectId(parent_folder_id),
                    ):
                        async for file in FileDB.find(FileDB.folder_id == subfolder.id):
                            await remove_file_entry(file.id, fs, es)
                        await _delete_nested_folders(subfolder.id)
                        await subfolder.delete()

            await _delete_nested_folders(folder_id)
            await folder.delete()
            return {"deleted": folder_id}
        else:
            raise HTTPException(status_code=404, detail=f"Folder {folder_id} not found")
    raise HTTPException(status_code=404, detail=f"Dataset {dataset_id} not found")


# new endpoint for /{dataset_id}/local_files
# new endpoint for /{dataset_id}/remote_files


@router.post("/{dataset_id}/files", response_model=FileOut)
async def save_file(
    dataset_id: str,
    folder_id: Optional[str] = None,
    user=Depends(get_current_user),
    fs: Minio = Depends(dependencies.get_fs),
    file: UploadFile = File(...),
    es=Depends(dependencies.get_elasticsearchclient),
    rabbitmq_client: BlockingChannel = Depends(dependencies.get_rabbitmq),
    allow: bool = Depends(Authorization("uploader")),
):
    if (dataset := await DatasetDB.get(PydanticObjectId(dataset_id))) is not None:
        if user is None:
            raise HTTPException(
                status_code=401, detail=f"User not found. Session might have expired."
            )

        new_file = FileDB(
            name=file.filename,
            creator=user,
            dataset_id=dataset.id,
            status=dataset.status,
        )

        if folder_id is not None:
            if (folder := await FolderDB.get(PydanticObjectId(folder_id))) is not None:
                new_file.folder_id = folder.id
            else:
                raise HTTPException(
                    status_code=404, detail=f"Folder {folder_id} not found"
                )

        await add_file_entry(
            new_file,
            user,
            fs,
            es,
            rabbitmq_client,
            file.file,
            content_type=file.content_type,
        )
        return new_file.dict()
    raise HTTPException(status_code=404, detail=f"Dataset {dataset_id} not found")


@router.post("/{dataset_id}/filesMultiple", response_model=List[FileOut])
async def save_files(
    dataset_id: str,
    files: List[UploadFile],
    folder_id: Optional[str] = None,
    user=Depends(get_current_user),
    fs: Minio = Depends(dependencies.get_fs),
    es=Depends(dependencies.get_elasticsearchclient),
    rabbitmq_client: BlockingChannel = Depends(dependencies.get_rabbitmq),
    allow: bool = Depends(Authorization("uploader")),
):
    if (dataset := await DatasetDB.get(PydanticObjectId(dataset_id))) is not None:
        files_added = []
        for file in files:
            if user is None:
                raise HTTPException(
                    status_code=401,
                    detail=f"User not found. Session might have expired.",
                )

            new_file = FileDB(
                name=file.filename,
                creator=user,
                dataset_id=dataset.id,
                status=dataset.status,
            )

            if folder_id is not None:
                if (
                    folder := await FolderDB.get(PydanticObjectId(folder_id))
                ) is not None:
                    new_file.folder_id = folder.id
                else:
                    raise HTTPException(
                        status_code=404, detail=f"Folder {folder_id} not found"
                    )

            public = False
            authenticated = False
            if dataset.status == "PUBLIC":
                public = True
            if dataset.status == "AUTHENTICATED":
                authenticated = True
            await add_file_entry(
                new_file,
                user,
                fs,
                es,
                rabbitmq_client,
                file.file,
                content_type=file.content_type,
                public=public,
                authenticated=authenticated,
            )
            files_added.append(new_file.dict())
        return files_added

    else:
        raise HTTPException(status_code=404, detail=f"Dataset {dataset_id} not found")


@router.post("/{dataset_id}/local_files", response_model=FileOut)
async def save_local_file(
    localfile_in: LocalFileIn,
    dataset_id: str,
    folder_id: Optional[str] = None,
    user=Depends(get_current_user),
    es=Depends(dependencies.get_elasticsearchclient),
    rabbitmq_client: BlockingChannel = Depends(dependencies.get_rabbitmq),
    allow: bool = Depends(Authorization("uploader")),
):
    if (dataset := await DatasetDB.get(PydanticObjectId(dataset_id))) is not None:
        if user is None:
            raise HTTPException(
                status_code=401, detail=f"User not found. Session might have expired."
            )

        # Check to make sure file is cleared to proceed
        cleared = False
        for wpath in settings.LOCAL_WHITELIST:
            if localfile_in.path.startswith(wpath):
                cleared = True
        if not cleared:
            raise HTTPException(
                status_code=500,
                detail=f"File is not located in a whitelisted directory.",
            )

        (dirname, filename) = os.path.split(localfile_in.path)
        new_file = FileDB(
            name=filename,
            creator=user,
            dataset_id=dataset.id,
            storage_type=StorageType.LOCAL,
            storage_path=localfile_in.path,
            bytes=os.path.getsize(localfile_in.path),
        )

        if folder_id is not None:
            if (folder := await FolderDB.get(PydanticObjectId(folder_id))) is not None:
                new_file.folder_id = folder.id
            else:
                raise HTTPException(
                    status_code=404, detail=f"Folder {folder_id} not found"
                )

        await add_local_file_entry(
            new_file,
            user,
            es,
            rabbitmq_client,
        )
        return new_file.dict()
    raise HTTPException(status_code=404, detail=f"Dataset {dataset_id} not found")


@router.post("/createFromZip", response_model=DatasetOut)
async def create_dataset_from_zip(
    user=Depends(get_current_user),
    fs: Minio = Depends(dependencies.get_fs),
    file: UploadFile = File(...),
    es: Elasticsearch = Depends(dependencies.get_elasticsearchclient),
    rabbitmq_client: BlockingChannel = Depends(dependencies.get_rabbitmq),
    token: str = Depends(get_token),
):
    if file.filename.endswith(".zip") == False:
        raise HTTPException(status_code=404, detail=f"File is not a zip file")

    # Read contents of zip file into temporary location
    with tempfile.TemporaryFile() as tmp_zip:
        tmp_zip.write(file.file.read())

        with zipfile.ZipFile(tmp_zip, "r") as zip_file:
            zip_contents = zip_file.namelist()
            zip_directory = _describe_zip_contents(zip_contents)

        # Create dataset
        dataset_in = {
            "name": file.filename.rstrip(".zip"),
            "description": "Uploaded as %s" % file.filename,
        }
        dataset = DatasetDB(**dataset_in, creator=user)
        dataset.save()

        # Create folders
        folder_lookup = await _create_folder_structure(
            dataset.id, zip_directory, "", {}, user
        )

        # Go back through zipfile, this time uploading files to folders
        with zipfile.ZipFile(tmp_zip, "r") as zip_file:
            for entry in zip_contents:
                if "__MACOSX" in entry or entry.endswith(".DS_Store"):
                    # TODO: These are not visible in OSX 10.3+ and hard to delete. Leaving this in to minimize user frustration.
                    continue

                # Create temporary file and upload
                if not entry.endswith(os.path.sep):
                    filename = os.path.basename(entry)
                    foldername = os.path.sep + os.path.dirname(entry)
                    extracted = zip_file.extract(entry, path="/tmp")
                    if foldername in folder_lookup:
                        folder_id = folder_lookup[foldername]
                        new_file = FileDB(
                            name=filename,
                            creator=user,
                            dataset_id=dataset.id,
                            folder_id=folder_id,
                        )
                    else:
                        new_file = FileDB(
                            name=filename, creator=user, dataset_id=dataset.id
                        )
                    with open(extracted, "rb") as file_reader:
                        await add_file_entry(
                            new_file,
                            user,
                            fs,
                            es,
                            rabbitmq_client,
                            token,
                            file_reader,
                        )
                    if os.path.isfile(extracted):
                        os.remove(extracted)

    return dataset.dict()


@router.get("/{dataset_id}/download", response_model=DatasetOut)
async def download_dataset(
    dataset_id: str,
    user=Depends(get_current_user),
    fs: Minio = Depends(dependencies.get_fs),
    allow: bool = Depends(Authorization("viewer")),
):
    if (dataset := await DatasetDB.get(PydanticObjectId(dataset_id))) is not None:
        current_temp_dir = tempfile.mkdtemp(prefix="rocratedownload")
        crate = ROCrate()
        user_full_name = user.first_name + " " + user.last_name
        user_crate_id = str(user.id)
        crate.add(Person(crate, user_crate_id, properties={"name": user_full_name}))

        manifest_path = os.path.join(current_temp_dir, "manifest-md5.txt")
        bagit_path = os.path.join(current_temp_dir, "bagit.txt")
        bag_info_path = os.path.join(current_temp_dir, "bag-info.txt")
        tagmanifest_path = os.path.join(current_temp_dir, "tagmanifest-md5.txt")

        with open(manifest_path, "w") as f:
            pass  # Create empty file so no errors later if the dataset is empty

        with open(bagit_path, "w") as f:
            f.write("Bag-Software-Agent: clowder.ncsa.illinois.edu" + "\n")
            f.write("Bagging-Date: " + str(datetime.datetime.now()) + "\n")

        with open(bag_info_path, "w") as f:
            f.write("BagIt-Version: 0.97" + "\n")
            f.write("Tag-File-Character-Encoding: UTF-8" + "\n")

        # Write dataset metadata if found
        metadata = await MetadataDB.find(
            MetadataDB.resource.resource_id == ObjectId(dataset_id)
        ).to_list()
        if len(metadata) > 0:
            datasetmetadata_path = os.path.join(
                current_temp_dir, "_dataset_metadata.json"
            )
            metadata_content = json_util.dumps(metadata)
            with open(datasetmetadata_path, "w") as f:
                f.write(metadata_content)
            crate.add_file(
                datasetmetadata_path,
                dest_path="metadata/_dataset_metadata.json",
                properties={"name": "_dataset_metadata.json"},
            )

        bag_size = 0  # bytes
        file_count = 0

        async for file in FileDB.find(FileDB.dataset_id == ObjectId(dataset_id)):
            file_count += 1
            file_name = file.name
            if file.folder_id is not None:
                hierarchy = await _get_folder_hierarchy(file.folder_id, "")
                dest_folder = os.path.join(current_temp_dir, hierarchy.lstrip("/"))
                if not os.path.isdir(dest_folder):
                    os.mkdir(dest_folder)
                file_name = hierarchy + file_name
            current_file_path = os.path.join(current_temp_dir, file_name.lstrip("/"))

            content = fs.get_object(settings.MINIO_BUCKET_NAME, str(file.id))
            file_md5_hash = hashlib.md5(content.data).hexdigest()
            with open(current_file_path, "wb") as f1:
                f1.write(content.data)
            with open(manifest_path, "a") as mpf:
                mpf.write(file_md5_hash + " " + file_name + "\n")
            crate.add_file(
                current_file_path,
                dest_path="data/" + file_name,
                properties={"name": file_name},
            )
            content.close()
            content.release_conn()

            current_file_size = os.path.getsize(current_file_path)
            bag_size += current_file_size

            metadata = await MetadataDB.find(
                MetadataDB.resource.resource_id == ObjectId(dataset_id)
            ).to_list()
            if len(metadata) > 0:
                metadata_filename = file_name + "_metadata.json"
                metadata_filename_temp_path = os.path.join(
                    current_temp_dir, metadata_filename
                )
                metadata_content = json_util.dumps(metadata)
                with open(metadata_filename_temp_path, "w") as f:
                    f.write(metadata_content)
                crate.add_file(
                    metadata_filename_temp_path,
                    dest_path="metadata/" + metadata_filename,
                    properties={"name": metadata_filename},
                )

        bag_size_kb = bag_size / 1024

        with open(bagit_path, "a") as f:
            f.write("Bag-Size: " + str(bag_size_kb) + " kB" + "\n")
            f.write("Payload-Oxum: " + str(bag_size) + "." + str(file_count) + "\n")
            f.write("Internal-Sender-Identifier: " + dataset_id + "\n")
            f.write("Internal-Sender-Description: " + dataset.description + "\n")
            f.write("Contact-Name: " + user_full_name + "\n")
            f.write("Contact-Email: " + user.email + "\n")
        crate.add_file(
            bagit_path, dest_path="bagit.txt", properties={"name": "bagit.txt"}
        )
        crate.add_file(
            manifest_path,
            dest_path="manifest-md5.txt",
            properties={"name": "manifest-md5.txt"},
        )
        crate.add_file(
            bag_info_path, dest_path="bag-info.txt", properties={"name": "bag-info.txt"}
        )

        # Generate tag manifest file
        manifest_md5_hash = hashlib.md5(open(manifest_path, "rb").read()).hexdigest()
        bagit_md5_hash = hashlib.md5(open(bagit_path, "rb").read()).hexdigest()
        bag_info_md5_hash = hashlib.md5(open(bag_info_path, "rb").read()).hexdigest()

        with open(tagmanifest_path, "w") as f:
            f.write(bagit_md5_hash + " " + "bagit.txt" + "\n")
            f.write(manifest_md5_hash + " " + "manifest-md5.txt" + "\n")
            f.write(bag_info_md5_hash + " " + "bag-info.txt" + "\n")
        crate.add_file(
            tagmanifest_path,
            dest_path="tagmanifest-md5.txt",
            properties={"name": "tagmanifest-md5.txt"},
        )

        zip_name = dataset.name + ".zip"
        path_to_zip = os.path.join(current_temp_dir, zip_name)
        crate.write_zip(path_to_zip)
        f = open(path_to_zip, "rb", buffering=0)
        zip_bytes = f.read()
        stream = io.BytesIO(zip_bytes)
        f.close()
        try:
            shutil.rmtree(current_temp_dir)
        except Exception as e:
            print("could not delete file")
            print(e)

        # Get content type & open file stream
        response = StreamingResponse(
            stream,
            media_type="application/x-zip-compressed",
        )
        response.headers["Content-Disposition"] = "attachment; filename=%s" % zip_name
        # Increment download count
        await dataset.update(Inc({DatasetDB.downloads: 1}))
        return response
    raise HTTPException(status_code=404, detail=f"Dataset {dataset_id} not found")


# submits file to extractor
# can handle parameeters pass in as key/values in info
@router.post("/{dataset_id}/extract")
async def get_dataset_extract(
    dataset_id: str,
    extractorName: str,
    request: Request,
    # parameters don't have a fixed model shape
    parameters: dict = None,
    user=Depends(get_current_user),
    rabbitmq_client: BlockingChannel = Depends(dependencies.get_rabbitmq),
    allow: bool = Depends(Authorization("uploader")),
):
    if extractorName is None:
        raise HTTPException(status_code=400, detail=f"No extractorName specified")
    if (dataset := await DatasetDB.get(PydanticObjectId(dataset_id))) is not None:
        queue = extractorName
        routing_key = queue
        return await submit_dataset_job(
            DatasetOut(**dataset.dict()),
            routing_key,
            parameters,
            user,
            rabbitmq_client,
        )
    else:
        raise HTTPException(status_code=404, detail=f"Dataset {dataset_id} not found")


@router.get("/{dataset_id}/thumbnail")
async def download_dataset_thumbnail(
    dataset_id: str,
    fs: Minio = Depends(dependencies.get_fs),
    allow: bool = Depends(Authorization("viewer")),
):
    # If dataset exists in MongoDB, download from Minio
    if (dataset := await DatasetDB.get(PydanticObjectId(dataset_id))) is not None:
        if dataset.thumbnail_id is not None:
            content = fs.get_object(
                settings.MINIO_BUCKET_NAME, str(dataset.thumbnail_id)
            )
        else:
            raise HTTPException(
                status_code=404,
                detail=f"Dataset {dataset_id} has no associated thumbnail",
            )

        # Get content type & open file stream
        response = StreamingResponse(content.stream(settings.MINIO_UPLOAD_CHUNK_SIZE))
        # TODO: How should filenames be handled for thumbnails?
        response.headers["Content-Disposition"] = "attachment; filename=%s" % "thumb"
        return response
    else:
        raise HTTPException(status_code=404, detail=f"Dataset {dataset_id} not found")


@router.patch("/{dataset_id}/thumbnail/{thumbnail_id}", response_model=DatasetOut)
async def add_dataset_thumbnail(
    dataset_id: str,
    thumbnail_id: str,
    allow: bool = Depends(Authorization("editor")),
):
    if (dataset := await DatasetDB.get(PydanticObjectId(dataset_id))) is not None:
        if (
            thumbnail := await ThumbnailDB.get(PydanticObjectId(thumbnail_id))
        ) is not None:
            # TODO: Should we garbage collect existing thumbnail if nothing else points to it?
            dataset.thumbnail_id = thumbnail_id
            await dataset.save()
            return dataset.dict()
        else:
            raise HTTPException(
                status_code=404, detail=f"Thumbnail {thumbnail_id} not found"
            )
    raise HTTPException(status_code=404, detail=f"Dataset {dataset_id} not found")<|MERGE_RESOLUTION|>--- conflicted
+++ resolved
@@ -141,12 +141,12 @@
 
 
 async def _create_folder_structure(
-    dataset_id: str,
-    contents: dict,
-    folder_path: str,
-    folder_lookup: dict,
-    user: UserOut,
-    parent_folder_id: Optional[str] = None,
+        dataset_id: str,
+        contents: dict,
+        folder_path: str,
+        folder_lookup: dict,
+        user: UserOut,
+        parent_folder_id: Optional[str] = None,
 ):
     """Recursively create folders encountered in folder_path until the target folder is created.
     Arguments:
@@ -181,8 +181,8 @@
 
 
 async def _get_folder_hierarchy(
-    folder_id: str,
-    hierarchy: str,
+        folder_id: str,
+        hierarchy: str,
 ):
     """Generate a string of nested path to folder for use in zip file creation."""
     folder = await FolderDB.get(PydanticObjectId(folder_id))
@@ -194,9 +194,9 @@
 
 @router.post("", response_model=DatasetOut)
 async def save_dataset(
-    dataset_in: DatasetIn,
-    user=Depends(get_current_user),
-    es: Elasticsearch = Depends(dependencies.get_elasticsearchclient),
+        dataset_in: DatasetIn,
+        user=Depends(get_current_user),
+        es: Elasticsearch = Depends(dependencies.get_elasticsearchclient),
 ):
     dataset = DatasetDB(**dataset_in.dict(), creator=user)
     await dataset.insert()
@@ -215,12 +215,12 @@
 
 @router.get("", response_model=Paged)
 async def get_datasets(
-    user_id=Depends(get_user),
-    skip: int = 0,
-    limit: int = 10,
-    mine: bool = False,
-    admin=Depends(get_admin),
-    admin_mode: bool = Depends(get_admin_mode),
+        user_id=Depends(get_user),
+        skip: int = 0,
+        limit: int = 10,
+        mine: bool = False,
+        admin=Depends(get_admin),
+        admin_mode: bool = Depends(get_admin_mode),
 ):
     if admin and admin_mode:
         datasets_and_count = await DatasetDBViewList.aggregate(
@@ -266,10 +266,10 @@
 
 @router.get("/{dataset_id}", response_model=DatasetOut)
 async def get_dataset(
-    dataset_id: str,
-    authenticated: bool = Depends(CheckStatus("AUTHENTICATED")),
-    public: bool = Depends(CheckStatus("PUBLIC")),
-    allow: bool = Depends(Authorization("viewer")),
+        dataset_id: str,
+        authenticated: bool = Depends(CheckStatus("AUTHENTICATED")),
+        public: bool = Depends(CheckStatus("PUBLIC")),
+        allow: bool = Depends(Authorization("viewer")),
 ):
     if authenticated or public or allow:
         if (dataset := await DatasetDB.get(PydanticObjectId(dataset_id))) is not None:
@@ -281,16 +281,16 @@
 
 @router.get("/{dataset_id}/files", response_model=Paged)
 async def get_dataset_files(
-    dataset_id: str,
-    folder_id: Optional[str] = None,
-    authenticated: bool = Depends(CheckStatus("AUTHENTICATED")),
-    public: bool = Depends(CheckStatus("PUBLIC")),
-    user_id=Depends(get_user),
-    skip: int = 0,
-    limit: int = 10,
-    admin=Depends(get_admin),
-    admin_mode: bool = Depends(get_admin_mode),
-    allow: bool = Depends(Authorization("viewer")),
+        dataset_id: str,
+        folder_id: Optional[str] = None,
+        authenticated: bool = Depends(CheckStatus("AUTHENTICATED")),
+        public: bool = Depends(CheckStatus("PUBLIC")),
+        user_id=Depends(get_user),
+        skip: int = 0,
+        limit: int = 10,
+        admin=Depends(get_admin),
+        admin_mode: bool = Depends(get_admin_mode),
+        allow: bool = Depends(Authorization("viewer")),
 ):
     if (await DatasetDB.get(PydanticObjectId(dataset_id))) is not None:
         if authenticated or public or (admin and admin_mode):
@@ -315,16 +315,7 @@
             )
             .to_list()
         )
-<<<<<<< HEAD
-        if len(files_and_count[0]["metadata"]) > 0:
-            page_metadata = PageMetadata(
-                **files_and_count[0]["metadata"][0], skip=skip, limit=limit
-            )
-        else:
-            page_metadata = PageMetadata(skip=skip, limit=limit)
-=======
         page_metadata = _construct_page_metadata(files_and_count, skip, limit)
->>>>>>> 4ea057c9
         page = Paged(
             metadata=page_metadata,
             data=[
@@ -339,11 +330,11 @@
 
 @router.put("/{dataset_id}", response_model=DatasetOut)
 async def edit_dataset(
-    dataset_id: str,
-    dataset_info: DatasetBase,
-    user=Depends(get_current_user),
-    es=Depends(dependencies.get_elasticsearchclient),
-    allow: bool = Depends(Authorization("editor")),
+        dataset_id: str,
+        dataset_info: DatasetBase,
+        user=Depends(get_current_user),
+        es=Depends(dependencies.get_elasticsearchclient),
+        allow: bool = Depends(Authorization("editor")),
 ):
     if (dataset := await DatasetDB.get(PydanticObjectId(dataset_id))) is not None:
         # TODO: Refactor this with permissions checks etc.
@@ -359,11 +350,11 @@
 
 @router.patch("/{dataset_id}", response_model=DatasetOut)
 async def patch_dataset(
-    dataset_id: str,
-    dataset_info: DatasetPatch,
-    user=Depends(get_current_user),
-    es: Elasticsearch = Depends(dependencies.get_elasticsearchclient),
-    allow: bool = Depends(Authorization("editor")),
+        dataset_id: str,
+        dataset_info: DatasetPatch,
+        user=Depends(get_current_user),
+        es: Elasticsearch = Depends(dependencies.get_elasticsearchclient),
+        allow: bool = Depends(Authorization("editor")),
 ):
     if (dataset := await DatasetDB.get(PydanticObjectId(dataset_id))) is not None:
         # TODO: Update method not working properly
@@ -383,7 +374,7 @@
             files_views = await FileDBViewList.find(*query).to_list()
             for file_view in files_views:
                 if (
-                    file := await FileDB.get(PydanticObjectId(file_view.id))
+                        file := await FileDB.get(PydanticObjectId(file_view.id))
                 ) is not None:
                     file.status = dataset_info.status
                     await file.save()
@@ -396,10 +387,10 @@
 
 @router.delete("/{dataset_id}")
 async def delete_dataset(
-    dataset_id: str,
-    fs: Minio = Depends(dependencies.get_fs),
-    es: Elasticsearch = Depends(dependencies.get_elasticsearchclient),
-    allow: bool = Depends(Authorization("editor")),
+        dataset_id: str,
+        fs: Minio = Depends(dependencies.get_fs),
+        es: Elasticsearch = Depends(dependencies.get_elasticsearchclient),
+        allow: bool = Depends(Authorization("editor")),
 ):
     if (dataset := await DatasetDB.get(PydanticObjectId(dataset_id))) is not None:
         # delete from elasticsearch
@@ -410,7 +401,7 @@
             MetadataDB.resource.resource_id == PydanticObjectId(dataset_id)
         ).delete()
         async for file in FileDB.find(
-            FileDB.dataset_id == PydanticObjectId(dataset_id)
+                FileDB.dataset_id == PydanticObjectId(dataset_id)
         ):
             await remove_file_entry(file.id, fs, es)
         await FolderDB.find(
@@ -425,10 +416,10 @@
 
 @router.post("/{dataset_id}/folders", response_model=FolderOut)
 async def add_folder(
-    dataset_id: str,
-    folder_in: FolderIn,
-    user=Depends(get_current_user),
-    allow: bool = Depends(Authorization("uploader")),
+        dataset_id: str,
+        folder_in: FolderIn,
+        user=Depends(get_current_user),
+        allow: bool = Depends(Authorization("uploader")),
 ):
     if (dataset := await DatasetDB.get(PydanticObjectId(dataset_id))) is not None:
         parent_folder = folder_in.parent_folder
@@ -447,14 +438,14 @@
 
 @router.get("/{dataset_id}/folders", response_model=Paged)
 async def get_dataset_folders(
-    dataset_id: str,
-    parent_folder: Optional[str] = None,
-    user_id=Depends(get_user),
-    authenticated: bool = Depends(CheckStatus("authenticated")),
-    public: bool = Depends(CheckStatus("PUBLIC")),
-    skip: int = 0,
-    limit: int = 10,
-    allow: bool = Depends(Authorization("viewer")),
+        dataset_id: str,
+        parent_folder: Optional[str] = None,
+        user_id=Depends(get_user),
+        authenticated: bool = Depends(CheckStatus("authenticated")),
+        public: bool = Depends(CheckStatus("PUBLIC")),
+        skip: int = 0,
+        limit: int = 10,
+        allow: bool = Depends(Authorization("viewer")),
 ):
     if (await DatasetDB.get(PydanticObjectId(dataset_id))) is not None:
         if authenticated or public:
@@ -482,18 +473,7 @@
             .to_list()
         )
 
-<<<<<<< HEAD
-        # TODO have to change _id this way otherwise it won't work
-        # TODO need to research if there is other pydantic trick to make it work
-        if len(folders_and_count[0]["metadata"]) > 0:
-            page_metadata = PageMetadata(
-                **folders_and_count[0]["metadata"][0], skip=skip, limit=limit
-            )
-        else:
-            page_metadata = PageMetadata(skip=skip, limit=limit)
-=======
         page_metadata = _construct_page_metadata(folders_and_count, skip, limit)
->>>>>>> 4ea057c9
         page = Paged(
             metadata=page_metadata,
             data=[
@@ -501,27 +481,23 @@
                 for item in folders_and_count[0]["data"]
             ],
         )
-<<<<<<< HEAD
-    return page.dict()
-=======
         return page.dict()
     else:
         raise HTTPException(status_code=404, detail=f"Dataset {dataset_id} not found")
->>>>>>> 4ea057c9
 
 
 @router.get("/{dataset_id}/folders_and_files", response_model=Paged)
 async def get_dataset_folders_and_files(
-    dataset_id: str,
-    folder_id: Optional[str] = None,
-    authenticated: bool = Depends(CheckStatus("AUTHENTICATED")),
-    public: bool = Depends(CheckStatus("PUBLIC")),
-    user_id=Depends(get_user),
-    skip: int = 0,
-    limit: int = 10,
-    admin=Depends(get_admin),
-    admin_mode: bool = Depends(get_admin_mode),
-    allow: bool = Depends(Authorization("viewer")),
+        dataset_id: str,
+        folder_id: Optional[str] = None,
+        authenticated: bool = Depends(CheckStatus("AUTHENTICATED")),
+        public: bool = Depends(CheckStatus("PUBLIC")),
+        user_id=Depends(get_user),
+        skip: int = 0,
+        limit: int = 10,
+        admin=Depends(get_admin),
+        admin_mode: bool = Depends(get_admin_mode),
+        allow: bool = Depends(Authorization("viewer")),
 ):
     if (await DatasetDB.get(PydanticObjectId(dataset_id))) is not None:
         if authenticated or public or (admin and admin_mode):
@@ -571,16 +547,7 @@
             )
             .to_list()
         )
-<<<<<<< HEAD
-        if len(folders_files_and_count[0]["metadata"]) > 0:
-            page_metadata = PageMetadata(
-                **folders_files_and_count[0]["metadata"][0], skip=skip, limit=limit
-            )
-        else:
-            page_metadata = PageMetadata(skip=skip, limit=limit)
-=======
         page_metadata = _construct_page_metadata(folders_files_and_count, skip, limit)
->>>>>>> 4ea057c9
         page = Paged(
             metadata=page_metadata,
             data=[
@@ -596,11 +563,11 @@
 
 @router.delete("/{dataset_id}/folders/{folder_id}")
 async def delete_folder(
-    dataset_id: str,
-    folder_id: str,
-    fs: Minio = Depends(dependencies.get_fs),
-    es: Elasticsearch = Depends(dependencies.get_elasticsearchclient),
-    allow: bool = Depends(Authorization("editor")),
+        dataset_id: str,
+        folder_id: str,
+        fs: Minio = Depends(dependencies.get_fs),
+        es: Elasticsearch = Depends(dependencies.get_elasticsearchclient),
+        allow: bool = Depends(Authorization("editor")),
 ):
     if (dataset := await DatasetDB.get(PydanticObjectId(dataset_id))) is not None:
         if (folder := await FolderDB.get(PydanticObjectId(folder_id))) is not None:
@@ -611,14 +578,14 @@
             # recursively delete child folder and files
             async def _delete_nested_folders(parent_folder_id):
                 while (
-                    await FolderDB.find_one(
-                        FolderDB.dataset_id == ObjectId(dataset_id),
-                        FolderDB.parent_folder == ObjectId(parent_folder_id),
-                    )
+                        await FolderDB.find_one(
+                            FolderDB.dataset_id == ObjectId(dataset_id),
+                            FolderDB.parent_folder == ObjectId(parent_folder_id),
+                        )
                 ) is not None:
                     async for subfolder in FolderDB.find(
-                        FolderDB.dataset_id == PydanticObjectId(dataset_id),
-                        FolderDB.parent_folder == PydanticObjectId(parent_folder_id),
+                            FolderDB.dataset_id == PydanticObjectId(dataset_id),
+                            FolderDB.parent_folder == PydanticObjectId(parent_folder_id),
                     ):
                         async for file in FileDB.find(FileDB.folder_id == subfolder.id):
                             await remove_file_entry(file.id, fs, es)
@@ -639,14 +606,14 @@
 
 @router.post("/{dataset_id}/files", response_model=FileOut)
 async def save_file(
-    dataset_id: str,
-    folder_id: Optional[str] = None,
-    user=Depends(get_current_user),
-    fs: Minio = Depends(dependencies.get_fs),
-    file: UploadFile = File(...),
-    es=Depends(dependencies.get_elasticsearchclient),
-    rabbitmq_client: BlockingChannel = Depends(dependencies.get_rabbitmq),
-    allow: bool = Depends(Authorization("uploader")),
+        dataset_id: str,
+        folder_id: Optional[str] = None,
+        user=Depends(get_current_user),
+        fs: Minio = Depends(dependencies.get_fs),
+        file: UploadFile = File(...),
+        es=Depends(dependencies.get_elasticsearchclient),
+        rabbitmq_client: BlockingChannel = Depends(dependencies.get_rabbitmq),
+        allow: bool = Depends(Authorization("uploader")),
 ):
     if (dataset := await DatasetDB.get(PydanticObjectId(dataset_id))) is not None:
         if user is None:
@@ -684,14 +651,14 @@
 
 @router.post("/{dataset_id}/filesMultiple", response_model=List[FileOut])
 async def save_files(
-    dataset_id: str,
-    files: List[UploadFile],
-    folder_id: Optional[str] = None,
-    user=Depends(get_current_user),
-    fs: Minio = Depends(dependencies.get_fs),
-    es=Depends(dependencies.get_elasticsearchclient),
-    rabbitmq_client: BlockingChannel = Depends(dependencies.get_rabbitmq),
-    allow: bool = Depends(Authorization("uploader")),
+        dataset_id: str,
+        files: List[UploadFile],
+        folder_id: Optional[str] = None,
+        user=Depends(get_current_user),
+        fs: Minio = Depends(dependencies.get_fs),
+        es=Depends(dependencies.get_elasticsearchclient),
+        rabbitmq_client: BlockingChannel = Depends(dependencies.get_rabbitmq),
+        allow: bool = Depends(Authorization("uploader")),
 ):
     if (dataset := await DatasetDB.get(PydanticObjectId(dataset_id))) is not None:
         files_added = []
@@ -711,7 +678,7 @@
 
             if folder_id is not None:
                 if (
-                    folder := await FolderDB.get(PydanticObjectId(folder_id))
+                        folder := await FolderDB.get(PydanticObjectId(folder_id))
                 ) is not None:
                     new_file.folder_id = folder.id
                 else:
@@ -745,13 +712,13 @@
 
 @router.post("/{dataset_id}/local_files", response_model=FileOut)
 async def save_local_file(
-    localfile_in: LocalFileIn,
-    dataset_id: str,
-    folder_id: Optional[str] = None,
-    user=Depends(get_current_user),
-    es=Depends(dependencies.get_elasticsearchclient),
-    rabbitmq_client: BlockingChannel = Depends(dependencies.get_rabbitmq),
-    allow: bool = Depends(Authorization("uploader")),
+        localfile_in: LocalFileIn,
+        dataset_id: str,
+        folder_id: Optional[str] = None,
+        user=Depends(get_current_user),
+        es=Depends(dependencies.get_elasticsearchclient),
+        rabbitmq_client: BlockingChannel = Depends(dependencies.get_rabbitmq),
+        allow: bool = Depends(Authorization("uploader")),
 ):
     if (dataset := await DatasetDB.get(PydanticObjectId(dataset_id))) is not None:
         if user is None:
@@ -800,12 +767,12 @@
 
 @router.post("/createFromZip", response_model=DatasetOut)
 async def create_dataset_from_zip(
-    user=Depends(get_current_user),
-    fs: Minio = Depends(dependencies.get_fs),
-    file: UploadFile = File(...),
-    es: Elasticsearch = Depends(dependencies.get_elasticsearchclient),
-    rabbitmq_client: BlockingChannel = Depends(dependencies.get_rabbitmq),
-    token: str = Depends(get_token),
+        user=Depends(get_current_user),
+        fs: Minio = Depends(dependencies.get_fs),
+        file: UploadFile = File(...),
+        es: Elasticsearch = Depends(dependencies.get_elasticsearchclient),
+        rabbitmq_client: BlockingChannel = Depends(dependencies.get_rabbitmq),
+        token: str = Depends(get_token),
 ):
     if file.filename.endswith(".zip") == False:
         raise HTTPException(status_code=404, detail=f"File is not a zip file")
@@ -873,10 +840,10 @@
 
 @router.get("/{dataset_id}/download", response_model=DatasetOut)
 async def download_dataset(
-    dataset_id: str,
-    user=Depends(get_current_user),
-    fs: Minio = Depends(dependencies.get_fs),
-    allow: bool = Depends(Authorization("viewer")),
+        dataset_id: str,
+        user=Depends(get_current_user),
+        fs: Minio = Depends(dependencies.get_fs),
+        allow: bool = Depends(Authorization("viewer")),
 ):
     if (dataset := await DatasetDB.get(PydanticObjectId(dataset_id))) is not None:
         current_temp_dir = tempfile.mkdtemp(prefix="rocratedownload")
@@ -1031,14 +998,14 @@
 # can handle parameeters pass in as key/values in info
 @router.post("/{dataset_id}/extract")
 async def get_dataset_extract(
-    dataset_id: str,
-    extractorName: str,
-    request: Request,
-    # parameters don't have a fixed model shape
-    parameters: dict = None,
-    user=Depends(get_current_user),
-    rabbitmq_client: BlockingChannel = Depends(dependencies.get_rabbitmq),
-    allow: bool = Depends(Authorization("uploader")),
+        dataset_id: str,
+        extractorName: str,
+        request: Request,
+        # parameters don't have a fixed model shape
+        parameters: dict = None,
+        user=Depends(get_current_user),
+        rabbitmq_client: BlockingChannel = Depends(dependencies.get_rabbitmq),
+        allow: bool = Depends(Authorization("uploader")),
 ):
     if extractorName is None:
         raise HTTPException(status_code=400, detail=f"No extractorName specified")
@@ -1058,9 +1025,9 @@
 
 @router.get("/{dataset_id}/thumbnail")
 async def download_dataset_thumbnail(
-    dataset_id: str,
-    fs: Minio = Depends(dependencies.get_fs),
-    allow: bool = Depends(Authorization("viewer")),
+        dataset_id: str,
+        fs: Minio = Depends(dependencies.get_fs),
+        allow: bool = Depends(Authorization("viewer")),
 ):
     # If dataset exists in MongoDB, download from Minio
     if (dataset := await DatasetDB.get(PydanticObjectId(dataset_id))) is not None:
@@ -1085,13 +1052,13 @@
 
 @router.patch("/{dataset_id}/thumbnail/{thumbnail_id}", response_model=DatasetOut)
 async def add_dataset_thumbnail(
-    dataset_id: str,
-    thumbnail_id: str,
-    allow: bool = Depends(Authorization("editor")),
+        dataset_id: str,
+        thumbnail_id: str,
+        allow: bool = Depends(Authorization("editor")),
 ):
     if (dataset := await DatasetDB.get(PydanticObjectId(dataset_id))) is not None:
         if (
-            thumbnail := await ThumbnailDB.get(PydanticObjectId(thumbnail_id))
+                thumbnail := await ThumbnailDB.get(PydanticObjectId(thumbnail_id))
         ) is not None:
             # TODO: Should we garbage collect existing thumbnail if nothing else points to it?
             dataset.thumbnail_id = thumbnail_id
