--- conflicted
+++ resolved
@@ -8,10 +8,7 @@
 from collections.abc import Mapping, Iterable
 from typing import List, Optional, Union
 import json
-<<<<<<< HEAD
-=======
-
->>>>>>> 24815134
+
 import pika
 from bson import ObjectId
 from bson import json_util
