import datetime
import hashlib
import io
import os
import shutil
import tempfile
import zipfile
from collections.abc import Mapping, Iterable
from typing import List, Optional, Union

from bson import ObjectId
from bson import json_util
from elasticsearch import Elasticsearch
from fastapi import APIRouter, HTTPException, Depends, Security
from fastapi import (
    File,
    UploadFile,
    Response,
    Request,
)
from fastapi.security import HTTPAuthorizationCredentials, HTTPBearer
from minio import Minio
from pika.adapters.blocking_connection import BlockingChannel
from pymongo import MongoClient, DESCENDING
from rocrate.model.person import Person
from rocrate.rocrate import ROCrate

from app import dependencies
from app import keycloak_auth
from app.config import settings
from app.deps.authorization_deps import Authorization
from app.keycloak_auth import get_token
from app.keycloak_auth import get_user, get_current_user
from app.models.authorization import AuthorizationDB, RoleType
from app.models.datasets import (
    DatasetBase,
    DatasetIn,
    DatasetDB,
    DatasetOut,
    DatasetPatch,
    DatasetDBViewList,
)
from app.models.files import FileOut, FileDB
from app.models.folders import FolderOut, FolderIn, FolderDB
from app.models.metadata import MetadataDB
from app.models.pyobjectid import PyObjectId
from app.models.users import UserOut
from app.rabbitmq.listeners import submit_dataset_job
from app.routers.files import add_file_entry, remove_file_entry
from app.search.connect import (
    insert_record,
    delete_document_by_id,
    delete_document_by_query,
    update_record,
)

router = APIRouter()
security = HTTPBearer()

clowder_bucket = os.getenv("MINIO_BUCKET_NAME", "clowder")


def _describe_zip_contents(file_list: list):
    """Traverse a list of zipfile entries and create a dictionary structure like so:
    {
        ""__CLOWDER_FILE_LIST__"": ['list', 'of', 'root', 'files'],
        "folder_1": {
            ""__CLOWDER_FILE_LIST__"": ['list', 'of', 'folder_1', 'files']
        },
        "folder_2": {
            ""__CLOWDER_FILE_LIST__"": ['list', 'of', 'folder_2', 'files'],
            "subfolder_3": {
                ""__CLOWDER_FILE_LIST__"": ['list', 'of', subfolder_3', 'files']
            },
        },
        ...
    }
    """
    empty_entry = {"__CLOWDER_FILE_LIST__": []}

    def path_parts_to_dict(entries, last_is_file=True):
        if len(entries) == 1:
            if last_is_file:
                return {"__CLOWDER_FILE_LIST__": [entries[0]]}
            else:
                return {entries[0]: empty_entry.copy()}
        else:
            return {entries[0]: path_parts_to_dict(entries[1:])}

    def nested_update(target_dict, update_dict):
        for k, v in update_dict.items():
            if isinstance(v, Mapping):
                current = target_dict[k] if k in target_dict else {}
                target_dict[k] = nested_update(current, v)
            elif isinstance(v, Iterable):
                current = target_dict[k] if k in target_dict else []
                if v not in current:
                    target_dict[k] = list(set(current + v))
            else:
                target_dict[k] = v
        return target_dict

    zip_structure = empty_entry.copy()
    for entry in file_list:
        if "__MACOSX" in entry or entry.endswith(".DS_Store"):
            # TODO: These are not visible in OSX 10.3+ and hard to delete. Leaving this in to minimize user frustration.
            continue
        if entry.endswith(os.path.sep):
            # this is a folder, not a file
            folder_parts = os.path.normpath(entry).split(os.path.sep)
            if len(folder_parts) > 1:
                folder_dict = path_parts_to_dict(folder_parts, False)
                zip_structure = nested_update(zip_structure, folder_dict)
            elif entry not in zip_structure:
                zip_structure[entry.rstrip(os.path.sep)] = empty_entry.copy()
            continue

        parts = os.path.normpath(entry).split(os.path.sep)
        if len(parts) > 1:
            parts_dict = path_parts_to_dict(parts)
            zip_structure = nested_update(zip_structure, parts_dict)
        else:
            zip_structure["__CLOWDER_FILE_LIST__"].append(entry)

    return zip_structure


async def _create_folder_structure(
    dataset_id: str,
    contents: dict,
    folder_path: str,
    folder_lookup: dict,
    user: UserOut,
    db: MongoClient,
    parent_folder_id: Optional[str] = None,
):
    """Recursively create folders encountered in folder_path until the target folder is created.
    Arguments:
        - dataset_id: destination dataset
        - contents: list of contents in folder (see _describe_zip_contents() for structure)
        - folder_path: full path to folder from dataset root (e.g. folder/subfolder/subfolder2)
        - folder_lookup: mapping from folder_path to folder_id for reference later
        - parent_folder_id: destination folder
    """
    for k, v in contents.items():
        if k == "__CLOWDER_FILE_LIST__":
            continue

        # Create the folder
        folder_dict = {
            "dataset_id": dataset_id,
            "name": k,
            "parent_folder": parent_folder_id,
        }
        folder_db = FolderDB(**folder_dict, author=user)
        new_folder = await db["folders"].insert_one(folder_db.to_mongo())
        new_folder_id = new_folder.inserted_id

        # Store ID and call recursively on child folders
        new_folder_path = folder_path + os.path.sep + k
        folder_lookup[new_folder_path] = new_folder_id
        if isinstance(v, Mapping):
            folder_lookup = await _create_folder_structure(
                dataset_id, v, new_folder_path, folder_lookup, user, db, new_folder_id
            )

    return folder_lookup


async def _get_folder_hierarchy(
    folder_id: str,
    hierarchy: str,
    db: MongoClient,
):
    """Generate a string of nested path to folder for use in zip file creation."""
    found = await db["folders"].find_one({"_id": ObjectId(folder_id)})
    folder = FolderOut.from_mongo(found)
    hierarchy = folder.name + "/" + hierarchy
    if folder.parent_folder is not None:
        hierarchy = await _get_folder_hierarchy(folder.parent_folder, hierarchy, db)
    return hierarchy


async def remove_folder_entry(
    folder_id: Union[str, ObjectId],
    db: MongoClient,
):
    """Remove FolderDB object into MongoDB"""
    await db["folders"].delete_one({"_id": ObjectId(folder_id)})


@router.post("", response_model=DatasetOut)
async def save_dataset(
    dataset_in: DatasetIn,
    user=Depends(keycloak_auth.get_current_user),
    db: MongoClient = Depends(dependencies.get_db),
    es: Elasticsearch = Depends(dependencies.get_elasticsearchclient),
):
    # Check all connection and abort if any one of them is not available
    if db is None or es is None:
        raise HTTPException(status_code=503, detail="Service not available")
        return

    dataset_out = await DatasetDB(**dataset_in.dict(), author=user).save()

    # Create authorization entry
    await AuthorizationDB(
        dataset_id=dataset_out.id,
        role=RoleType.OWNER,
        creator=user.email,
    ).save()

    # Add en entry to the dataset index
    doc = {
        "name": dataset_out.name,
        "description": dataset_out.description,
        "author": dataset_out.author.email,
        "created": dataset_out.created,
        "modified": dataset_out.modified,
        "download": dataset_out.downloads,
    }
    insert_record(es, "dataset", doc, dataset_out.id)

    return dataset_out


@router.get("", response_model=List[DatasetOut])
async def get_datasets(
    user_id=Depends(get_user),
    db: MongoClient = Depends(dependencies.get_db),
    skip: int = 0,
    limit: int = 10,
    mine: bool = False,
):
    if mine:
        return await DatasetDBViewList.find(
            {
                "$and": [
                    {"author.email": user_id},
                    {"auth": {"$elemMatch": {"user_ids": user_id}}},
                ]
            },
            sort=("created", DESCENDING),
            skip=skip,
            limit=limit,
        ).to_list()
<<<<<<< HEAD
=======
    # for doc in (
    #     await db["datasets_view"]
    #     .find(
    #         {
    #             "$and": [
    #                 {"author.email": user_id},
    #                 {"auth": {"$elemMatch": {"user_ids": user_id}}},
    #             ]
    #         }
    #     )
    #     .sort([("created", DESCENDING)])
    #     .skip(skip)
    #     .limit(limit)
    #     .to_list(length=limit)
    # ):
    #     datasets.append(DatasetOut.from_mongo(doc))
>>>>>>> 681a0f82
    else:
        return await DatasetDBViewList.find(
            {
                "$or": [
                    {"author.email": user_id},
                    {"auth": {"$elemMatch": {"user_ids": user_id}}},
                ]
            },
            sort=("created", DESCENDING),
            skip=skip,
            limit=limit,
        ).to_list()
<<<<<<< HEAD
=======
    #     for doc in (
    #         await db["datasets_view"]
    #         .find(
    #             {
    #                 "$or": [
    #                     {"author.email": user_id},
    #                     {"auth": {"$elemMatch": {"user_ids": user_id}}},
    #                 ]
    #             }
    #         )
    #         .sort([("created", DESCENDING)])
    #         .skip(skip)
    #         .limit(limit)
    #         .to_list(length=limit)
    #     ):
    #         datasets.append(DatasetOut.from_mongo(doc))
    # return datasets
>>>>>>> 681a0f82


@router.get("/{dataset_id}", response_model=DatasetOut)
async def get_dataset(
    dataset_id: str,
    # db: MongoClient = Depends(dependencies.get_db),
    allow: bool = Depends(Authorization("viewer")),
):
    return await DatasetDB.get(dataset_id)


@router.get("/{dataset_id}/files", response_model=List[FileOut])
async def get_dataset_files(
    dataset_id: str,
    folder_id: Optional[str] = None,
    user_id=Depends(get_user),
    db: MongoClient = Depends(dependencies.get_db),
    allow: bool = Depends(Authorization("viewer")),
    skip: int = 0,
    limit: int = 10,
):
    files = []
    if folder_id is not None:
        for f in (
            await db["files_view"]
            .find(
                {
                    "$and": [
                        {
                            "dataset_id": ObjectId(dataset_id),
                            "folder_id": ObjectId(folder_id),
                        },
                        {
                            "$or": [
                                {"creator.email": user_id},
                                {"auth": {"$elemMatch": {"user_ids": user_id}}},
                            ]
                        },
                    ]
                }
            )
            .skip(skip)
            .limit(limit)
            .to_list(length=limit)
        ):
            files.append(FileOut.from_mongo(f))
    else:
        for f in (
            await db["files_view"]
            .find(
                {
                    "$and": [
                        {
                            "dataset_id": ObjectId(dataset_id),
                            "folder_id": None,
                        },
                        {
                            "$or": [
                                {"creator.email": user_id},
                                {"auth": {"$elemMatch": {"user_ids": user_id}}},
                            ]
                        },
                    ]
                }
            )
            .skip(skip)
            .limit(limit)
            .to_list(length=limit)
        ):
            files.append(FileOut.from_mongo(f))
    return files


@router.put("/{dataset_id}", response_model=DatasetOut)
async def edit_dataset(
    dataset_id: str,
    dataset_info: DatasetBase,
    db: MongoClient = Depends(dependencies.get_db),
<<<<<<< HEAD
    user=Depends(get_current_user),
    es=Depends(dependencies.get_elasticsearchclient),
    allow: bool = Depends(Authorization("editor")),
):
    dataset = await DatasetDB.find_one(DatasetDB.id == ObjectId(dataset_id))
    if dataset:
=======
    user_id=Depends(get_user),
    es=Depends(dependencies.get_elasticsearchclient),
    allow: bool = Depends(Authorization("editor")),
):
    if not allow:
        raise HTTPException(status_code=404, detail=f"Dataset {dataset_id} not found")
    # Check all connection and abort if any one of them is not available
    if db is None or es is None:
        raise HTTPException(status_code=503, detail="Service not available")
        return

    if (
        dataset := await db["datasets"].find_one({"_id": ObjectId(dataset_id)})
    ) is not None:
>>>>>>> 681a0f82
        # TODO: Refactor this with permissions checks etc.
        dataset.update(dataset_info)
        dataset.modified = datetime.datetime.utcnow()
        await dataset.save()

        # Update entry to the dataset index
        doc = {
            "doc": {
                "name": dataset.name,
                "description": dataset.description,
                "modified": dataset.modified,
            }
        }
        update_record(es, "dataset", doc, dataset_id)
        # updating metadata in elasticsearch
        metadata = await MetadataDB.find_one(
            MetadataDB.resource.resource_id == ObjectId(dataset_id)
        )
        if metadata:
            doc = {
                "doc": {
                    "name": dataset.name,
                    "description": dataset.description,
                }
            }
<<<<<<< HEAD
            update_record(es, "metadata", doc, str(metadata["_id"]))
        return dataset
=======
            update_record(es, "dataset", doc, dataset_id)
            # updating metadata in elasticsearch
            if (
                metadata := await db["metadata"].find_one(
                    {"resource.resource_id": ObjectId(dataset_id)}
                )
            ) is not None:
                doc = {
                    "doc": {
                        "name": dataset["name"],
                        "description": dataset["description"],
                        "author": UserOut(**user).email,
                    }
                }
                update_record(es, "metadata", doc, str(metadata["_id"]))
        except Exception as e:
            raise HTTPException(status_code=500, detail=e.args[0])
        return DatasetOut.from_mongo(dataset)
>>>>>>> 681a0f82
    raise HTTPException(status_code=404, detail=f"Dataset {dataset_id} not found")


@router.patch("/{dataset_id}", response_model=DatasetOut)
async def patch_dataset(
    dataset_id: str,
    dataset_info: DatasetPatch,
<<<<<<< HEAD
    user=Depends(get_current_user()),
    es: Elasticsearch = Depends(dependencies.get_elasticsearchclient),
    allow: bool = Depends(Authorization("editor")),
):
    dataset = await DatasetDB.find_one(DatasetDB.id == ObjectId(dataset_id))
    if dataset:
=======
    user_id=Depends(get_user),
    db: MongoClient = Depends(dependencies.get_db),
    es: Elasticsearch = Depends(dependencies.get_elasticsearchclient),
    allow: bool = Depends(Authorization("editor")),
):
    if not allow:
        raise HTTPException(status_code=404, detail=f"Dataset {dataset_id} not found")
    # Check all connection and abort if any one of them is not available
    if db is None or es is None:
        raise HTTPException(status_code=503, detail="Service not available")
        return

    if (
        dataset := await db["datasets"].find_one({"_id": ObjectId(dataset_id)})
    ) is not None:
>>>>>>> 681a0f82
        # TODO: Refactor this with permissions checks etc.
        dataset.update(dataset_info)
        dataset.modified = datetime.datetime.utcnow()
        # Update entry to the dataset index
        doc = {
            "doc": {
                "name": dataset.name,
                "description": dataset.description,
                "modified": dataset.modified,
            }
        }
        update_record(es, "dataset", doc, dataset_id)
        # updating metadata in elasticsearch
        metadata = MetadataDB.find_one(
            MetadataDB.resource.resource_id == ObjectId(dataset_id)
        )
        if metadata:
            doc = {
                "doc": {
                    "name": dataset.name,
                    "description": dataset.description,
                }
            }
<<<<<<< HEAD
            update_record(es, "metadata", doc, str(metadata["_id"]))
        return dataset
=======
            update_record(es, "dataset", doc, dataset_id)
            # updating metadata in elasticsearch
            if (
                metadata := await db["metadata"].find_one(
                    {"resource.resource_id": ObjectId(dataset_id)}
                )
            ) is not None:
                doc = {
                    "doc": {
                        "name": dataset["name"],
                        "description": dataset["description"],
                        "author": UserOut(**user).email,
                    }
                }
                update_record(es, "metadata", doc, str(metadata["_id"]))
        except Exception as e:
            raise HTTPException(status_code=500, detail=e.args[0])
        return DatasetOut.from_mongo(dataset)
>>>>>>> 681a0f82


@router.delete("/{dataset_id}")
async def delete_dataset(
    dataset_id: str,
    db: MongoClient = Depends(dependencies.get_db),
    fs: Minio = Depends(dependencies.get_fs),
    es: Elasticsearch = Depends(dependencies.get_elasticsearchclient),
    allow: bool = Depends(Authorization("editor")),
):
    dataset = await DatasetDB.find_one(DatasetDB.id == ObjectId(dataset_id))
    if dataset:
        # delete from elasticsearch
        delete_document_by_id(es, "dataset", dataset_id)
        query = {"match": {"resource_id": dataset_id}}
        delete_document_by_query(es, "metadata", query)
        # delete dataset first to minimize files/folder being uploaded to a delete dataset
        await dataset.delete()
        await MetadataDB.delete_all(
            MetadataDB.resource.resource_id == ObjectId(dataset_id)
        )
        async for file in db["files"].find({"dataset_id": ObjectId(dataset_id)}):
            file = FileOut(**file)
            await remove_file_entry(file.id, db, fs, es)
        await db["folders"].delete_many({"dataset_id": ObjectId(dataset_id)})
        return {"deleted": dataset_id}
    raise HTTPException(status_code=404, detail=f"Dataset {dataset_id} not found")


@router.post("/{dataset_id}/folders", response_model=FolderOut)
async def add_folder(
    dataset_id: str,
    folder_in: FolderIn,
    user=Depends(get_current_user),
    db: MongoClient = Depends(dependencies.get_db),
    allow: bool = Depends(Authorization("uploader")),
):
    dataset = await DatasetDB.find_one(DatasetDB.id == ObjectId(dataset_id))
    if dataset:
        folder_dict = folder_in.dict()
        folder_db = FolderDB(
            **folder_in.dict(), author=user, dataset_id=PyObjectId(dataset_id)
        )
        parent_folder = folder_in.parent_folder
        if parent_folder is not None:
            folder = await db["folders"].find_one({"_id": ObjectId(parent_folder)})
            if folder is None:
                raise HTTPException(
                    status_code=400, detail=f"Parent folder {parent_folder} not found"
                )
        new_folder = await db["folders"].insert_one(folder_db.to_mongo())
        found = await db["folders"].find_one({"_id": new_folder.inserted_id})
        folder_out = FolderOut.from_mongo(found)
        return folder_out
    raise HTTPException(status_code=404, detail=f"Dataset {dataset_id} not found")


@router.get("/{dataset_id}/folders")
async def get_dataset_folders(
    dataset_id: str,
    parent_folder: Optional[str] = None,
    user_id=Depends(get_user),
    db: MongoClient = Depends(dependencies.get_db),
    allow: bool = Depends(Authorization("viewer")),
):
<<<<<<< HEAD
    dataset = await DatasetDB.find_one(DatasetDB.id == ObjectId(dataset_id))
    if dataset:
        folders = []
        if parent_folder is None:
            async for f in db["folders"].find(
                {"dataset_id": ObjectId(dataset_id), "parent_folder": None}
            ):
                folders.append(FolderDB.from_mongo(f))
        else:
            async for f in db["folders"].find(
                {
                    "$and": [
                        {
                            "dataset_id": ObjectId(dataset_id),
                            "parent_folder": ObjectId(parent_folder),
                        },
                        {
                            "$or": [
                                {"author.email": user_id},
                                {"auth": {"$elemMatch": {"user_ids": user_id}}},
                            ]
                        },
                    ]
                }
            ):
                folders.append(FolderDB.from_mongo(f))
        return folders
    raise HTTPException(status_code=404, detail=f"Dataset {dataset_id} not found")
=======
    if not allow:
        raise HTTPException(status_code=404, detail=f"Dataset {dataset_id} not found")
    folders = []
    if parent_folder is None:
        async for f in db["folders"].find(
            {"dataset_id": ObjectId(dataset_id), "parent_folder": None}
        ):
            folders.append(FolderDB.from_mongo(f))
    else:
        async for f in db["folders"].find(
            {
                "$and": [
                    {
                        "dataset_id": ObjectId(dataset_id),
                        "parent_folder": ObjectId(parent_folder),
                    },
                    {
                        "$or": [
                            {"author.email": user_id},
                            {"auth": {"$elemMatch": {"user_ids": user_id}}},
                        ]
                    },
                ]
            }
        ):
            folders.append(FolderDB.from_mongo(f))
    return folders
>>>>>>> 681a0f82


@router.delete("/{dataset_id}/folders/{folder_id}")
async def delete_folder(
    dataset_id: str,
    folder_id: str,
    db: MongoClient = Depends(dependencies.get_db),
    fs: Minio = Depends(dependencies.get_fs),
    es: Elasticsearch = Depends(dependencies.get_elasticsearchclient),
    allow: bool = Depends(Authorization("editor")),
):
<<<<<<< HEAD
    dataset = await DatasetDB.find_one(DatasetDB.id == ObjectId(dataset_id))
    if dataset:
        if (await db["folders"].find_one({"_id": ObjectId(folder_id)})) is not None:
            # delete current folder and files
            await remove_folder_entry(folder_id, db)
            async for file in db["files"].find({"folder_id": ObjectId(folder_id)}):
                file = FileOut(**file)
                await remove_file_entry(file.id, db, fs, es)

            # list all child folders and delete child folders/files
            parent_folder_id = folder_id

            async def _delete_nested_folders(parent_folder_id):
                while (
                    folders := await db["folders"].find_one(
                        {
                            "dataset_id": ObjectId(dataset_id),
                            "parent_folder": ObjectId(parent_folder_id),
                        }
                    )
                ) is not None:
                    async for folder in db["folders"].find(
                        {
                            "dataset_id": ObjectId(dataset_id),
                            "parent_folder": ObjectId(parent_folder_id),
                        }
                    ):
                        folder = FolderOut(**folder)
                        parent_folder_id = folder.id
=======
    if not allow:
        raise HTTPException(status_code=404, detail=f"Dataset {dataset_id} not found")
    if (await db["folders"].find_one({"_id": ObjectId(folder_id)})) is not None:
        # delete current folder and files
        await remove_folder_entry(folder_id, db)
        async for file in db["files"].find({"folder_id": ObjectId(folder_id)}):
            file = FileOut(**file)
            await remove_file_entry(file.id, db, fs, es)

        # list all child folders and delete child folders/files
        parent_folder_id = folder_id

        async def _delete_nested_folders(parent_folder_id):
            while (
                folders := await db["folders"].find_one(
                    {
                        "dataset_id": ObjectId(dataset_id),
                        "parent_folder": ObjectId(parent_folder_id),
                    }
                )
            ) is not None:
                async for folder in db["folders"].find(
                    {
                        "dataset_id": ObjectId(dataset_id),
                        "parent_folder": ObjectId(parent_folder_id),
                    }
                ):
                    folder = FolderOut(**folder)
                    parent_folder_id = folder.id
>>>>>>> 681a0f82

                        # recursively delete child folder and files
                        await _delete_nested_folders(parent_folder_id)

<<<<<<< HEAD
                        await remove_folder_entry(folder.id, db)
                        async for file in db["files"].find(
                            {"folder_id": ObjectId(folder.id)}
                        ):
                            file = FileOut(**file)
                            await remove_file_entry(file.id, db, fs, es)
=======
                    await remove_folder_entry(folder.id, db)
                    async for file in db["files"].find(
                        {"folder_id": ObjectId(folder.id)}
                    ):
                        file = FileOut(**file)
                        await remove_file_entry(file.id, db, fs, es)
>>>>>>> 681a0f82

            await _delete_nested_folders(parent_folder_id)

            return {"deleted": folder_id}
        else:
            raise HTTPException(status_code=404, detail=f"Folder {folder_id} not found")
    raise HTTPException(status_code=404, detail=f"Dataset {dataset_id} not found")


@router.post("/{dataset_id}/files", response_model=FileOut)
async def save_file(
    dataset_id: str,
    folder_id: Optional[str] = None,
    user=Depends(get_current_user),
    db: MongoClient = Depends(dependencies.get_db),
    fs: Minio = Depends(dependencies.get_fs),
    file: UploadFile = File(...),
    es=Depends(dependencies.get_elasticsearchclient),
    rabbitmq_client: BlockingChannel = Depends(dependencies.get_rabbitmq),
    credentials: HTTPAuthorizationCredentials = Security(security),
    allow: bool = Depends(Authorization("uploader")),
):
<<<<<<< HEAD
    dataset = await DatasetDB.find_one(DatasetDB.id == ObjectId(dataset_id))
    if dataset:
=======
    if not allow:
        raise HTTPException(status_code=404, detail=f"Dataset {dataset_id} not found")
    if (
        dataset := await db["datasets"].find_one({"_id": ObjectId(dataset_id)})
    ) is not None:
>>>>>>> 681a0f82
        if user is None:
            raise HTTPException(
                status_code=401, detail=f"User not found. Session might have expired."
            )

        fileDB = FileDB(name=file.filename, creator=user, dataset_id=dataset["_id"])

        if folder_id is not None:
            if (
                folder := await db["folders"].find_one({"_id": ObjectId(folder_id)})
            ) is not None:
                folder = FolderOut.from_mongo(folder)
                fileDB.folder_id = folder.id
            else:
                raise HTTPException(
                    status_code=404, detail=f"Folder {folder_id} not found"
                )

        access_token = credentials.credentials
        await add_file_entry(
            fileDB,
            user,
            db,
            fs,
            es,
            rabbitmq_client,
            access_token,
            file.file,
            content_type=file.content_type,
        )

        return fileDB
    raise HTTPException(status_code=404, detail=f"Dataset {dataset_id} not found")


@router.post("/createFromZip", response_model=DatasetOut)
async def create_dataset_from_zip(
    user=Depends(get_current_user),
    db: MongoClient = Depends(dependencies.get_db),
    fs: Minio = Depends(dependencies.get_fs),
    file: UploadFile = File(...),
    es: Elasticsearch = Depends(dependencies.get_elasticsearchclient),
    rabbitmq_client: BlockingChannel = Depends(dependencies.get_rabbitmq),
    token: str = Depends(get_token),
):
    if file.filename.endswith(".zip") == False:
        raise HTTPException(status_code=404, detail=f"File is not a zip file")

    # Read contents of zip file into temporary location
    with tempfile.TemporaryFile() as tmp_zip:
        tmp_zip.write(file.file.read())

        with zipfile.ZipFile(tmp_zip, "r") as zip_file:
            zip_contents = zip_file.namelist()
            zip_directory = _describe_zip_contents(zip_contents)

        # Create dataset
        dataset_name = file.filename.rstrip(".zip")
        dataset_description = "Uploaded as %s" % file.filename
        ds_dict = {"name": dataset_name, "description": dataset_description}
        dataset_db = DatasetDB(**ds_dict, author=user)
        dataset_db.save()

        # Create folders
        folder_lookup = await _create_folder_structure(
            dataset_db.id, zip_directory, "", {}, user, db
        )

        # Go back through zipfile, this time uploading files to folders
        with zipfile.ZipFile(tmp_zip, "r") as zip_file:
            for entry in zip_contents:
                if "__MACOSX" in entry or entry.endswith(".DS_Store"):
                    # TODO: These are not visible in OSX 10.3+ and hard to delete. Leaving this in to minimize user frustration.
                    continue

                # Create temporary file and upload
                if not entry.endswith(os.path.sep):
                    filename = os.path.basename(entry)
                    foldername = os.path.sep + os.path.dirname(entry)
                    extracted = zip_file.extract(entry, path="/tmp")
                    if foldername in folder_lookup:
                        folder_id = folder_lookup[foldername]
                        fileDB = FileDB(
                            name=filename,
                            creator=user,
                            dataset_id=dataset_db.id,
                            folder_id=folder_id,
                        )
                    else:
                        fileDB = FileDB(
                            name=filename, creator=user, dataset_id=dataset_db.id
                        )
                    with open(extracted, "rb") as file_reader:
                        await add_file_entry(
                            fileDB,
                            user,
                            db,
                            fs,
                            es,
                            rabbitmq_client,
                            token,
                            file_reader,
                        )
                    if os.path.isfile(extracted):
                        os.remove(extracted)

    return dataset_db


@router.get("/{dataset_id}/download", response_model=DatasetOut)
async def download_dataset(
    dataset_id: str,
    user=Depends(get_current_user),
    db: MongoClient = Depends(dependencies.get_db),
    fs: Minio = Depends(dependencies.get_fs),
    allow: bool = Depends(Authorization("viewer")),
):
<<<<<<< HEAD
    dataset = await DatasetDB.find_one(DatasetDB.id == ObjectId(dataset_id))
    if dataset:
=======
    if not allow:
        raise HTTPException(status_code=404, detail=f"Dataset {dataset_id} not found")
    if (
        dataset := await db["datasets"].find_one({"_id": ObjectId(dataset_id)})
    ) is not None:
>>>>>>> 681a0f82
        dataset = DatasetOut(**dataset)
        current_temp_dir = tempfile.mkdtemp(prefix="rocratedownload")
        crate = ROCrate()
        user_full_name = user.first_name + " " + user.last_name
        user_crate_id = str(user.id)
        crate.add(Person(crate, user_crate_id, properties={"name": user_full_name}))

        manifest_path = os.path.join(current_temp_dir, "manifest-md5.txt")
        bagit_path = os.path.join(current_temp_dir, "bagit.txt")
        bag_info_path = os.path.join(current_temp_dir, "bag-info.txt")
        tagmanifest_path = os.path.join(current_temp_dir, "tagmanifest-md5.txt")

        with open(manifest_path, "w") as f:
            pass  # Create empty file so no errors later if the dataset is empty

        with open(bagit_path, "w") as f:
            f.write("Bag-Software-Agent: clowder.ncsa.illinois.edu" + "\n")
            f.write("Bagging-Date: " + str(datetime.datetime.now()) + "\n")

        with open(bag_info_path, "w") as f:
            f.write("BagIt-Version: 0.97" + "\n")
            f.write("Tag-File-Character-Encoding: UTF-8" + "\n")

        # Write dataset metadata if found
<<<<<<< HEAD
        metadata = await MetadataDB.find(
            MetadataDB.resource.resource_id == ObjectId(dataset_id)
        )
=======
        metadata = []
        async for md in db["metadata"].find(
            {"resource.resource_id": ObjectId(dataset_id)}
        ):
            metadata.append(md)
>>>>>>> 681a0f82
        if len(metadata) > 0:
            datasetmetadata_path = os.path.join(
                current_temp_dir, "_dataset_metadata.json"
            )
            metadata_content = json_util.dumps(metadata)
            with open(datasetmetadata_path, "w") as f:
                f.write(metadata_content)
            crate.add_file(
                datasetmetadata_path,
                dest_path="metadata/_dataset_metadata.json",
                properties={"name": "_dataset_metadata.json"},
            )

        bag_size = 0  # bytes
        file_count = 0

        async for f in db["files"].find({"dataset_id": ObjectId(dataset_id)}):
            file_count += 1
            file = FileOut.from_mongo(f)
            file_name = file.name
            if file.folder_id is not None:
                hierarchy = await _get_folder_hierarchy(file.folder_id, "", db)
                dest_folder = os.path.join(current_temp_dir, hierarchy.lstrip("/"))
                if not os.path.isdir(dest_folder):
                    os.mkdir(dest_folder)
                file_name = hierarchy + file_name
            current_file_path = os.path.join(current_temp_dir, file_name.lstrip("/"))

            content = fs.get_object(settings.MINIO_BUCKET_NAME, str(file.id))
            file_md5_hash = hashlib.md5(content.data).hexdigest()
            with open(current_file_path, "wb") as f1:
                f1.write(content.data)
            with open(manifest_path, "a") as mpf:
                mpf.write(file_md5_hash + " " + file_name + "\n")
            crate.add_file(
                current_file_path,
                dest_path="data/" + file_name,
                properties={"name": file_name},
            )
            content.close()
            content.release_conn()

            current_file_size = os.path.getsize(current_file_path)
            bag_size += current_file_size

<<<<<<< HEAD
            metadata = await MetadataDB.find(
                MetadataDB.resource.resource_id == ObjectId(dataset_id)
            )
=======
            metadata = []
            async for md in db["metadata"].find(
                {"resource.resource_id": ObjectId(file.id)}
            ):
                metadata.append(md)
>>>>>>> 681a0f82
            if len(metadata) > 0:
                metadata_filename = file_name + "_metadata.json"
                metadata_filename_temp_path = os.path.join(
                    current_temp_dir, metadata_filename
                )
                metadata_content = json_util.dumps(metadata)
                with open(metadata_filename_temp_path, "w") as f:
                    f.write(metadata_content)
                crate.add_file(
                    metadata_filename_temp_path,
                    dest_path="metadata/" + metadata_filename,
                    properties={"name": metadata_filename},
                )

        bag_size_kb = bag_size / 1024

        with open(bagit_path, "a") as f:
            f.write("Bag-Size: " + str(bag_size_kb) + " kB" + "\n")
            f.write("Payload-Oxum: " + str(bag_size) + "." + str(file_count) + "\n")
            f.write("Internal-Sender-Identifier: " + dataset_id + "\n")
            f.write("Internal-Sender-Description: " + dataset.description + "\n")
            f.write("Contact-Name: " + user_full_name + "\n")
            f.write("Contact-Email: " + user.email + "\n")
        crate.add_file(
            bagit_path, dest_path="bagit.txt", properties={"name": "bagit.txt"}
        )
        crate.add_file(
            manifest_path,
            dest_path="manifest-md5.txt",
            properties={"name": "manifest-md5.txt"},
        )
        crate.add_file(
            bag_info_path, dest_path="bag-info.txt", properties={"name": "bag-info.txt"}
        )

        # Generate tag manifest file
        manifest_md5_hash = hashlib.md5(open(manifest_path, "rb").read()).hexdigest()
        bagit_md5_hash = hashlib.md5(open(bagit_path, "rb").read()).hexdigest()
        bag_info_md5_hash = hashlib.md5(open(bag_info_path, "rb").read()).hexdigest()

        with open(tagmanifest_path, "w") as f:
            f.write(bagit_md5_hash + " " + "bagit.txt" + "\n")
            f.write(manifest_md5_hash + " " + "manifest-md5.txt" + "\n")
            f.write(bag_info_md5_hash + " " + "bag-info.txt" + "\n")
        crate.add_file(
            tagmanifest_path,
            dest_path="tagmanifest-md5.txt",
            properties={"name": "tagmanifest-md5.txt"},
        )

        zip_name = dataset.name + ".zip"
        path_to_zip = os.path.join(current_temp_dir, zip_name)
        crate.write_zip(path_to_zip)
        f = open(path_to_zip, "rb", buffering=0)
        zip_bytes = f.read()
        stream = io.BytesIO(zip_bytes)
        f.close()
        try:
            shutil.rmtree(current_temp_dir)
        except Exception as e:
            print("could not delete file")
            print(e)
        return Response(
            stream.getvalue(),
            media_type="application/x-zip-compressed",
            headers={"Content-Disposition": f'attachment;filename="{zip_name}"'},
        )
    raise HTTPException(status_code=404, detail=f"Dataset {dataset_id} not found")


# submits file to extractor
# can handle parameeters pass in as key/values in info
@router.post("/{dataset_id}/extract")
async def get_dataset_extract(
    dataset_id: str,
    extractorName: str,
    request: Request,
    # parameters don't have a fixed model shape
    parameters: dict = None,
    user=Depends(get_current_user),
    credentials: HTTPAuthorizationCredentials = Security(security),
    db: MongoClient = Depends(dependencies.get_db),
    rabbitmq_client: BlockingChannel = Depends(dependencies.get_rabbitmq),
    allow: bool = Depends(Authorization("uploader")),
):
<<<<<<< HEAD
    dataset = await DatasetDB.find_one(DatasetDB.id == ObjectId(dataset_id))
    if dataset:
=======
    if not allow:
        raise HTTPException(status_code=404, detail=f"Dataset {dataset_id} not found")
    if (
        dataset := await db["datasets"].find_one({"_id": ObjectId(dataset_id)})
    ) is not None:
>>>>>>> 681a0f82
        dataset_out = DatasetOut.from_mongo(dataset)
        access_token = credentials.credentials
        req_headers = request.headers
        raw = req_headers.raw
        authorization = raw[1]
        token = authorization[1].decode("utf-8")
        token = token.lstrip("Bearer")
        token = token.lstrip(" ")
        # TODO check of extractor exists
        msg = {"message": "testing", "dataset_id": dataset_id}
        body = {}
        body["secretKey"] = access_token
        body["token"] = access_token
        body["host"] = settings.API_HOST
        body["retry_count"] = 0
        body["filename"] = dataset["name"]
        body["id"] = dataset_id
        body["datasetId"] = dataset_id
        body["resource_type"] = "dataset"
        body["flags"] = ""
        current_queue = extractorName
        if parameters is not None:
            body["parameters"] = parameters
        else:
            parameters = {}
        current_routing_key = current_queue

        job_id = await submit_dataset_job(
            dataset_out,
            current_routing_key,
            parameters,
            user,
            access_token,
            rabbitmq_client,
        )

        return job_id
    raise HTTPException(status_code=404, detail=f"File {dataset_id} not found")<|MERGE_RESOLUTION|>--- conflicted
+++ resolved
@@ -244,25 +244,6 @@
             skip=skip,
             limit=limit,
         ).to_list()
-<<<<<<< HEAD
-=======
-    # for doc in (
-    #     await db["datasets_view"]
-    #     .find(
-    #         {
-    #             "$and": [
-    #                 {"author.email": user_id},
-    #                 {"auth": {"$elemMatch": {"user_ids": user_id}}},
-    #             ]
-    #         }
-    #     )
-    #     .sort([("created", DESCENDING)])
-    #     .skip(skip)
-    #     .limit(limit)
-    #     .to_list(length=limit)
-    # ):
-    #     datasets.append(DatasetOut.from_mongo(doc))
->>>>>>> 681a0f82
     else:
         return await DatasetDBViewList.find(
             {
@@ -275,26 +256,6 @@
             skip=skip,
             limit=limit,
         ).to_list()
-<<<<<<< HEAD
-=======
-    #     for doc in (
-    #         await db["datasets_view"]
-    #         .find(
-    #             {
-    #                 "$or": [
-    #                     {"author.email": user_id},
-    #                     {"auth": {"$elemMatch": {"user_ids": user_id}}},
-    #                 ]
-    #             }
-    #         )
-    #         .sort([("created", DESCENDING)])
-    #         .skip(skip)
-    #         .limit(limit)
-    #         .to_list(length=limit)
-    #     ):
-    #         datasets.append(DatasetOut.from_mongo(doc))
-    # return datasets
->>>>>>> 681a0f82
 
 
 @router.get("/{dataset_id}", response_model=DatasetOut)
@@ -373,29 +334,12 @@
     dataset_id: str,
     dataset_info: DatasetBase,
     db: MongoClient = Depends(dependencies.get_db),
-<<<<<<< HEAD
     user=Depends(get_current_user),
     es=Depends(dependencies.get_elasticsearchclient),
     allow: bool = Depends(Authorization("editor")),
 ):
     dataset = await DatasetDB.find_one(DatasetDB.id == ObjectId(dataset_id))
     if dataset:
-=======
-    user_id=Depends(get_user),
-    es=Depends(dependencies.get_elasticsearchclient),
-    allow: bool = Depends(Authorization("editor")),
-):
-    if not allow:
-        raise HTTPException(status_code=404, detail=f"Dataset {dataset_id} not found")
-    # Check all connection and abort if any one of them is not available
-    if db is None or es is None:
-        raise HTTPException(status_code=503, detail="Service not available")
-        return
-
-    if (
-        dataset := await db["datasets"].find_one({"_id": ObjectId(dataset_id)})
-    ) is not None:
->>>>>>> 681a0f82
         # TODO: Refactor this with permissions checks etc.
         dataset.update(dataset_info)
         dataset.modified = datetime.datetime.utcnow()
@@ -421,29 +365,8 @@
                     "description": dataset.description,
                 }
             }
-<<<<<<< HEAD
             update_record(es, "metadata", doc, str(metadata["_id"]))
         return dataset
-=======
-            update_record(es, "dataset", doc, dataset_id)
-            # updating metadata in elasticsearch
-            if (
-                metadata := await db["metadata"].find_one(
-                    {"resource.resource_id": ObjectId(dataset_id)}
-                )
-            ) is not None:
-                doc = {
-                    "doc": {
-                        "name": dataset["name"],
-                        "description": dataset["description"],
-                        "author": UserOut(**user).email,
-                    }
-                }
-                update_record(es, "metadata", doc, str(metadata["_id"]))
-        except Exception as e:
-            raise HTTPException(status_code=500, detail=e.args[0])
-        return DatasetOut.from_mongo(dataset)
->>>>>>> 681a0f82
     raise HTTPException(status_code=404, detail=f"Dataset {dataset_id} not found")
 
 
@@ -451,30 +374,12 @@
 async def patch_dataset(
     dataset_id: str,
     dataset_info: DatasetPatch,
-<<<<<<< HEAD
     user=Depends(get_current_user()),
     es: Elasticsearch = Depends(dependencies.get_elasticsearchclient),
     allow: bool = Depends(Authorization("editor")),
 ):
     dataset = await DatasetDB.find_one(DatasetDB.id == ObjectId(dataset_id))
     if dataset:
-=======
-    user_id=Depends(get_user),
-    db: MongoClient = Depends(dependencies.get_db),
-    es: Elasticsearch = Depends(dependencies.get_elasticsearchclient),
-    allow: bool = Depends(Authorization("editor")),
-):
-    if not allow:
-        raise HTTPException(status_code=404, detail=f"Dataset {dataset_id} not found")
-    # Check all connection and abort if any one of them is not available
-    if db is None or es is None:
-        raise HTTPException(status_code=503, detail="Service not available")
-        return
-
-    if (
-        dataset := await db["datasets"].find_one({"_id": ObjectId(dataset_id)})
-    ) is not None:
->>>>>>> 681a0f82
         # TODO: Refactor this with permissions checks etc.
         dataset.update(dataset_info)
         dataset.modified = datetime.datetime.utcnow()
@@ -498,29 +403,8 @@
                     "description": dataset.description,
                 }
             }
-<<<<<<< HEAD
             update_record(es, "metadata", doc, str(metadata["_id"]))
         return dataset
-=======
-            update_record(es, "dataset", doc, dataset_id)
-            # updating metadata in elasticsearch
-            if (
-                metadata := await db["metadata"].find_one(
-                    {"resource.resource_id": ObjectId(dataset_id)}
-                )
-            ) is not None:
-                doc = {
-                    "doc": {
-                        "name": dataset["name"],
-                        "description": dataset["description"],
-                        "author": UserOut(**user).email,
-                    }
-                }
-                update_record(es, "metadata", doc, str(metadata["_id"]))
-        except Exception as e:
-            raise HTTPException(status_code=500, detail=e.args[0])
-        return DatasetOut.from_mongo(dataset)
->>>>>>> 681a0f82
 
 
 @router.delete("/{dataset_id}")
@@ -586,7 +470,6 @@
     db: MongoClient = Depends(dependencies.get_db),
     allow: bool = Depends(Authorization("viewer")),
 ):
-<<<<<<< HEAD
     dataset = await DatasetDB.find_one(DatasetDB.id == ObjectId(dataset_id))
     if dataset:
         folders = []
@@ -615,35 +498,6 @@
                 folders.append(FolderDB.from_mongo(f))
         return folders
     raise HTTPException(status_code=404, detail=f"Dataset {dataset_id} not found")
-=======
-    if not allow:
-        raise HTTPException(status_code=404, detail=f"Dataset {dataset_id} not found")
-    folders = []
-    if parent_folder is None:
-        async for f in db["folders"].find(
-            {"dataset_id": ObjectId(dataset_id), "parent_folder": None}
-        ):
-            folders.append(FolderDB.from_mongo(f))
-    else:
-        async for f in db["folders"].find(
-            {
-                "$and": [
-                    {
-                        "dataset_id": ObjectId(dataset_id),
-                        "parent_folder": ObjectId(parent_folder),
-                    },
-                    {
-                        "$or": [
-                            {"author.email": user_id},
-                            {"auth": {"$elemMatch": {"user_ids": user_id}}},
-                        ]
-                    },
-                ]
-            }
-        ):
-            folders.append(FolderDB.from_mongo(f))
-    return folders
->>>>>>> 681a0f82
 
 
 @router.delete("/{dataset_id}/folders/{folder_id}")
@@ -655,7 +509,6 @@
     es: Elasticsearch = Depends(dependencies.get_elasticsearchclient),
     allow: bool = Depends(Authorization("editor")),
 ):
-<<<<<<< HEAD
     dataset = await DatasetDB.find_one(DatasetDB.id == ObjectId(dataset_id))
     if dataset:
         if (await db["folders"].find_one({"_id": ObjectId(folder_id)})) is not None:
@@ -685,59 +538,28 @@
                     ):
                         folder = FolderOut(**folder)
                         parent_folder_id = folder.id
-=======
-    if not allow:
-        raise HTTPException(status_code=404, detail=f"Dataset {dataset_id} not found")
-    if (await db["folders"].find_one({"_id": ObjectId(folder_id)})) is not None:
-        # delete current folder and files
-        await remove_folder_entry(folder_id, db)
-        async for file in db["files"].find({"folder_id": ObjectId(folder_id)}):
-            file = FileOut(**file)
-            await remove_file_entry(file.id, db, fs, es)
-
-        # list all child folders and delete child folders/files
-        parent_folder_id = folder_id
-
-        async def _delete_nested_folders(parent_folder_id):
-            while (
-                folders := await db["folders"].find_one(
-                    {
-                        "dataset_id": ObjectId(dataset_id),
-                        "parent_folder": ObjectId(parent_folder_id),
-                    }
-                )
-            ) is not None:
-                async for folder in db["folders"].find(
-                    {
-                        "dataset_id": ObjectId(dataset_id),
-                        "parent_folder": ObjectId(parent_folder_id),
-                    }
-                ):
-                    folder = FolderOut(**folder)
-                    parent_folder_id = folder.id
->>>>>>> 681a0f82
 
                         # recursively delete child folder and files
                         await _delete_nested_folders(parent_folder_id)
 
-<<<<<<< HEAD
                         await remove_folder_entry(folder.id, db)
                         async for file in db["files"].find(
                             {"folder_id": ObjectId(folder.id)}
                         ):
-                            file = FileOut(**file)
-                            await remove_file_entry(file.id, db, fs, es)
-=======
-                    await remove_folder_entry(folder.id, db)
-                    async for file in db["files"].find(
-                        {"folder_id": ObjectId(folder.id)}
-                    ):
-                        file = FileOut(**file)
-                        await remove_file_entry(file.id, db, fs, es)
->>>>>>> 681a0f82
+                            folder = FolderOut(**folder)
+                            parent_folder_id = folder.id
+
+                            # recursively delete child folder and files
+                            await _delete_nested_folders(parent_folder_id)
+
+                            await remove_folder_entry(folder.id, db)
+                            async for file in db["files"].find(
+                                {"folder_id": ObjectId(folder.id)}
+                            ):
+                                file = FileOut(**file)
+                                await remove_file_entry(file.id, db, fs, es)
 
             await _delete_nested_folders(parent_folder_id)
-
             return {"deleted": folder_id}
         else:
             raise HTTPException(status_code=404, detail=f"Folder {folder_id} not found")
@@ -757,16 +579,8 @@
     credentials: HTTPAuthorizationCredentials = Security(security),
     allow: bool = Depends(Authorization("uploader")),
 ):
-<<<<<<< HEAD
     dataset = await DatasetDB.find_one(DatasetDB.id == ObjectId(dataset_id))
     if dataset:
-=======
-    if not allow:
-        raise HTTPException(status_code=404, detail=f"Dataset {dataset_id} not found")
-    if (
-        dataset := await db["datasets"].find_one({"_id": ObjectId(dataset_id)})
-    ) is not None:
->>>>>>> 681a0f82
         if user is None:
             raise HTTPException(
                 status_code=401, detail=f"User not found. Session might have expired."
@@ -884,16 +698,8 @@
     fs: Minio = Depends(dependencies.get_fs),
     allow: bool = Depends(Authorization("viewer")),
 ):
-<<<<<<< HEAD
     dataset = await DatasetDB.find_one(DatasetDB.id == ObjectId(dataset_id))
     if dataset:
-=======
-    if not allow:
-        raise HTTPException(status_code=404, detail=f"Dataset {dataset_id} not found")
-    if (
-        dataset := await db["datasets"].find_one({"_id": ObjectId(dataset_id)})
-    ) is not None:
->>>>>>> 681a0f82
         dataset = DatasetOut(**dataset)
         current_temp_dir = tempfile.mkdtemp(prefix="rocratedownload")
         crate = ROCrate()
@@ -918,17 +724,9 @@
             f.write("Tag-File-Character-Encoding: UTF-8" + "\n")
 
         # Write dataset metadata if found
-<<<<<<< HEAD
         metadata = await MetadataDB.find(
             MetadataDB.resource.resource_id == ObjectId(dataset_id)
         )
-=======
-        metadata = []
-        async for md in db["metadata"].find(
-            {"resource.resource_id": ObjectId(dataset_id)}
-        ):
-            metadata.append(md)
->>>>>>> 681a0f82
         if len(metadata) > 0:
             datasetmetadata_path = os.path.join(
                 current_temp_dir, "_dataset_metadata.json"
@@ -974,17 +772,9 @@
             current_file_size = os.path.getsize(current_file_path)
             bag_size += current_file_size
 
-<<<<<<< HEAD
             metadata = await MetadataDB.find(
                 MetadataDB.resource.resource_id == ObjectId(dataset_id)
             )
-=======
-            metadata = []
-            async for md in db["metadata"].find(
-                {"resource.resource_id": ObjectId(file.id)}
-            ):
-                metadata.append(md)
->>>>>>> 681a0f82
             if len(metadata) > 0:
                 metadata_filename = file_name + "_metadata.json"
                 metadata_filename_temp_path = os.path.join(
@@ -1070,16 +860,8 @@
     rabbitmq_client: BlockingChannel = Depends(dependencies.get_rabbitmq),
     allow: bool = Depends(Authorization("uploader")),
 ):
-<<<<<<< HEAD
     dataset = await DatasetDB.find_one(DatasetDB.id == ObjectId(dataset_id))
     if dataset:
-=======
-    if not allow:
-        raise HTTPException(status_code=404, detail=f"Dataset {dataset_id} not found")
-    if (
-        dataset := await db["datasets"].find_one({"_id": ObjectId(dataset_id)})
-    ) is not None:
->>>>>>> 681a0f82
         dataset_out = DatasetOut.from_mongo(dataset)
         access_token = credentials.credentials
         req_headers = request.headers
