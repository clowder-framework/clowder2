import datetime
import hashlib
import io
import os
import shutil
import tempfile
import zipfile
from collections.abc import Iterable, Mapping
from typing import List, Optional

from app import dependencies
from app.config import settings
from app.deps.authorization_deps import Authorization, CheckStatus
from app.keycloak_auth import get_current_user, get_token, get_user
from app.models.authorization import AuthorizationDB, RoleType
from app.models.datasets import (
    DatasetBase,
    DatasetDB,
    DatasetDBViewList,
    DatasetIn,
    DatasetOut,
    DatasetPatch,
    DatasetStatus,
)
from app.models.files import FileDB, FileDBViewList, FileOut, LocalFileIn, StorageType
from app.models.folder_and_file import FolderFileViewList
from app.models.folders import (
    FolderDB,
    FolderDBViewList,
    FolderIn,
    FolderOut,
    FolderPatch,
)
from app.models.licenses import standard_licenses
from app.models.metadata import MetadataDB
from app.models.pages import Paged, _construct_page_metadata, _get_page_query
from app.models.thumbnails import ThumbnailDB
from app.models.users import UserOut
from app.rabbitmq.listeners import submit_dataset_job
from app.routers.authentication import get_admin, get_admin_mode
from app.routers.files import add_file_entry, add_local_file_entry, remove_file_entry
from app.routers.licenses import delete_license
from app.search.connect import delete_document_by_id
from app.search.index import index_dataset, index_file
from beanie import PydanticObjectId
from beanie.odm.operators.update.general import Inc
from beanie.operators import And, Or
from bson import ObjectId, json_util
from elasticsearch import Elasticsearch
from fastapi import APIRouter, Depends, File, HTTPException, Request, UploadFile
from fastapi.responses import StreamingResponse
from fastapi.security import HTTPBearer
from minio import Minio
from pika.adapters.blocking_connection import BlockingChannel
from rocrate.model.person import Person
from rocrate.rocrate import ROCrate

router = APIRouter()
security = HTTPBearer()

clowder_bucket = os.getenv("MINIO_BUCKET_NAME", "clowder")


def _describe_zip_contents(file_list: list):
    """Traverse a list of zipfile entries and create a dictionary structure like so:
    {
        ""__CLOWDER_FILE_LIST__"": ['list', 'of', 'root', 'files'],
        "folder_1": {
            ""__CLOWDER_FILE_LIST__"": ['list', 'of', 'folder_1', 'files']
        },
        "folder_2": {
            ""__CLOWDER_FILE_LIST__"": ['list', 'of', 'folder_2', 'files'],
            "subfolder_3": {
                ""__CLOWDER_FILE_LIST__"": ['list', 'of', subfolder_3', 'files']
            },
        },
        ...
    }
    """
    empty_entry = {"__CLOWDER_FILE_LIST__": []}

    def path_parts_to_dict(entries, last_is_file=True):
        if len(entries) == 1:
            if last_is_file:
                return {"__CLOWDER_FILE_LIST__": [entries[0]]}
            else:
                return {entries[0]: empty_entry.copy()}
        else:
            return {entries[0]: path_parts_to_dict(entries[1:])}

    def nested_update(target_dict, update_dict):
        for k, v in update_dict.items():
            if isinstance(v, Mapping):
                current = target_dict[k] if k in target_dict else {}
                target_dict[k] = nested_update(current, v)
            elif isinstance(v, Iterable):
                current = target_dict[k] if k in target_dict else []
                if v not in current:
                    target_dict[k] = list(set(current + v))
            else:
                target_dict[k] = v
        return target_dict

    zip_structure = empty_entry.copy()
    for entry in file_list:
        if "__MACOSX" in entry or entry.endswith(".DS_Store"):
            # TODO: These are not visible in OSX 10.3+ and hard to delete. Leaving this in to minimize user frustration.
            continue
        if entry.endswith(os.path.sep):
            # this is a folder, not a file
            folder_parts = os.path.normpath(entry).split(os.path.sep)
            if len(folder_parts) > 1:
                folder_dict = path_parts_to_dict(folder_parts, False)
                zip_structure = nested_update(zip_structure, folder_dict)
            elif entry not in zip_structure:
                zip_structure[entry.rstrip(os.path.sep)] = empty_entry.copy()
            continue

        parts = os.path.normpath(entry).split(os.path.sep)
        if len(parts) > 1:
            parts_dict = path_parts_to_dict(parts)
            zip_structure = nested_update(zip_structure, parts_dict)
        else:
            zip_structure["__CLOWDER_FILE_LIST__"].append(entry)

    return zip_structure


async def _create_folder_structure(
    dataset_id: str,
    contents: dict,
    folder_path: str,
    folder_lookup: dict,
    user: UserOut,
    parent_folder_id: Optional[str] = None,
):
    """Recursively create folders encountered in folder_path until the target folder is created.
    Arguments:
        - dataset_id: destination dataset
        - contents: list of contents in folder (see _describe_zip_contents() for structure)
        - folder_path: full path to folder from dataset root (e.g. folder/subfolder/subfolder2)
        - folder_lookup: mapping from folder_path to folder_id for reference later
        - parent_folder_id: destination folder
    """
    for k, v in contents.items():
        if k == "__CLOWDER_FILE_LIST__":
            continue

        # Create the folder
        folder_dict = {
            "dataset_id": dataset_id,
            "name": k,
            "parent_folder": parent_folder_id,
        }
        folder_db = FolderDB(**folder_dict, creator=user)
        await folder_db.insert()

        # Store ID and call recursively on child folders
        new_folder_path = folder_path + os.path.sep + k
        folder_lookup[new_folder_path] = folder_db.id
        if isinstance(v, Mapping):
            folder_lookup = await _create_folder_structure(
                dataset_id, v, new_folder_path, folder_lookup, user, folder_db.id
            )

    return folder_lookup


async def _get_folder_hierarchy(
    folder_id: str,
    hierarchy: str,
):
    """Generate a string of nested path to folder for use in zip file creation."""
    folder = await FolderDB.get(PydanticObjectId(folder_id))
    hierarchy = folder.name + "/" + hierarchy
    if folder.parent_folder is not None:
        hierarchy = await _get_folder_hierarchy(folder.parent_folder, hierarchy)
    return hierarchy


@router.post("", response_model=DatasetOut)
async def save_dataset(
    dataset_in: DatasetIn,
    license_id: str,
    user=Depends(get_current_user),
    es: Elasticsearch = Depends(dependencies.get_elasticsearchclient),
):
    standard_license = False
    standard_license_ids = [license.id for license in standard_licenses]
    if license_id in standard_license_ids:
        standard_license = True

    dataset = DatasetDB(
        **dataset_in.dict(),
        creator=user,
        license_id=str(license_id),
        standard_license=standard_license,
    )
    await dataset.insert()

    # Create authorization entry
    await AuthorizationDB(
        dataset_id=dataset.id,
        role=RoleType.OWNER,
        creator=user.email,
    ).save()

    # Add new entry to elasticsearch
    await index_dataset(es, DatasetOut(**dataset.dict()), [user.email])
    return dataset.dict()


@router.get("", response_model=Paged)
async def get_datasets(
    user_id=Depends(get_user),
    skip: int = 0,
    limit: int = 10,
    mine: bool = False,
    admin=Depends(get_admin),
    admin_mode: bool = Depends(get_admin_mode),
):
    if admin and admin_mode:
        datasets_and_count = await DatasetDBViewList.aggregate(
            [_get_page_query(skip, limit, sort_field="created", ascending=False)],
        ).to_list()
    elif mine:
        datasets_and_count = (
            await DatasetDBViewList.find(DatasetDBViewList.creator.email == user_id)
            .aggregate(
                [_get_page_query(skip, limit, sort_field="created", ascending=False)],
            )
            .to_list()
        )
    else:
        datasets_and_count = (
            await DatasetDBViewList.find(
                Or(
                    DatasetDBViewList.creator.email == user_id,
                    DatasetDBViewList.auth.user_ids == user_id,
                    DatasetDBViewList.status == DatasetStatus.PUBLIC.name,
                    DatasetDBViewList.status == DatasetStatus.AUTHENTICATED.name,
                )
            )
            .aggregate(
                [_get_page_query(skip, limit, sort_field="created", ascending=False)],
            )
            .to_list()
        )

    page_metadata = _construct_page_metadata(datasets_and_count, skip, limit)
    # TODO have to change _id this way otherwise it won't work
    # TODO need to research if there is other pydantic trick to make it work
    page = Paged(
        metadata=page_metadata,
        data=[
            DatasetOut(id=item.pop("_id"), **item)
            for item in datasets_and_count[0]["data"]
        ],
    )

    return page.dict()


@router.get("/{dataset_id}", response_model=DatasetOut)
async def get_dataset(
    dataset_id: str,
    authenticated: bool = Depends(CheckStatus("AUTHENTICATED")),
    public: bool = Depends(CheckStatus("PUBLIC")),
    allow: bool = Depends(Authorization("viewer")),
):
    if authenticated or public or allow:
        if (dataset := await DatasetDB.get(PydanticObjectId(dataset_id))) is not None:
            return dataset.dict()
        raise HTTPException(status_code=404, detail=f"Dataset {dataset_id} not found")
    else:
        raise HTTPException(status_code=404, detail=f"Dataset {dataset_id} not found")


@router.get("/{dataset_id}/files", response_model=Paged)
async def get_dataset_files(
    dataset_id: str,
    folder_id: Optional[str] = None,
    authenticated: bool = Depends(CheckStatus("AUTHENTICATED")),
    public: bool = Depends(CheckStatus("PUBLIC")),
    user_id=Depends(get_user),
    skip: int = 0,
    limit: int = 10,
    admin=Depends(get_admin),
    admin_mode: bool = Depends(get_admin_mode),
    allow: bool = Depends(Authorization("viewer")),
):
    if (await DatasetDB.get(PydanticObjectId(dataset_id))) is not None:
        if authenticated or public or (admin and admin_mode):
            query = [
                FileDBViewList.dataset_id == ObjectId(dataset_id),
            ]
        else:
            query = [
                FileDBViewList.dataset_id == ObjectId(dataset_id),
                Or(
                    FileDBViewList.creator.email == user_id,
                    FileDBViewList.auth.user_ids == user_id,
                ),
            ]
        if folder_id is not None:
            query.append(FileDBViewList.folder_id == ObjectId(folder_id))

        files_and_count = (
            await FileDBViewList.find(*query)
            .aggregate(
                [_get_page_query(skip, limit, sort_field="created", ascending=False)],
            )
            .to_list()
        )
        page_metadata = _construct_page_metadata(files_and_count, skip, limit)
        page = Paged(
            metadata=page_metadata,
            data=[
                FileOut(id=item.pop("_id"), **item)
                for item in files_and_count[0]["data"]
            ],
        )
        return page.dict()

    raise HTTPException(status_code=404, detail=f"Dataset {dataset_id} not found")


@router.put("/{dataset_id}", response_model=DatasetOut)
async def edit_dataset(
    dataset_id: str,
    dataset_info: DatasetBase,
    user=Depends(get_current_user),
    es=Depends(dependencies.get_elasticsearchclient),
    allow: bool = Depends(Authorization("editor")),
):
    if (dataset := await DatasetDB.get(PydanticObjectId(dataset_id))) is not None:
        # TODO: Refactor this with permissions checks etc.
        dataset.update(dataset_info)
        dataset.modified = datetime.datetime.utcnow()
        await dataset.save()

        # Update entry to the dataset index
        await index_dataset(es, DatasetOut(**dataset.dict()), update=True)
        return dataset.dict()
    raise HTTPException(status_code=404, detail=f"Dataset {dataset_id} not found")


@router.patch("/{dataset_id}", response_model=DatasetOut)
async def patch_dataset(
    dataset_id: str,
    dataset_info: DatasetPatch,
    user=Depends(get_current_user),
    es: Elasticsearch = Depends(dependencies.get_elasticsearchclient),
    allow: bool = Depends(Authorization("editor")),
):
    if (dataset := await DatasetDB.get(PydanticObjectId(dataset_id))) is not None:
        # TODO: Update method not working properly
        if dataset_info.name is not None:
            dataset.name = dataset_info.name
        if dataset_info.description is not None:
            dataset.description = dataset_info.description
        if dataset_info.status is not None:
            dataset.status = dataset_info.status
        dataset.modified = datetime.datetime.utcnow()
        await dataset.save()

        if dataset_info.status is not None:
            query = [
                FileDBViewList.dataset_id == ObjectId(dataset_id),
            ]
            files_views = await FileDBViewList.find(*query).to_list()
            for file_view in files_views:
                if (
                    file := await FileDB.get(PydanticObjectId(file_view.id))
                ) is not None:
                    file.status = dataset_info.status
                    await file.save()
                    await index_file(es, FileOut(**file.dict()), update=True)

        # Update entry to the dataset index
        await index_dataset(es, DatasetOut(**dataset.dict()), update=True)
        return dataset.dict()


@router.delete("/{dataset_id}")
async def delete_dataset(
    dataset_id: str,
    fs: Minio = Depends(dependencies.get_fs),
    es: Elasticsearch = Depends(dependencies.get_elasticsearchclient),
    allow: bool = Depends(Authorization("editor")),
):
    if (dataset := await DatasetDB.get(PydanticObjectId(dataset_id))) is not None:
        # delete from elasticsearch
        delete_document_by_id(es, settings.elasticsearch_index, dataset_id)
        # delete dataset first to minimize files/folder being uploaded to a delete dataset
        await dataset.delete()
        await MetadataDB.find(
            MetadataDB.resource.resource_id == PydanticObjectId(dataset_id)
        ).delete()
        async for file in FileDB.find(
            FileDB.dataset_id == PydanticObjectId(dataset_id)
        ):
            await remove_file_entry(file.id, fs, es)
        await FolderDB.find(
            FolderDB.dataset_id == PydanticObjectId(dataset_id)
        ).delete()
        await AuthorizationDB.find(
            AuthorizationDB.dataset_id == PydanticObjectId(dataset_id)
        ).delete()

        # don't delete standard license
        standard_license_ids = [license.id for license in standard_licenses]
        if dataset.license_id not in standard_license_ids:
            await delete_license(dataset.license_id)

        return {"deleted": dataset_id}

    raise HTTPException(status_code=404, detail=f"Dataset {dataset_id} not found")


@router.post("/{dataset_id}/folders", response_model=FolderOut)
async def add_folder(
    dataset_id: str,
    folder_in: FolderIn,
    user=Depends(get_current_user),
    allow: bool = Depends(Authorization("uploader")),
):
    if (await DatasetDB.get(PydanticObjectId(dataset_id))) is not None:
        parent_folder = folder_in.parent_folder
        if parent_folder is not None:
            if (await FolderDB.get(PydanticObjectId(parent_folder))) is None:
                raise HTTPException(
                    status_code=400, detail=f"Parent folder {parent_folder} not found"
                )
        new_folder = FolderDB(
            **folder_in.dict(), creator=user, dataset_id=PydanticObjectId(dataset_id)
        )
        await new_folder.insert()
        return new_folder.dict()
    raise HTTPException(status_code=404, detail=f"Dataset {dataset_id} not found")


@router.get("/{dataset_id}/folders", response_model=Paged)
async def get_dataset_folders(
    dataset_id: str,
    parent_folder: Optional[str] = None,
    user_id=Depends(get_user),
    authenticated: bool = Depends(CheckStatus("authenticated")),
    public: bool = Depends(CheckStatus("PUBLIC")),
    skip: int = 0,
    limit: int = 10,
    allow: bool = Depends(Authorization("viewer")),
):
<<<<<<< HEAD
    if await DatasetDB.get(PydanticObjectId(dataset_id)) is not None:
=======
    if (await DatasetDB.get(PydanticObjectId(dataset_id))) is not None:
>>>>>>> 29e72710
        if authenticated or public:
            query = [
                FolderDBViewList.dataset_id == ObjectId(dataset_id),
            ]
        else:
            query = [
                FolderDBViewList.dataset_id == ObjectId(dataset_id),
                Or(
                    FolderDBViewList.creator.email == user_id,
                    FolderDBViewList.auth.user_ids == user_id,
                ),
            ]
        if parent_folder is not None:
            query.append(FolderDBViewList.parent_folder == ObjectId(parent_folder))
        else:
            query.append(FolderDBViewList.parent_folder == None)  # noqa: E711

        folders_and_count = (
            await FolderDBViewList.find(*query)
            .aggregate(
                [_get_page_query(skip, limit, sort_field="created", ascending=False)],
            )
            .to_list()
        )

        page_metadata = _construct_page_metadata(folders_and_count, skip, limit)
        page = Paged(
            metadata=page_metadata,
            data=[
                DatasetOut(id=item.pop("_id"), **item)
                for item in folders_and_count[0]["data"]
            ],
        )
        return page.dict()
    else:
        raise HTTPException(status_code=404, detail=f"Dataset {dataset_id} not found")


@router.get("/{dataset_id}/folders_and_files", response_model=Paged)
async def get_dataset_folders_and_files(
    dataset_id: str,
    folder_id: Optional[str] = None,
    authenticated: bool = Depends(CheckStatus("AUTHENTICATED")),
    public: bool = Depends(CheckStatus("PUBLIC")),
    user_id=Depends(get_user),
    skip: int = 0,
    limit: int = 10,
    admin=Depends(get_admin),
    admin_mode: bool = Depends(get_admin_mode),
    allow: bool = Depends(Authorization("viewer")),
):
    if (await DatasetDB.get(PydanticObjectId(dataset_id))) is not None:
        if authenticated or public or (admin and admin_mode):
            query = [
                FolderFileViewList.dataset_id == ObjectId(dataset_id),
            ]
        else:
            query = [
                FolderFileViewList.dataset_id == ObjectId(dataset_id),
                Or(
                    FolderFileViewList.creator.email == user_id,
                    FolderFileViewList.auth.user_ids == user_id,
                ),
            ]

        if folder_id is None:
            # only show folder and file at root level without parent folder
            query.append(
                And(
                    FolderFileViewList.parent_folder == None,  # noqa: E711
                    FolderFileViewList.folder_id == None,  # noqa: E711
                )
            )
        else:
            query.append(
                Or(
                    FolderFileViewList.folder_id == ObjectId(folder_id),
                    FolderFileViewList.parent_folder == ObjectId(folder_id),
                )
            )

        folders_files_and_count = (
            await FolderFileViewList.find(*query)
            .aggregate(
                [
                    _get_page_query(
                        skip,
                        limit,
                        sort_clause={
                            "$sort": {
                                "object_type": -1,  # folder first
                                "created": -1,  # then sort by created descendingly
                            }
                        },
                    )
                ],
            )
            .to_list()
        )
        page_metadata = _construct_page_metadata(folders_files_and_count, skip, limit)
        page = Paged(
            metadata=page_metadata,
            data=[
                FileOut(id=item.pop("_id"), **item)
                if item.get("object_type") == "file"
                else FolderOut(id=item.pop("_id"), **item)
                for item in folders_files_and_count[0]["data"]
            ],
        )
        return page.dict()
    raise HTTPException(status_code=404, detail=f"Dataset {dataset_id} not found")


@router.delete("/{dataset_id}/folders/{folder_id}")
async def delete_folder(
    dataset_id: str,
    folder_id: str,
    fs: Minio = Depends(dependencies.get_fs),
    es: Elasticsearch = Depends(dependencies.get_elasticsearchclient),
    allow: bool = Depends(Authorization("editor")),
):
    if (await DatasetDB.get(PydanticObjectId(dataset_id))) is not None:
        if (folder := await FolderDB.get(PydanticObjectId(folder_id))) is not None:
            # delete current folder and files
            async for file in FileDB.find(FileDB.folder_id == ObjectId(folder_id)):
                await remove_file_entry(file.id, fs, es)

            # recursively delete child folder and files
            async def _delete_nested_folders(parent_folder_id):
                while (
                    await FolderDB.find_one(
                        FolderDB.dataset_id == ObjectId(dataset_id),
                        FolderDB.parent_folder == ObjectId(parent_folder_id),
                    )
                ) is not None:
                    async for subfolder in FolderDB.find(
                        FolderDB.dataset_id == PydanticObjectId(dataset_id),
                        FolderDB.parent_folder == PydanticObjectId(parent_folder_id),
                    ):
                        async for file in FileDB.find(FileDB.folder_id == subfolder.id):
                            await remove_file_entry(file.id, fs, es)
                        await _delete_nested_folders(subfolder.id)
                        await subfolder.delete()

            await _delete_nested_folders(folder_id)
            await folder.delete()
            return {"deleted": folder_id}
        else:
            raise HTTPException(status_code=404, detail=f"Folder {folder_id} not found")
    raise HTTPException(status_code=404, detail=f"Dataset {dataset_id} not found")


@router.get("/{dataset_id}/folders/{folder_id}")
async def get_folder(
    dataset_id: str,
    folder_id: str,
    allow: bool = Depends(Authorization("viewer")),
):
    if (await DatasetDB.get(PydanticObjectId(dataset_id))) is not None:
        if (folder := await FolderDB.get(PydanticObjectId(folder_id))) is not None:
            return folder.dict()
        else:
            raise HTTPException(status_code=404, detail=f"Folder {folder_id} not found")
    raise HTTPException(status_code=404, detail=f"Dataset {dataset_id} not found")


@router.patch("/{dataset_id}/folders/{folder_id}", response_model=FolderOut)
async def patch_folder(
    dataset_id: str,
    folder_id: str,
    folder_info: FolderPatch,
    user=Depends(get_current_user),
    allow: bool = Depends(Authorization("editor")),
):
    if await DatasetDB.get(PydanticObjectId(dataset_id)) is not None:
        if (folder := await FolderDB.get(PydanticObjectId(folder_id))) is not None:
            # update folder
            if folder_info.name is not None:
                folder.name = folder_info.name
            # allow moving folder around within the hierarchy
            if folder_info.parent_folder is not None:
                if (
                    await FolderDB.get(PydanticObjectId(folder_info.parent_folder))
                    is not None
                ):
                    folder.parent_folder = folder_info.parent_folder
            folder.modified = datetime.datetime.utcnow()
            await folder.save()
            return folder.dict()
        else:
            raise HTTPException(status_code=404, detail=f"Folder {folder_id} not found")
    raise HTTPException(status_code=404, detail=f"Dataset {dataset_id} not found")


# new endpoint for /{dataset_id}/local_files
# new endpoint for /{dataset_id}/remote_files


@router.post("/{dataset_id}/files", response_model=FileOut)
async def save_file(
    dataset_id: str,
    folder_id: Optional[str] = None,
    user=Depends(get_current_user),
    fs: Minio = Depends(dependencies.get_fs),
    file: UploadFile = File(...),
    es=Depends(dependencies.get_elasticsearchclient),
    rabbitmq_client: BlockingChannel = Depends(dependencies.get_rabbitmq),
    allow: bool = Depends(Authorization("uploader")),
):
    if (dataset := await DatasetDB.get(PydanticObjectId(dataset_id))) is not None:
        if user is None:
            raise HTTPException(
                status_code=401, detail="User not found. Session might have expired."
            )

        new_file = FileDB(
            name=file.filename,
            creator=user,
            dataset_id=dataset.id,
            status=dataset.status,
        )

        if folder_id is not None:
            if (folder := await FolderDB.get(PydanticObjectId(folder_id))) is not None:
                new_file.folder_id = folder.id
            else:
                raise HTTPException(
                    status_code=404, detail=f"Folder {folder_id} not found"
                )

        await add_file_entry(
            new_file,
            user,
            fs,
            es,
            rabbitmq_client,
            file.file,
            content_type=file.content_type,
        )
        return new_file.dict()
    raise HTTPException(status_code=404, detail=f"Dataset {dataset_id} not found")


@router.post("/{dataset_id}/filesMultiple", response_model=List[FileOut])
async def save_files(
    dataset_id: str,
    files: List[UploadFile],
    folder_id: Optional[str] = None,
    user=Depends(get_current_user),
    fs: Minio = Depends(dependencies.get_fs),
    es=Depends(dependencies.get_elasticsearchclient),
    rabbitmq_client: BlockingChannel = Depends(dependencies.get_rabbitmq),
    allow: bool = Depends(Authorization("uploader")),
):
    if (dataset := await DatasetDB.get(PydanticObjectId(dataset_id))) is not None:
        files_added = []
        for file in files:
            if user is None:
                raise HTTPException(
                    status_code=401,
                    detail="User not found. Session might have expired.",
                )

            new_file = FileDB(
                name=file.filename,
                creator=user,
                dataset_id=dataset.id,
                status=dataset.status,
            )

            if folder_id is not None:
                if (
                    folder := await FolderDB.get(PydanticObjectId(folder_id))
                ) is not None:
                    new_file.folder_id = folder.id
                else:
                    raise HTTPException(
                        status_code=404, detail=f"Folder {folder_id} not found"
                    )

            public = False
            authenticated = False
            if dataset.status == "PUBLIC":
                public = True
            if dataset.status == "AUTHENTICATED":
                authenticated = True
            await add_file_entry(
                new_file,
                user,
                fs,
                es,
                rabbitmq_client,
                file.file,
                content_type=file.content_type,
                public=public,
                authenticated=authenticated,
            )
            files_added.append(new_file.dict())
        return files_added

    else:
        raise HTTPException(status_code=404, detail=f"Dataset {dataset_id} not found")


@router.post("/{dataset_id}/local_files", response_model=FileOut)
async def save_local_file(
    localfile_in: LocalFileIn,
    dataset_id: str,
    folder_id: Optional[str] = None,
    user=Depends(get_current_user),
    es=Depends(dependencies.get_elasticsearchclient),
    rabbitmq_client: BlockingChannel = Depends(dependencies.get_rabbitmq),
    allow: bool = Depends(Authorization("uploader")),
):
    if (dataset := await DatasetDB.get(PydanticObjectId(dataset_id))) is not None:
        if user is None:
            raise HTTPException(
                status_code=401, detail="User not found. Session might have expired."
            )

        # Check to make sure file is cleared to proceed
        cleared = False
        for wpath in settings.LOCAL_WHITELIST:
            if localfile_in.path.startswith(wpath):
                cleared = True
        if not cleared:
            raise HTTPException(
                status_code=500,
                detail="File is not located in a whitelisted directory.",
            )

        (dirname, filename) = os.path.split(localfile_in.path)
        new_file = FileDB(
            name=filename,
            creator=user,
            dataset_id=dataset.id,
            storage_type=StorageType.LOCAL,
            storage_path=localfile_in.path,
            bytes=os.path.getsize(localfile_in.path),
        )

        if folder_id is not None:
            if (folder := await FolderDB.get(PydanticObjectId(folder_id))) is not None:
                new_file.folder_id = folder.id
            else:
                raise HTTPException(
                    status_code=404, detail=f"Folder {folder_id} not found"
                )

        await add_local_file_entry(
            new_file,
            user,
            es,
            rabbitmq_client,
        )
        return new_file.dict()
    raise HTTPException(status_code=404, detail=f"Dataset {dataset_id} not found")


@router.post("/createFromZip", response_model=DatasetOut)
async def create_dataset_from_zip(
    user=Depends(get_current_user),
    fs: Minio = Depends(dependencies.get_fs),
    file: UploadFile = File(...),
    es: Elasticsearch = Depends(dependencies.get_elasticsearchclient),
    rabbitmq_client: BlockingChannel = Depends(dependencies.get_rabbitmq),
    token: str = Depends(get_token),
):
    if file.filename.endswith(".zip") is False:
        raise HTTPException(status_code=404, detail="File is not a zip file")

    # Read contents of zip file into temporary location
    with tempfile.TemporaryFile() as tmp_zip:
        tmp_zip.write(file.file.read())

        with zipfile.ZipFile(tmp_zip, "r") as zip_file:
            zip_contents = zip_file.namelist()
            zip_directory = _describe_zip_contents(zip_contents)

        # Create dataset
        dataset_in = {
            "name": file.filename.rstrip(".zip"),
            "description": "Uploaded as %s" % file.filename,
        }
        dataset = DatasetDB(**dataset_in, creator=user)
        dataset.save()

        # Create folders
        folder_lookup = await _create_folder_structure(
            dataset.id, zip_directory, "", {}, user
        )

        # Go back through zipfile, this time uploading files to folders
        with zipfile.ZipFile(tmp_zip, "r") as zip_file:
            for entry in zip_contents:
                if "__MACOSX" in entry or entry.endswith(".DS_Store"):
                    # TODO: These are not visible in OSX 10.3+ and hard to delete. Leaving this in to minimize user frustration.
                    continue

                # Create temporary file and upload
                if not entry.endswith(os.path.sep):
                    filename = os.path.basename(entry)
                    foldername = os.path.sep + os.path.dirname(entry)
                    extracted = zip_file.extract(entry, path="/tmp")
                    if foldername in folder_lookup:
                        folder_id = folder_lookup[foldername]
                        new_file = FileDB(
                            name=filename,
                            creator=user,
                            dataset_id=dataset.id,
                            folder_id=folder_id,
                        )
                    else:
                        new_file = FileDB(
                            name=filename, creator=user, dataset_id=dataset.id
                        )
                    with open(extracted, "rb") as file_reader:
                        await add_file_entry(
                            new_file,
                            user,
                            fs,
                            es,
                            rabbitmq_client,
                            token,
                            file_reader,
                        )
                    if os.path.isfile(extracted):
                        os.remove(extracted)

    return dataset.dict()


@router.get("/{dataset_id}/download", response_model=DatasetOut)
async def download_dataset(
    dataset_id: str,
    user=Depends(get_current_user),
    fs: Minio = Depends(dependencies.get_fs),
    allow: bool = Depends(Authorization("viewer")),
):
    if (dataset := await DatasetDB.get(PydanticObjectId(dataset_id))) is not None:
        current_temp_dir = tempfile.mkdtemp(prefix="rocratedownload")
        crate = ROCrate()
        user_full_name = user.first_name + " " + user.last_name
        user_crate_id = str(user.id)
        crate.add(Person(crate, user_crate_id, properties={"name": user_full_name}))

        manifest_path = os.path.join(current_temp_dir, "manifest-md5.txt")
        bagit_path = os.path.join(current_temp_dir, "bagit.txt")
        bag_info_path = os.path.join(current_temp_dir, "bag-info.txt")
        tagmanifest_path = os.path.join(current_temp_dir, "tagmanifest-md5.txt")

        with open(manifest_path, "w") as f:
            pass  # Create empty file so no errors later if the dataset is empty

        with open(bagit_path, "w") as f:
            f.write("Bag-Software-Agent: clowder.ncsa.illinois.edu" + "\n")
            f.write("Bagging-Date: " + str(datetime.datetime.now()) + "\n")

        with open(bag_info_path, "w") as f:
            f.write("BagIt-Version: 0.97" + "\n")
            f.write("Tag-File-Character-Encoding: UTF-8" + "\n")

        # Write dataset metadata if found
        metadata = await MetadataDB.find(
            MetadataDB.resource.resource_id == ObjectId(dataset_id)
        ).to_list()
        if len(metadata) > 0:
            datasetmetadata_path = os.path.join(
                current_temp_dir, "_dataset_metadata.json"
            )
            metadata_content = json_util.dumps(metadata)
            with open(datasetmetadata_path, "w") as f:
                f.write(metadata_content)
            crate.add_file(
                datasetmetadata_path,
                dest_path="metadata/_dataset_metadata.json",
                properties={"name": "_dataset_metadata.json"},
            )

        bag_size = 0  # bytes
        file_count = 0

        async for file in FileDB.find(FileDB.dataset_id == ObjectId(dataset_id)):
            file_count += 1
            file_name = file.name
            if file.folder_id is not None:
                hierarchy = await _get_folder_hierarchy(file.folder_id, "")
                dest_folder = os.path.join(current_temp_dir, hierarchy.lstrip("/"))
                if not os.path.isdir(dest_folder):
                    os.mkdir(dest_folder)
                file_name = hierarchy + file_name
            current_file_path = os.path.join(current_temp_dir, file_name.lstrip("/"))

            content = fs.get_object(settings.MINIO_BUCKET_NAME, str(file.id))
            file_md5_hash = hashlib.md5(content.data).hexdigest()
            with open(current_file_path, "wb") as f1:
                f1.write(content.data)
            with open(manifest_path, "a") as mpf:
                mpf.write(file_md5_hash + " " + file_name + "\n")
            crate.add_file(
                current_file_path,
                dest_path="data/" + file_name,
                properties={"name": file_name},
            )
            content.close()
            content.release_conn()

            current_file_size = os.path.getsize(current_file_path)
            bag_size += current_file_size

            metadata = await MetadataDB.find(
                MetadataDB.resource.resource_id == ObjectId(dataset_id)
            ).to_list()
            if len(metadata) > 0:
                metadata_filename = file_name + "_metadata.json"
                metadata_filename_temp_path = os.path.join(
                    current_temp_dir, metadata_filename
                )
                metadata_content = json_util.dumps(metadata)
                with open(metadata_filename_temp_path, "w") as f:
                    f.write(metadata_content)
                crate.add_file(
                    metadata_filename_temp_path,
                    dest_path="metadata/" + metadata_filename,
                    properties={"name": metadata_filename},
                )

        bag_size_kb = bag_size / 1024

        with open(bagit_path, "a") as f:
            f.write("Bag-Size: " + str(bag_size_kb) + " kB" + "\n")
            f.write("Payload-Oxum: " + str(bag_size) + "." + str(file_count) + "\n")
            f.write("Internal-Sender-Identifier: " + dataset_id + "\n")
            f.write("Internal-Sender-Description: " + dataset.description + "\n")
            f.write("Contact-Name: " + user_full_name + "\n")
            f.write("Contact-Email: " + user.email + "\n")
        crate.add_file(
            bagit_path, dest_path="bagit.txt", properties={"name": "bagit.txt"}
        )
        crate.add_file(
            manifest_path,
            dest_path="manifest-md5.txt",
            properties={"name": "manifest-md5.txt"},
        )
        crate.add_file(
            bag_info_path, dest_path="bag-info.txt", properties={"name": "bag-info.txt"}
        )

        # Generate tag manifest file
        manifest_md5_hash = hashlib.md5(open(manifest_path, "rb").read()).hexdigest()
        bagit_md5_hash = hashlib.md5(open(bagit_path, "rb").read()).hexdigest()
        bag_info_md5_hash = hashlib.md5(open(bag_info_path, "rb").read()).hexdigest()

        with open(tagmanifest_path, "w") as f:
            f.write(bagit_md5_hash + " " + "bagit.txt" + "\n")
            f.write(manifest_md5_hash + " " + "manifest-md5.txt" + "\n")
            f.write(bag_info_md5_hash + " " + "bag-info.txt" + "\n")
        crate.add_file(
            tagmanifest_path,
            dest_path="tagmanifest-md5.txt",
            properties={"name": "tagmanifest-md5.txt"},
        )

        zip_name = dataset.name + ".zip"
        path_to_zip = os.path.join(current_temp_dir, zip_name)
        crate.write_zip(path_to_zip)
        f = open(path_to_zip, "rb", buffering=0)
        zip_bytes = f.read()
        stream = io.BytesIO(zip_bytes)
        f.close()
        try:
            shutil.rmtree(current_temp_dir)
        except Exception as e:
            print("could not delete file")
            print(e)

        # Get content type & open file stream
        response = StreamingResponse(
            stream,
            media_type="application/x-zip-compressed",
        )
        response.headers["Content-Disposition"] = "attachment; filename=%s" % zip_name
        # Increment download count
        await dataset.update(Inc({DatasetDB.downloads: 1}))
        return response
    raise HTTPException(status_code=404, detail=f"Dataset {dataset_id} not found")


# submits file to extractor
# can handle parameeters pass in as key/values in info
@router.post("/{dataset_id}/extract")
async def get_dataset_extract(
    dataset_id: str,
    extractorName: str,
    request: Request,
    # parameters don't have a fixed model shape
    parameters: dict = None,
    user=Depends(get_current_user),
    rabbitmq_client: BlockingChannel = Depends(dependencies.get_rabbitmq),
    allow: bool = Depends(Authorization("uploader")),
):
    if extractorName is None:
        raise HTTPException(status_code=400, detail="No extractorName specified")
    if (dataset := await DatasetDB.get(PydanticObjectId(dataset_id))) is not None:
        queue = extractorName
        routing_key = queue
        return await submit_dataset_job(
            DatasetOut(**dataset.dict()),
            routing_key,
            parameters,
            user,
            rabbitmq_client,
        )
    else:
        raise HTTPException(status_code=404, detail=f"Dataset {dataset_id} not found")


@router.get("/{dataset_id}/thumbnail")
async def download_dataset_thumbnail(
    dataset_id: str,
    fs: Minio = Depends(dependencies.get_fs),
    allow: bool = Depends(Authorization("viewer")),
):
    # If dataset exists in MongoDB, download from Minio
    if (dataset := await DatasetDB.get(PydanticObjectId(dataset_id))) is not None:
        if dataset.thumbnail_id is not None:
            content = fs.get_object(
                settings.MINIO_BUCKET_NAME, str(dataset.thumbnail_id)
            )
        else:
            raise HTTPException(
                status_code=404,
                detail=f"Dataset {dataset_id} has no associated thumbnail",
            )

        # Get content type & open file stream
        response = StreamingResponse(content.stream(settings.MINIO_UPLOAD_CHUNK_SIZE))
        # TODO: How should filenames be handled for thumbnails?
        response.headers["Content-Disposition"] = "attachment; filename=%s" % "thumb"
        return response
    else:
        raise HTTPException(status_code=404, detail=f"Dataset {dataset_id} not found")


@router.patch("/{dataset_id}/thumbnail/{thumbnail_id}", response_model=DatasetOut)
async def add_dataset_thumbnail(
    dataset_id: str,
    thumbnail_id: str,
    allow: bool = Depends(Authorization("editor")),
):
    if (dataset := await DatasetDB.get(PydanticObjectId(dataset_id))) is not None:
        if (await ThumbnailDB.get(PydanticObjectId(thumbnail_id))) is not None:
            # TODO: Should we garbage collect existing thumbnail if nothing else points to it?
            dataset.thumbnail_id = thumbnail_id
            await dataset.save()
            return dataset.dict()
        else:
            raise HTTPException(
                status_code=404, detail=f"Thumbnail {thumbnail_id} not found"
            )
    raise HTTPException(status_code=404, detail=f"Dataset {dataset_id} not found")<|MERGE_RESOLUTION|>--- conflicted
+++ resolved
@@ -451,11 +451,7 @@
     limit: int = 10,
     allow: bool = Depends(Authorization("viewer")),
 ):
-<<<<<<< HEAD
-    if await DatasetDB.get(PydanticObjectId(dataset_id)) is not None:
-=======
     if (await DatasetDB.get(PydanticObjectId(dataset_id))) is not None:
->>>>>>> 29e72710
         if authenticated or public:
             query = [
                 FolderDBViewList.dataset_id == ObjectId(dataset_id),
