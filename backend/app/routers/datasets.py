--- conflicted
+++ resolved
@@ -8,30 +8,6 @@
 from collections.abc import Iterable, Mapping
 from typing import List, Optional
 
-<<<<<<< HEAD
-=======
-from beanie import PydanticObjectId
-from beanie.odm.operators.update.general import Inc
-from beanie.operators import Or, And
-from bson import ObjectId
-from bson import json_util
-from elasticsearch import Elasticsearch
-from fastapi import (
-    APIRouter,
-    HTTPException,
-    Depends,
-    File,
-    UploadFile,
-    Request,
-)
-from fastapi.responses import StreamingResponse
-from fastapi.security import HTTPBearer
-from minio import Minio
-from pika.adapters.blocking_connection import BlockingChannel
-from rocrate.model.person import Person
-from rocrate.rocrate import ROCrate
-
->>>>>>> 5b0c9031
 from app import dependencies
 from app.config import settings
 from app.deps.authorization_deps import Authorization, CheckStatus
@@ -46,39 +22,27 @@
     DatasetPatch,
     DatasetStatus,
 )
-<<<<<<< HEAD
 from app.models.files import FileDB, FileDBViewList, FileOut, LocalFileIn, StorageType
-from app.models.folders import FolderDB, FolderDBViewList, FolderIn, FolderOut
-=======
-from app.models.files import (
-    FileOut,
-    FileDB,
-    FileDBViewList,
-    LocalFileIn,
-    StorageType,
-)
 from app.models.folder_and_file import FolderFileViewList
 from app.models.folders import (
-    FolderOut,
-    FolderIn,
     FolderDB,
     FolderDBViewList,
+    FolderIn,
+    FolderOut,
     FolderPatch,
 )
->>>>>>> 5b0c9031
 from app.models.metadata import MetadataDB
-from app.models.pages import Paged, _get_page_query, _construct_page_metadata
+from app.models.pages import Paged, _construct_page_metadata, _get_page_query
 from app.models.thumbnails import ThumbnailDB
 from app.models.users import UserOut
 from app.rabbitmq.listeners import submit_dataset_job
-from app.routers.authentication import get_admin
-<<<<<<< HEAD
+from app.routers.authentication import get_admin, get_admin_mode
 from app.routers.files import add_file_entry, add_local_file_entry, remove_file_entry
 from app.search.connect import delete_document_by_id
-from app.search.index import index_dataset
+from app.search.index import index_dataset, index_file
 from beanie import PydanticObjectId
 from beanie.odm.operators.update.general import Inc
-from beanie.operators import Or
+from beanie.operators import And, Or
 from bson import ObjectId, json_util
 from elasticsearch import Elasticsearch
 from fastapi import APIRouter, Depends, File, HTTPException, Request, UploadFile
@@ -88,14 +52,6 @@
 from pika.adapters.blocking_connection import BlockingChannel
 from rocrate.model.person import Person
 from rocrate.rocrate import ROCrate
-=======
-from app.routers.authentication import get_admin_mode
-from app.routers.files import add_file_entry, remove_file_entry, add_local_file_entry
-from app.search.connect import (
-    delete_document_by_id,
-)
-from app.search.index import index_dataset, index_file
->>>>>>> 5b0c9031
 
 router = APIRouter()
 security = HTTPBearer()
@@ -491,12 +447,7 @@
         if parent_folder is not None:
             query.append(FolderDBViewList.parent_folder == ObjectId(parent_folder))
         else:
-<<<<<<< HEAD
-            query.append(FolderDBViewList.parent_folder == None)  # noqa: E711
-        folders = await FolderDBViewList.find(*query).skip(skip).limit(limit).to_list()
-        return [folder.dict() for folder in folders]
-=======
-            query.append(FolderDBViewList.parent_folder == None)
+            query.append(FolderDBViewList.parent_folder is None)
 
         folders_and_count = (
             await FolderDBViewList.find(*query)
@@ -550,8 +501,8 @@
             # only show folder and file at root level without parent folder
             query.append(
                 And(
-                    FolderFileViewList.parent_folder == None,
-                    FolderFileViewList.folder_id == None,
+                    FolderFileViewList.parent_folder is None,
+                    FolderFileViewList.folder_id is None,
                 )
             )
         else:
@@ -591,7 +542,6 @@
             ],
         )
         return page.dict()
->>>>>>> 5b0c9031
     raise HTTPException(status_code=404, detail=f"Dataset {dataset_id} not found")
 
 
@@ -640,7 +590,7 @@
     folder_id: str,
     allow: bool = Depends(Authorization("viewer")),
 ):
-    if (dataset := await DatasetDB.get(PydanticObjectId(dataset_id))) is not None:
+    if (await DatasetDB.get(PydanticObjectId(dataset_id))) is not None:
         if (folder := await FolderDB.get(PydanticObjectId(folder_id))) is not None:
             return folder.dict()
         else:
