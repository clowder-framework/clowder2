--- conflicted
+++ resolved
@@ -43,11 +43,7 @@
 from app.models.folders import FolderOut, FolderIn, FolderDB
 from app.models.pyobjectid import PyObjectId
 from app.models.users import UserOut
-<<<<<<< HEAD
-from app.routers.files import add_file_entry, remove_file_entry
 from app.rabbitmq.listeners import submit_dataset_job
-=======
-from app.rabbitmq.listeners import submit_dataset_message
 from app.routers.files import add_file_entry, remove_file_entry
 from app.search.connect import (
     connect_elasticsearch,
@@ -56,7 +52,6 @@
     delete_document_by_query,
     update_record,
 )
->>>>>>> 1f62f760
 
 router = APIRouter()
 security = HTTPBearer()
