--- conflicted
+++ resolved
@@ -540,13 +540,8 @@
                     status_code=404, detail=f"Folder {folder_id} not found"
                 )
 
-<<<<<<< HEAD
-        new_entry = await add_file_entry(
-            fileDB, user, db, fs, file.file, content_type=file.content_type
-=======
         await add_file_entry(
             fileDB, user, db, fs, file.file, content_type=file.content_type, es=es
->>>>>>> 79afcabd
         )
 
         return fileDB
