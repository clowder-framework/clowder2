--- conflicted
+++ resolved
@@ -7,12 +7,7 @@
 import zipfile
 from collections.abc import Mapping, Iterable
 from typing import List, Optional, Union
-<<<<<<< HEAD
 import json
-=======
-
-import pymongo
->>>>>>> aae305c0
 import pika
 from bson import ObjectId
 from bson import json_util
