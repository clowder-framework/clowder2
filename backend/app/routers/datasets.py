--- conflicted
+++ resolved
@@ -8,46 +8,23 @@
 from collections.abc import Iterable, Mapping
 from typing import List, Optional
 
-<<<<<<< HEAD
-from beanie import PydanticObjectId
-from beanie.operators import Or, And
-from bson import ObjectId
-from bson import json_util
-from elasticsearch import Elasticsearch
-from fastapi import (
-    APIRouter,
-    HTTPException,
-    Depends,
-    File,
-    UploadFile,
-    Request,
-)
-from fastapi.responses import StreamingResponse
-from fastapi.security import HTTPBearer
-from minio import Minio
-from pika.adapters.blocking_connection import BlockingChannel
-from pymongo import DESCENDING
-from rocrate.model.person import Person
-from rocrate.rocrate import ROCrate
-
-=======
->>>>>>> 29e72710
 from app import dependencies
 from app.config import settings
 from app.deps.authorization_deps import Authorization, CheckStatus
 from app.keycloak_auth import get_current_user, get_token, get_user
 from app.models.authorization import AuthorizationDB, RoleType
 from app.models.datasets import (
+    CombinedDataset,
     DatasetBase,
     DatasetDB,
     DatasetDBViewList,
+    DatasetFreezeDB,
+    DatasetFreezeOut,
     DatasetIn,
     DatasetOut,
     DatasetPatch,
     DatasetStatus,
-    DatasetFreezeDB,
-    DatasetFreezeOut,
-    CombinedDataset, FrozenState,
+    FrozenState,
 )
 from app.models.files import FileDB, FileDBViewList, FileOut, LocalFileIn, StorageType
 from app.models.folder_and_file import FolderFileViewList
@@ -70,7 +47,6 @@
 from app.search.connect import delete_document_by_id
 from app.search.index import index_dataset, index_file
 from beanie import PydanticObjectId
-from beanie.odm.operators.update.general import Inc
 from beanie.operators import And, Or
 from bson import ObjectId, json_util
 from elasticsearch import Elasticsearch
@@ -79,6 +55,7 @@
 from fastapi.security import HTTPBearer
 from minio import Minio
 from pika.adapters.blocking_connection import BlockingChannel
+from pymongo import DESCENDING
 from rocrate.model.person import Person
 from rocrate.rocrate import ROCrate
 
@@ -154,12 +131,12 @@
 
 
 async def _create_folder_structure(
-        dataset_id: str,
-        contents: dict,
-        folder_path: str,
-        folder_lookup: dict,
-        user: UserOut,
-        parent_folder_id: Optional[str] = None,
+    dataset_id: str,
+    contents: dict,
+    folder_path: str,
+    folder_lookup: dict,
+    user: UserOut,
+    parent_folder_id: Optional[str] = None,
 ):
     """Recursively create folders encountered in folder_path until the target folder is created.
     Arguments:
@@ -194,8 +171,8 @@
 
 
 async def _get_folder_hierarchy(
-        folder_id: str,
-        hierarchy: str,
+    folder_id: str,
+    hierarchy: str,
 ):
     """Generate a string of nested path to folder for use in zip file creation."""
     folder = await FolderDB.get(PydanticObjectId(folder_id))
@@ -207,16 +184,10 @@
 
 @router.post("", response_model=DatasetOut)
 async def save_dataset(
-<<<<<<< HEAD
-        dataset_in: DatasetIn,
-        user=Depends(get_current_user),
-        es: Elasticsearch = Depends(dependencies.get_elasticsearchclient),
-=======
     dataset_in: DatasetIn,
     license_id: str,
     user=Depends(get_current_user),
     es: Elasticsearch = Depends(dependencies.get_elasticsearchclient),
->>>>>>> 29e72710
 ):
     standard_license = False
     standard_license_ids = [license.id for license in standard_licenses]
@@ -245,17 +216,17 @@
 
 @router.get("", response_model=Paged)
 async def get_datasets(
-        user_id=Depends(get_user),
-        skip: int = 0,
-        limit: int = 10,
-        frozen_only: bool = False,
-        mine: bool = False,
-        admin=Depends(get_admin),
-        admin_mode: bool = Depends(get_admin_mode),
+    user_id=Depends(get_user),
+    skip: int = 0,
+    limit: int = 10,
+    frozen_only: bool = False,
+    mine: bool = False,
+    admin=Depends(get_admin),
+    admin_mode: bool = Depends(get_admin_mode),
 ):
     query = []
     if frozen_only:
-        query.append(DatasetDBViewList.frozen == True)
+        query.append(DatasetDBViewList.frozen is True)
 
     if admin and admin_mode:
         datasets_and_count = (
@@ -307,19 +278,19 @@
 
 @router.get("/{dataset_id}", response_model=CombinedDataset)
 async def get_dataset(
-        dataset_id: str,
-        authenticated: bool = Depends(CheckStatus("AUTHENTICATED")),
-        public: bool = Depends(CheckStatus("PUBLIC")),
-        allow: bool = Depends(Authorization("viewer")),
+    dataset_id: str,
+    authenticated: bool = Depends(CheckStatus("AUTHENTICATED")),
+    public: bool = Depends(CheckStatus("PUBLIC")),
+    allow: bool = Depends(Authorization("viewer")),
 ):
     if authenticated or public or allow:
         if (
-                dataset := await DatasetDBViewList.find_one(
-                    Or(
-                        DatasetDBViewList.id == PydanticObjectId(dataset_id),
-                        DatasetDBViewList.origin_id == PydanticObjectId(dataset_id)
-                    )
+            dataset := await DatasetDBViewList.find_one(
+                Or(
+                    DatasetDBViewList.id == PydanticObjectId(dataset_id),
+                    DatasetDBViewList.origin_id == PydanticObjectId(dataset_id),
                 )
+            )
         ) is not None:
             return dataset.dict()
         raise HTTPException(status_code=404, detail=f"Dataset {dataset_id} not found")
@@ -329,24 +300,24 @@
 
 @router.get("/{dataset_id}/files", response_model=Paged)
 async def get_dataset_files(
-        dataset_id: str,
-        folder_id: Optional[str] = None,
-        authenticated: bool = Depends(CheckStatus("AUTHENTICATED")),
-        public: bool = Depends(CheckStatus("PUBLIC")),
-        user_id=Depends(get_user),
-        skip: int = 0,
-        limit: int = 10,
-        admin=Depends(get_admin),
-        admin_mode: bool = Depends(get_admin_mode),
-        allow: bool = Depends(Authorization("viewer")),
+    dataset_id: str,
+    folder_id: Optional[str] = None,
+    authenticated: bool = Depends(CheckStatus("AUTHENTICATED")),
+    public: bool = Depends(CheckStatus("PUBLIC")),
+    user_id=Depends(get_user),
+    skip: int = 0,
+    limit: int = 10,
+    admin=Depends(get_admin),
+    admin_mode: bool = Depends(get_admin_mode),
+    allow: bool = Depends(Authorization("viewer")),
 ):
     if (
-            await DatasetDBViewList.find_one(
-                Or(
-                    DatasetDBViewList.id == PydanticObjectId(dataset_id),
-                    DatasetDBViewList.origin_id == PydanticObjectId(dataset_id)
-                )
-            )
+        await DatasetDBViewList.find_one(
+            Or(
+                DatasetDBViewList.id == PydanticObjectId(dataset_id),
+                DatasetDBViewList.origin_id == PydanticObjectId(dataset_id),
+            )
+        )
     ) is not None:
         if authenticated or public or (admin and admin_mode):
             query = [
@@ -385,11 +356,11 @@
 
 @router.put("/{dataset_id}", response_model=DatasetOut)
 async def edit_dataset(
-        dataset_id: str,
-        dataset_info: DatasetBase,
-        user=Depends(get_current_user),
-        es=Depends(dependencies.get_elasticsearchclient),
-        allow: bool = Depends(Authorization("editor")),
+    dataset_id: str,
+    dataset_info: DatasetBase,
+    user=Depends(get_current_user),
+    es=Depends(dependencies.get_elasticsearchclient),
+    allow: bool = Depends(Authorization("editor")),
 ):
     if (dataset := await DatasetDB.get(PydanticObjectId(dataset_id))) is not None:
         # TODO: Refactor this with permissions checks etc.
@@ -405,11 +376,11 @@
 
 @router.patch("/{dataset_id}", response_model=DatasetOut)
 async def patch_dataset(
-        dataset_id: str,
-        dataset_info: DatasetPatch,
-        user=Depends(get_current_user),
-        es: Elasticsearch = Depends(dependencies.get_elasticsearchclient),
-        allow: bool = Depends(Authorization("editor")),
+    dataset_id: str,
+    dataset_info: DatasetPatch,
+    user=Depends(get_current_user),
+    es: Elasticsearch = Depends(dependencies.get_elasticsearchclient),
+    allow: bool = Depends(Authorization("editor")),
 ):
     if (dataset := await DatasetDB.get(PydanticObjectId(dataset_id))) is not None:
         # TODO: Update method not working properly
@@ -429,7 +400,7 @@
             files_views = await FileDBViewList.find(*query).to_list()
             for file_view in files_views:
                 if (
-                        file := await FileDB.get(PydanticObjectId(file_view.id))
+                    file := await FileDB.get(PydanticObjectId(file_view.id))
                 ) is not None:
                     file.status = dataset_info.status
                     await file.save()
@@ -442,10 +413,10 @@
 
 @router.delete("/{dataset_id}")
 async def delete_dataset(
-        dataset_id: str,
-        fs: Minio = Depends(dependencies.get_fs),
-        es: Elasticsearch = Depends(dependencies.get_elasticsearchclient),
-        allow: bool = Depends(Authorization("editor")),
+    dataset_id: str,
+    fs: Minio = Depends(dependencies.get_fs),
+    es: Elasticsearch = Depends(dependencies.get_elasticsearchclient),
+    allow: bool = Depends(Authorization("editor")),
 ):
     if (dataset := await DatasetDB.get(PydanticObjectId(dataset_id))) is not None:
         # delete from elasticsearch
@@ -456,7 +427,7 @@
             MetadataDB.resource.resource_id == PydanticObjectId(dataset_id)
         ).delete()
         async for file in FileDB.find(
-                FileDB.dataset_id == PydanticObjectId(dataset_id)
+            FileDB.dataset_id == PydanticObjectId(dataset_id)
         ):
             await remove_file_entry(file.id, fs, es)
         await FolderDB.find(
@@ -478,15 +449,17 @@
 
 @router.post("/{dataset_id}/freeze_draft", response_model=DatasetFreezeOut)
 async def draft_freeze_dataset(
-        dataset_id: str,
-        user=Depends(get_current_user),
-        fs: Minio = Depends(dependencies.get_fs),
-        es: Elasticsearch = Depends(dependencies.get_elasticsearchclient),
-        allow: bool = Depends(Authorization("owner")),
+    dataset_id: str,
+    user=Depends(get_current_user),
+    fs: Minio = Depends(dependencies.get_fs),
+    es: Elasticsearch = Depends(dependencies.get_elasticsearchclient),
+    allow: bool = Depends(Authorization("owner")),
 ):
     # Find that dataset in freeze database and copy over to dataset database (workspace)
     # Allow them to base off any version of that dataset
-    if (frozen_dataset := await DatasetFreezeDB.get(PydanticObjectId(dataset_id))) is not None:
+    if (
+        frozen_dataset := await DatasetFreezeDB.get(PydanticObjectId(dataset_id))
+    ) is not None:
         # copy over
         draft_frozen_dataset_data = frozen_dataset.dict()
         # keep the origin id
@@ -506,35 +479,42 @@
         # TODO: move metadata, files, folders, and authorizations to the frozen set
         return draft_frozen_dataset.dict()
 
-    raise HTTPException(status_code=404, detail=f"Freezed Dataset {dataset_id} not found")
+    raise HTTPException(
+        status_code=404, detail=f"Freezed Dataset {dataset_id} not found"
+    )
 
 
 @router.post("/{dataset_id}/freeze", response_model=DatasetFreezeOut)
 async def freeze_dataset(
-        dataset_id: str,
-        user=Depends(get_current_user),
-        fs: Minio = Depends(dependencies.get_fs),
-        es: Elasticsearch = Depends(dependencies.get_elasticsearchclient),
-        allow: bool = Depends(Authorization("owner")),
+    dataset_id: str,
+    user=Depends(get_current_user),
+    fs: Minio = Depends(dependencies.get_fs),
+    es: Elasticsearch = Depends(dependencies.get_elasticsearchclient),
+    allow: bool = Depends(Authorization("owner")),
 ):
     # Retrieve the dataset by ID
     if (dataset := await DatasetDB.get(PydanticObjectId(dataset_id))) is not None:
-
         frozen_dataset_data = dataset.dict()
 
         # Move dataset to Public Freeze Dataset collection
         # if no origin id associated with that dataset, freeze it as the very fist version
         if dataset.origin_id is None and dataset.frozen == FrozenState.ACTIVE:
             # first version always keep the origin id; hmm does it matter?
-            frozen_dataset_data["origin_id"] = frozen_dataset_data["_id"] = frozen_dataset_data.pop("id")
+            frozen_dataset_data["origin_id"] = frozen_dataset_data[
+                "_id"
+            ] = frozen_dataset_data.pop("id")
             frozen_dataset_data["frozen_version_num"] = 1
         # else search in freeze dataset collection to get the latest version of the dataset
         else:
-            latest_frozen_dataset = await DatasetFreezeDB.find({"origin_id": dataset.origin_id}).sort(
-                ("frozen_version_num", DESCENDING)
-            ).first_or_none()
+            latest_frozen_dataset = (
+                await DatasetFreezeDB.find({"origin_id": dataset.origin_id})
+                .sort(("frozen_version_num", DESCENDING))
+                .first_or_none()
+            )
             frozen_dataset_data.pop("id")
-            frozen_dataset_data["frozen_version_num"] = latest_frozen_dataset.frozen_version_num + 1
+            frozen_dataset_data["frozen_version_num"] = (
+                latest_frozen_dataset.frozen_version_num + 1
+            )
 
         frozen_dataset_data["frozen"] = FrozenState.FROZEN
         frozen_dataset = DatasetFreezeDB(**frozen_dataset_data)
@@ -542,8 +522,11 @@
         await dataset.delete()
 
         # Update Authorization
-        if (authorization := await AuthorizationDB.find_one(AuthorizationDB.dataset_id == PydanticObjectId(
-                dataset_id))) is not None:
+        if (
+            authorization := await AuthorizationDB.find_one(
+                AuthorizationDB.dataset_id == PydanticObjectId(dataset_id)
+            )
+        ) is not None:
             await authorization.delete()
         await AuthorizationDB(
             dataset_id=frozen_dataset.id,
@@ -555,7 +538,9 @@
         # Need to return the latest frozen dataset id but with the same origin id
         frozen_dataset_out_dict = frozen_dataset.dict()
         frozen_dataset_out_dict.pop("id")
-        frozen_dataset_out = DatasetFreezeOut(id=frozen_dataset_out_dict.get("origin_id"), **frozen_dataset_out_dict)
+        frozen_dataset_out = DatasetFreezeOut(
+            id=frozen_dataset_out_dict.get("origin_id"), **frozen_dataset_out_dict
+        )
         return frozen_dataset_out.dict()
 
     raise HTTPException(status_code=404, detail=f"Dataset {dataset_id} not found")
@@ -563,10 +548,10 @@
 
 @router.post("/{dataset_id}/folders", response_model=FolderOut)
 async def add_folder(
-        dataset_id: str,
-        folder_in: FolderIn,
-        user=Depends(get_current_user),
-        allow: bool = Depends(Authorization("uploader")),
+    dataset_id: str,
+    folder_in: FolderIn,
+    user=Depends(get_current_user),
+    allow: bool = Depends(Authorization("uploader")),
 ):
     if (await DatasetDB.get(PydanticObjectId(dataset_id))) is not None:
         parent_folder = folder_in.parent_folder
@@ -585,22 +570,22 @@
 
 @router.get("/{dataset_id}/folders", response_model=Paged)
 async def get_dataset_folders(
-        dataset_id: str,
-        parent_folder: Optional[str] = None,
-        user_id=Depends(get_user),
-        authenticated: bool = Depends(CheckStatus("authenticated")),
-        public: bool = Depends(CheckStatus("PUBLIC")),
-        skip: int = 0,
-        limit: int = 10,
-        allow: bool = Depends(Authorization("viewer")),
+    dataset_id: str,
+    parent_folder: Optional[str] = None,
+    user_id=Depends(get_user),
+    authenticated: bool = Depends(CheckStatus("authenticated")),
+    public: bool = Depends(CheckStatus("PUBLIC")),
+    skip: int = 0,
+    limit: int = 10,
+    allow: bool = Depends(Authorization("viewer")),
 ):
     if (
-            await DatasetDBViewList.find_one(
-                Or(
-                    DatasetDBViewList.id == PydanticObjectId(dataset_id),
-                    DatasetDBViewList.origin_id == PydanticObjectId(dataset_id)
-                )
-            )
+        await DatasetDBViewList.find_one(
+            Or(
+                DatasetDBViewList.id == PydanticObjectId(dataset_id),
+                DatasetDBViewList.origin_id == PydanticObjectId(dataset_id),
+            )
+        )
     ) is not None:
         if authenticated or public:
             query = [
@@ -642,24 +627,24 @@
 
 @router.get("/{dataset_id}/folders_and_files", response_model=Paged)
 async def get_dataset_folders_and_files(
-        dataset_id: str,
-        folder_id: Optional[str] = None,
-        authenticated: bool = Depends(CheckStatus("AUTHENTICATED")),
-        public: bool = Depends(CheckStatus("PUBLIC")),
-        user_id=Depends(get_user),
-        skip: int = 0,
-        limit: int = 10,
-        admin=Depends(get_admin),
-        admin_mode: bool = Depends(get_admin_mode),
-        allow: bool = Depends(Authorization("viewer")),
+    dataset_id: str,
+    folder_id: Optional[str] = None,
+    authenticated: bool = Depends(CheckStatus("AUTHENTICATED")),
+    public: bool = Depends(CheckStatus("PUBLIC")),
+    user_id=Depends(get_user),
+    skip: int = 0,
+    limit: int = 10,
+    admin=Depends(get_admin),
+    admin_mode: bool = Depends(get_admin_mode),
+    allow: bool = Depends(Authorization("viewer")),
 ):
     if (
-            await DatasetDBViewList.find_one(
-                Or(
-                    DatasetDBViewList.id == PydanticObjectId(dataset_id),
-                    DatasetDBViewList.origin_id == PydanticObjectId(dataset_id)
-                )
-            )
+        await DatasetDBViewList.find_one(
+            Or(
+                DatasetDBViewList.id == PydanticObjectId(dataset_id),
+                DatasetDBViewList.origin_id == PydanticObjectId(dataset_id),
+            )
+        )
     ) is not None:
         if authenticated or public or (admin and admin_mode):
             query = [
@@ -724,11 +709,11 @@
 
 @router.delete("/{dataset_id}/folders/{folder_id}")
 async def delete_folder(
-        dataset_id: str,
-        folder_id: str,
-        fs: Minio = Depends(dependencies.get_fs),
-        es: Elasticsearch = Depends(dependencies.get_elasticsearchclient),
-        allow: bool = Depends(Authorization("editor")),
+    dataset_id: str,
+    folder_id: str,
+    fs: Minio = Depends(dependencies.get_fs),
+    es: Elasticsearch = Depends(dependencies.get_elasticsearchclient),
+    allow: bool = Depends(Authorization("editor")),
 ):
     if (await DatasetDB.get(PydanticObjectId(dataset_id))) is not None:
         if (folder := await FolderDB.get(PydanticObjectId(folder_id))) is not None:
@@ -739,14 +724,14 @@
             # recursively delete child folder and files
             async def _delete_nested_folders(parent_folder_id):
                 while (
-                        await FolderDB.find_one(
-                            FolderDB.dataset_id == ObjectId(dataset_id),
-                            FolderDB.parent_folder == ObjectId(parent_folder_id),
-                        )
+                    await FolderDB.find_one(
+                        FolderDB.dataset_id == ObjectId(dataset_id),
+                        FolderDB.parent_folder == ObjectId(parent_folder_id),
+                    )
                 ) is not None:
                     async for subfolder in FolderDB.find(
-                            FolderDB.dataset_id == PydanticObjectId(dataset_id),
-                            FolderDB.parent_folder == PydanticObjectId(parent_folder_id),
+                        FolderDB.dataset_id == PydanticObjectId(dataset_id),
+                        FolderDB.parent_folder == PydanticObjectId(parent_folder_id),
                     ):
                         async for file in FileDB.find(FileDB.folder_id == subfolder.id):
                             await remove_file_entry(file.id, fs, es)
@@ -763,22 +748,18 @@
 
 @router.get("/{dataset_id}/folders/{folder_id}")
 async def get_folder(
-        dataset_id: str,
-        folder_id: str,
-        allow: bool = Depends(Authorization("viewer")),
-):
-<<<<<<< HEAD
+    dataset_id: str,
+    folder_id: str,
+    allow: bool = Depends(Authorization("viewer")),
+):
     if (
-            dataset := await DatasetDBViewList.find_one(
-                Or(
-                    DatasetDBViewList.id == PydanticObjectId(dataset_id),
-                    DatasetDBViewList.origin_id == PydanticObjectId(dataset_id)
-                )
-            )
+        await DatasetDBViewList.find_one(
+            Or(
+                DatasetDBViewList.id == PydanticObjectId(dataset_id),
+                DatasetDBViewList.origin_id == PydanticObjectId(dataset_id),
+            )
+        )
     ) is not None:
-=======
-    if (await DatasetDB.get(PydanticObjectId(dataset_id))) is not None:
->>>>>>> 29e72710
         if (folder := await FolderDB.get(PydanticObjectId(folder_id))) is not None:
             return folder.dict()
         else:
@@ -788,11 +769,11 @@
 
 @router.patch("/{dataset_id}/folders/{folder_id}", response_model=FolderOut)
 async def patch_folder(
-        dataset_id: str,
-        folder_id: str,
-        folder_info: FolderPatch,
-        user=Depends(get_current_user),
-        allow: bool = Depends(Authorization("editor")),
+    dataset_id: str,
+    folder_id: str,
+    folder_info: FolderPatch,
+    user=Depends(get_current_user),
+    allow: bool = Depends(Authorization("editor")),
 ):
     if await DatasetDB.get(PydanticObjectId(dataset_id)) is not None:
         if (folder := await FolderDB.get(PydanticObjectId(folder_id))) is not None:
@@ -802,8 +783,8 @@
             # allow moving folder around within the hierarchy
             if folder_info.parent_folder is not None:
                 if (
-                        await FolderDB.get(PydanticObjectId(folder_info.parent_folder))
-                        is not None
+                    await FolderDB.get(PydanticObjectId(folder_info.parent_folder))
+                    is not None
                 ):
                     folder.parent_folder = folder_info.parent_folder
             folder.modified = datetime.datetime.utcnow()
@@ -820,14 +801,14 @@
 
 @router.post("/{dataset_id}/files", response_model=FileOut)
 async def save_file(
-        dataset_id: str,
-        folder_id: Optional[str] = None,
-        user=Depends(get_current_user),
-        fs: Minio = Depends(dependencies.get_fs),
-        file: UploadFile = File(...),
-        es=Depends(dependencies.get_elasticsearchclient),
-        rabbitmq_client: BlockingChannel = Depends(dependencies.get_rabbitmq),
-        allow: bool = Depends(Authorization("uploader")),
+    dataset_id: str,
+    folder_id: Optional[str] = None,
+    user=Depends(get_current_user),
+    fs: Minio = Depends(dependencies.get_fs),
+    file: UploadFile = File(...),
+    es=Depends(dependencies.get_elasticsearchclient),
+    rabbitmq_client: BlockingChannel = Depends(dependencies.get_rabbitmq),
+    allow: bool = Depends(Authorization("uploader")),
 ):
     if (dataset := await DatasetDB.get(PydanticObjectId(dataset_id))) is not None:
         if user is None:
@@ -865,14 +846,14 @@
 
 @router.post("/{dataset_id}/filesMultiple", response_model=List[FileOut])
 async def save_files(
-        dataset_id: str,
-        files: List[UploadFile],
-        folder_id: Optional[str] = None,
-        user=Depends(get_current_user),
-        fs: Minio = Depends(dependencies.get_fs),
-        es=Depends(dependencies.get_elasticsearchclient),
-        rabbitmq_client: BlockingChannel = Depends(dependencies.get_rabbitmq),
-        allow: bool = Depends(Authorization("uploader")),
+    dataset_id: str,
+    files: List[UploadFile],
+    folder_id: Optional[str] = None,
+    user=Depends(get_current_user),
+    fs: Minio = Depends(dependencies.get_fs),
+    es=Depends(dependencies.get_elasticsearchclient),
+    rabbitmq_client: BlockingChannel = Depends(dependencies.get_rabbitmq),
+    allow: bool = Depends(Authorization("uploader")),
 ):
     if (dataset := await DatasetDB.get(PydanticObjectId(dataset_id))) is not None:
         files_added = []
@@ -892,7 +873,7 @@
 
             if folder_id is not None:
                 if (
-                        folder := await FolderDB.get(PydanticObjectId(folder_id))
+                    folder := await FolderDB.get(PydanticObjectId(folder_id))
                 ) is not None:
                     new_file.folder_id = folder.id
                 else:
@@ -926,13 +907,13 @@
 
 @router.post("/{dataset_id}/local_files", response_model=FileOut)
 async def save_local_file(
-        localfile_in: LocalFileIn,
-        dataset_id: str,
-        folder_id: Optional[str] = None,
-        user=Depends(get_current_user),
-        es=Depends(dependencies.get_elasticsearchclient),
-        rabbitmq_client: BlockingChannel = Depends(dependencies.get_rabbitmq),
-        allow: bool = Depends(Authorization("uploader")),
+    localfile_in: LocalFileIn,
+    dataset_id: str,
+    folder_id: Optional[str] = None,
+    user=Depends(get_current_user),
+    es=Depends(dependencies.get_elasticsearchclient),
+    rabbitmq_client: BlockingChannel = Depends(dependencies.get_rabbitmq),
+    allow: bool = Depends(Authorization("uploader")),
 ):
     if (dataset := await DatasetDB.get(PydanticObjectId(dataset_id))) is not None:
         if user is None:
@@ -981,12 +962,12 @@
 
 @router.post("/createFromZip", response_model=DatasetOut)
 async def create_dataset_from_zip(
-        user=Depends(get_current_user),
-        fs: Minio = Depends(dependencies.get_fs),
-        file: UploadFile = File(...),
-        es: Elasticsearch = Depends(dependencies.get_elasticsearchclient),
-        rabbitmq_client: BlockingChannel = Depends(dependencies.get_rabbitmq),
-        token: str = Depends(get_token),
+    user=Depends(get_current_user),
+    fs: Minio = Depends(dependencies.get_fs),
+    file: UploadFile = File(...),
+    es: Elasticsearch = Depends(dependencies.get_elasticsearchclient),
+    rabbitmq_client: BlockingChannel = Depends(dependencies.get_rabbitmq),
+    token: str = Depends(get_token),
 ):
     if file.filename.endswith(".zip") is False:
         raise HTTPException(status_code=404, detail="File is not a zip file")
@@ -1054,18 +1035,18 @@
 
 @router.get("/{dataset_id}/download", response_model=CombinedDataset)
 async def download_dataset(
-        dataset_id: str,
-        user=Depends(get_current_user),
-        fs: Minio = Depends(dependencies.get_fs),
-        allow: bool = Depends(Authorization("viewer")),
+    dataset_id: str,
+    user=Depends(get_current_user),
+    fs: Minio = Depends(dependencies.get_fs),
+    allow: bool = Depends(Authorization("viewer")),
 ):
     if (
-            dataset := await DatasetDBViewList.find_one(
-                Or(
-                    DatasetDBViewList.id == PydanticObjectId(dataset_id),
-                    DatasetDBViewList.origin_id == PydanticObjectId(dataset_id)
-                )
-            )
+        dataset := await DatasetDBViewList.find_one(
+            Or(
+                DatasetDBViewList.id == PydanticObjectId(dataset_id),
+                DatasetDBViewList.origin_id == PydanticObjectId(dataset_id),
+            )
+        )
     ) is not None:
         current_temp_dir = tempfile.mkdtemp(prefix="rocratedownload")
         crate = ROCrate()
@@ -1219,14 +1200,14 @@
 # can handle parameeters pass in as key/values in info
 @router.post("/{dataset_id}/extract")
 async def get_dataset_extract(
-        dataset_id: str,
-        extractorName: str,
-        request: Request,
-        # parameters don't have a fixed model shape
-        parameters: dict = None,
-        user=Depends(get_current_user),
-        rabbitmq_client: BlockingChannel = Depends(dependencies.get_rabbitmq),
-        allow: bool = Depends(Authorization("uploader")),
+    dataset_id: str,
+    extractorName: str,
+    request: Request,
+    # parameters don't have a fixed model shape
+    parameters: dict = None,
+    user=Depends(get_current_user),
+    rabbitmq_client: BlockingChannel = Depends(dependencies.get_rabbitmq),
+    allow: bool = Depends(Authorization("uploader")),
 ):
     if extractorName is None:
         raise HTTPException(status_code=400, detail="No extractorName specified")
@@ -1246,18 +1227,18 @@
 
 @router.get("/{dataset_id}/thumbnail")
 async def download_dataset_thumbnail(
-        dataset_id: str,
-        fs: Minio = Depends(dependencies.get_fs),
-        allow: bool = Depends(Authorization("viewer")),
+    dataset_id: str,
+    fs: Minio = Depends(dependencies.get_fs),
+    allow: bool = Depends(Authorization("viewer")),
 ):
     # If dataset exists in MongoDB, download from Minio
     if (
-            dataset := await DatasetDBViewList.find_one(
-                Or(
-                    DatasetDBViewList.id == PydanticObjectId(dataset_id),
-                    DatasetDBViewList.origin_id == PydanticObjectId(dataset_id)
-                )
-            )
+        dataset := await DatasetDBViewList.find_one(
+            Or(
+                DatasetDBViewList.id == PydanticObjectId(dataset_id),
+                DatasetDBViewList.origin_id == PydanticObjectId(dataset_id),
+            )
+        )
     ) is not None:
         if dataset.thumbnail_id is not None:
             content = fs.get_object(
@@ -1280,18 +1261,12 @@
 
 @router.patch("/{dataset_id}/thumbnail/{thumbnail_id}", response_model=DatasetOut)
 async def add_dataset_thumbnail(
-        dataset_id: str,
-        thumbnail_id: str,
-        allow: bool = Depends(Authorization("editor")),
+    dataset_id: str,
+    thumbnail_id: str,
+    allow: bool = Depends(Authorization("editor")),
 ):
     if (dataset := await DatasetDB.get(PydanticObjectId(dataset_id))) is not None:
-<<<<<<< HEAD
-        if (
-                thumbnail := await ThumbnailDB.get(PydanticObjectId(thumbnail_id))
-        ) is not None:
-=======
         if (await ThumbnailDB.get(PydanticObjectId(thumbnail_id))) is not None:
->>>>>>> 29e72710
             # TODO: Should we garbage collect existing thumbnail if nothing else points to it?
             dataset.thumbnail_id = thumbnail_id
             await dataset.save()
