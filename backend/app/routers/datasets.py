--- conflicted
+++ resolved
@@ -6,15 +6,10 @@
 import tempfile
 import zipfile
 from collections.abc import Mapping, Iterable
-<<<<<<< HEAD
 from typing import List, Optional
 
 from beanie import PydanticObjectId
 from beanie.operators import Or
-=======
-from typing import List, Optional, Union
-
->>>>>>> 05b8182a
 from bson import ObjectId
 from bson import json_util
 from elasticsearch import Elasticsearch
@@ -33,13 +28,6 @@
 from rocrate.rocrate import ROCrate
 
 from app import dependencies
-<<<<<<< HEAD
-from app import keycloak_auth
-from app.config import settings
-from app.deps.authorization_deps import Authorization
-from app.keycloak_auth import get_token
-from app.keycloak_auth import get_user, get_current_user
-=======
 from app.config import settings
 from app.deps.authorization_deps import Authorization
 from app.keycloak_auth import (
@@ -48,7 +36,6 @@
     get_current_user,
     get_current_username,
 )
->>>>>>> 05b8182a
 from app.models.authorization import AuthorizationDB, RoleType
 from app.models.datasets import (
     DatasetBase,
@@ -60,23 +47,16 @@
 )
 from app.models.files import FileOut, FileDB, FileDBViewList
 from app.models.folders import FolderOut, FolderIn, FolderDB, FolderDBViewList
-from app.models.metadata import MetadataDB
+from app.models.metadata import MetadataDB, MetadataOut
 from app.models.pyobjectid import PyObjectId
 from app.models.users import UserOut
 from app.rabbitmq.listeners import submit_dataset_job
 from app.routers.files import add_file_entry, remove_file_entry
 from app.search.connect import (
-<<<<<<< HEAD
-    insert_record,
-=======
->>>>>>> 05b8182a
     delete_document_by_id,
     delete_document_by_query,
 )
-<<<<<<< HEAD
-=======
-from app.search.index import index_dataset
->>>>>>> 05b8182a
+from app.search.index import index_dataset, index_dataset_metadata
 
 router = APIRouter()
 security = HTTPBearer()
@@ -204,12 +184,7 @@
 @router.post("", response_model=DatasetOut)
 async def save_dataset(
     dataset_in: DatasetIn,
-<<<<<<< HEAD
-    user=Depends(keycloak_auth.get_current_user),
-=======
     user=Depends(get_current_user),
-    db: MongoClient = Depends(dependencies.get_db),
->>>>>>> 05b8182a
     es: Elasticsearch = Depends(dependencies.get_elasticsearchclient),
 ):
     dataset = DatasetDB(**dataset_in.dict(), creator=user)
@@ -222,24 +197,9 @@
         creator=user.email,
     ).save()
 
-<<<<<<< HEAD
-    # Add en entry to the dataset index
-    doc = {
-        "name": dataset.name,
-        "description": dataset.description,
-        "author": dataset.creator.email,
-        "created": dataset.created,
-        "modified": dataset.modified,
-        "download": dataset.downloads,
-    }
-    insert_record(es, "dataset", doc, dataset.id)
+    # Add new entry to elasticsearch
+    await index_dataset(es, dataset, [user.email])
     return dataset.dict()
-=======
-    # Add new entry to elasticsearch
-    await index_dataset(db, es, dataset_out, [user.email])
-
-    return dataset_out
->>>>>>> 05b8182a
 
 
 @router.get("", response_model=List[DatasetOut])
@@ -311,7 +271,6 @@
 async def edit_dataset(
     dataset_id: str,
     dataset_info: DatasetBase,
-<<<<<<< HEAD
     user=Depends(get_current_user),
     es=Depends(dependencies.get_elasticsearchclient),
     allow: bool = Depends(Authorization("editor")),
@@ -323,58 +282,20 @@
         await dataset.save()
 
         # Update entry to the dataset index
-        doc = {
-            "doc": {
-                "name": dataset.name,
-                "description": dataset.description,
-                "modified": dataset.modified,
-            }
-        }
-        update_record(es, "dataset", doc, dataset_id)
+        await index_dataset(es, dataset, update=True)
         # updating metadata in elasticsearch
         if (
             metadata := await MetadataDB.find_one(
                 MetadataDB.resource.resource_id == ObjectId(dataset_id)
             )
         ) is not None:
-            doc = {
-                "doc": {
-                    "name": dataset.name,
-                    "description": dataset.description,
-                }
-            }
-            update_record(es, "metadata", doc, str(metadata.id))
+            await index_dataset_metadata(
+                es,
+                DatasetOut(**dataset.dict()),
+                MetadataOut(**metadata.dict()),
+                update=True,
+            )
         return dataset.dict()
-=======
-    db: MongoClient = Depends(dependencies.get_db),
-    user_id=Depends(get_current_username),
-    es=Depends(dependencies.get_elasticsearchclient),
-    allow: bool = Depends(Authorization("editor")),
-):
-    if not allow:
-        raise HTTPException(status_code=404, detail=f"Dataset {dataset_id} not found")
-    # Check all connection and abort if any one of them is not available
-    if db is None or es is None:
-        raise HTTPException(status_code=503, detail="Service not available")
-        return
-
-    if (
-        dataset_q := await db["datasets"].find_one({"_id": ObjectId(dataset_id)})
-    ) is not None:
-        dataset = DatasetOut.from_mongo(dataset_q)
-        ds = dict(dataset_info) if dataset_info is not None else {}
-        ds["modified"] = datetime.datetime.utcnow()
-        try:
-            dataset.update(ds)
-            await db["datasets"].replace_one(
-                {"_id": ObjectId(dataset_id)}, DatasetDB(**dataset).to_mongo()
-            )
-            # Update entry to the dataset index
-            await index_dataset(db, es, dataset, update=True)
-        except Exception as e:
-            raise HTTPException(status_code=500, detail=e.args[0])
-        return DatasetOut.from_mongo(dataset)
->>>>>>> 05b8182a
     raise HTTPException(status_code=404, detail=f"Dataset {dataset_id} not found")
 
 
@@ -387,48 +308,25 @@
     allow: bool = Depends(Authorization("editor")),
 ):
     if (dataset := await DatasetDB.get(PydanticObjectId(dataset_id))) is not None:
-        # TODO: Refactor this with permissions checks etc.
-<<<<<<< HEAD
         dataset.update(dataset_info)
         dataset.modified = datetime.datetime.utcnow()
+        await dataset.save()
+
         # Update entry to the dataset index
-        doc = {
-            "doc": {
-                "name": dataset.name,
-                "description": dataset.description,
-                "modified": dataset.modified,
-            }
-        }
-        update_record(es, "dataset", doc, dataset_id)
+        await index_dataset(es, DatasetOut(**dataset), update=True)
         # updating metadata in elasticsearch
-        metadata = await MetadataDB.find_one(
-            MetadataDB.resource.resource_id == ObjectId(dataset_id)
-        )
-        if metadata:
-            doc = {
-                "doc": {
-                    "name": dataset.name,
-                    "description": dataset.description,
-                }
-            }
-            update_record(es, "metadata", doc, str(metadata["_id"]))
+        if (
+            metadata := await MetadataDB.find_one(
+                MetadataDB.resource.resource_id == ObjectId(dataset_id)
+            )
+        ) is not None:
+            await index_dataset_metadata(
+                es,
+                DatasetOut(**dataset.dict()),
+                MetadataOut(**metadata.dict()),
+                update=True,
+            )
         return dataset.dict()
-=======
-        ds = dict(dataset_info) if dataset_info is not None else {}
-        user = await db["users"].find_one({"email": user_id})
-        ds["creator"] = UserOut(**user)
-        ds["modified"] = datetime.datetime.utcnow()
-        try:
-            dataset.update((k, v) for k, v in ds.items() if v is not None)
-            await db["datasets"].replace_one(
-                {"_id": ObjectId(dataset_id)}, DatasetDB(**dataset).to_mongo()
-            )
-            # Update entry to the dataset index
-            await index_dataset(db, es, DatasetOut(**dataset), update=True)
-        except Exception as e:
-            raise HTTPException(status_code=500, detail=e.args[0])
-        return DatasetOut.from_mongo(dataset)
->>>>>>> 05b8182a
 
 
 @router.delete("/{dataset_id}")
@@ -441,9 +339,7 @@
     if (dataset := await DatasetDB.get(PydanticObjectId(dataset_id))) is not None:
         # delete from elasticsearch
         delete_document_by_id(es, "dataset", dataset_id)
-<<<<<<< HEAD
-        query = {"match": {"resource_id": dataset_id}}
-        delete_document_by_query(es, "metadata", query)
+        delete_document_by_query(es, "metadata", {"match": {"resource_id": dataset_id}})
         # delete dataset first to minimize files/folder being uploaded to a delete dataset
         await dataset.delete()
         await MetadataDB.find(
@@ -456,18 +352,8 @@
         await FolderDB.find(
             FolderDB.dataset_id == PydanticObjectId(dataset_id)
         ).delete()
-=======
-        delete_document_by_query(es, "metadata", {"match": {"resource_id": dataset_id}})
-
-        # delete dataset first to minimize files/folder being uploaded to a delete dataset
-        await db["datasets"].delete_one({"_id": ObjectId(dataset_id)})
-        await db.metadata.delete_many({"resource.resource_id": ObjectId(dataset_id)})
-        async for file in db["files"].find({"dataset_id": ObjectId(dataset_id)}):
-            file = FileOut(**file)
-            await remove_file_entry(file.id, db, fs, es)
-        await db["folders"].delete_many({"dataset_id": ObjectId(dataset_id)})
+        # TODO FIX
         await db["authorization"].delete_many({"dataset_id": ObjectId(dataset_id)})
->>>>>>> 05b8182a
         return {"deleted": dataset_id}
     raise HTTPException(status_code=404, detail=f"Dataset {dataset_id} not found")
 
@@ -479,7 +365,6 @@
     user=Depends(get_current_user),
     allow: bool = Depends(Authorization("uploader")),
 ):
-<<<<<<< HEAD
     if (dataset := await DatasetDB.get(PydanticObjectId(dataset_id))) is not None:
         parent_folder = folder_in.parent_folder
         if parent_folder is not None:
@@ -493,24 +378,6 @@
         await new_folder.insert()
         return new_folder.dict()
     raise HTTPException(status_code=404, detail=f"Dataset {dataset_id} not found")
-=======
-    if not allow:
-        raise HTTPException(status_code=404, detail=f"Dataset {dataset_id} not found")
-    folder_db = FolderDB(
-        **folder_in.dict(), author=user, dataset_id=PyObjectId(dataset_id)
-    )
-    parent_folder = folder_in.parent_folder
-    if parent_folder is not None:
-        folder = await db["folders"].find_one({"_id": ObjectId(parent_folder)})
-        if folder is None:
-            raise HTTPException(
-                status_code=400, detail=f"Parent folder {parent_folder} not found"
-            )
-    new_folder = await db["folders"].insert_one(folder_db.to_mongo())
-    found = await db["folders"].find_one({"_id": new_folder.inserted_id})
-    folder_out = FolderOut.from_mongo(found)
-    return folder_out
->>>>>>> 05b8182a
 
 
 @router.get("/{dataset_id}/folders", response_model=List[FolderOut])
@@ -642,27 +509,16 @@
             zip_directory = _describe_zip_contents(zip_contents)
 
         # Create dataset
-<<<<<<< HEAD
-        dataset_name = file.filename.rstrip(".zip")
-        dataset_description = "Uploaded as %s" % file.filename
-        ds_dict = {"name": dataset_name, "description": dataset_description}
-        dataset = DatasetDB(**ds_dict, creator=user)
-        dataset.save()
-
-        # Create folders
-        folder_lookup = await _create_folder_structure(
-            dataset.id, zip_directory, "", {}, user
-=======
         dataset_in = {
             "name": file.filename.rstrip(".zip"),
             "description": "Uploaded as %s" % file.filename,
         }
-        new_dataset = save_dataset(dataset_in, user, db, es)
+        dataset = DatasetDB(**dataset_in, creator=user)
+        dataset.save()
 
         # Create folders
         folder_lookup = await _create_folder_structure(
-            new_dataset.id, zip_directory, "", {}, user, db
->>>>>>> 05b8182a
+            dataset.id, zip_directory, "", {}, user
         )
 
         # Go back through zipfile, this time uploading files to folders
@@ -682,21 +538,12 @@
                         new_file = FileDB(
                             name=filename,
                             creator=user,
-<<<<<<< HEAD
                             dataset_id=dataset.id,
                             folder_id=folder_id,
                         )
                     else:
                         new_file = FileDB(
                             name=filename, creator=user, dataset_id=dataset.id
-=======
-                            dataset_id=new_dataset.id,
-                            folder_id=folder_id,
-                        )
-                    else:
-                        fileDB = FileDB(
-                            name=filename, creator=user, dataset_id=new_dataset.id
->>>>>>> 05b8182a
                         )
                     with open(extracted, "rb") as file_reader:
                         await add_file_entry(
@@ -711,13 +558,7 @@
                     if os.path.isfile(extracted):
                         os.remove(extracted)
 
-<<<<<<< HEAD
     return dataset.dict()
-=======
-    found = await db["datasets"].find_one({"_id": new_dataset.id})
-    dataset_out = DatasetOut.from_mongo(found)
-    return dataset_out
->>>>>>> 05b8182a
 
 
 @router.get("/{dataset_id}/download", response_model=DatasetOut)
