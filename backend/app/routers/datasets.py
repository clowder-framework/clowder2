--- conflicted
+++ resolved
@@ -4,11 +4,7 @@
 import os
 import shutil
 import tempfile
-<<<<<<< HEAD
-from typing import List, Optional, BinaryIO, Union
-=======
 import zipfile
->>>>>>> 1cb545ed
 from collections.abc import Mapping, Iterable
 from typing import List, Optional
 
