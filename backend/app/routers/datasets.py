import datetime
import hashlib
import io
import os
import shutil
import tempfile
import zipfile
from collections.abc import Mapping, Iterable
from typing import List, Optional, Union

import pika
from bson import ObjectId
<<<<<<< HEAD
=======
from bson import json_util
>>>>>>> 281fed00
from fastapi import (
    APIRouter,
    HTTPException,
    Depends,
    File,
    UploadFile,
    Response,
    Request,
)
<<<<<<< HEAD
from fastapi import Form
=======
>>>>>>> 281fed00
from minio import Minio
from pika.adapters.blocking_connection import BlockingChannel
from pymongo import MongoClient
<<<<<<< HEAD
import pika
from pika.adapters.blocking_connection import BlockingChannel
import json
=======
from rocrate.model.person import Person
from rocrate.rocrate import ROCrate
>>>>>>> 281fed00

from app import dependencies
from app import keycloak_auth
from app.config import settings
from app.keycloak_auth import get_user, get_current_user
from app.models.datasets import (
    DatasetBase,
    DatasetIn,
    DatasetDB,
    DatasetOut,
    DatasetPatch,
)
from app.models.files import FileOut, FileDB
from app.models.folders import FolderOut, FolderIn, FolderDB
from app.models.pyobjectid import PyObjectId
from app.models.users import UserOut
from app.routers.files import add_file_entry, remove_file_entry

router = APIRouter()

clowder_bucket = os.getenv("MINIO_BUCKET_NAME", "clowder")


def _describe_zip_contents(file_list: list):
    """Traverse a list of zipfile entries and create a dictionary structure like so:
    {
        ""__CLOWDER_FILE_LIST__"": ['list', 'of', 'root', 'files'],
        "folder_1": {
            ""__CLOWDER_FILE_LIST__"": ['list', 'of', 'folder_1', 'files']
        },
        "folder_2": {
            ""__CLOWDER_FILE_LIST__"": ['list', 'of', 'folder_2', 'files'],
            "subfolder_3": {
                ""__CLOWDER_FILE_LIST__"": ['list', 'of', subfolder_3', 'files']
            },
        },
        ...
    }
    """
    empty_entry = {"__CLOWDER_FILE_LIST__": []}

    def path_parts_to_dict(entries, last_is_file=True):
        if len(entries) == 1:
            if last_is_file:
                return {"__CLOWDER_FILE_LIST__": [entries[0]]}
            else:
                return {entries[0]: empty_entry.copy()}
        else:
            return {entries[0]: path_parts_to_dict(entries[1:])}

    def nested_update(target_dict, update_dict):
        for k, v in update_dict.items():
            if isinstance(v, Mapping):
                current = target_dict[k] if k in target_dict else {}
                target_dict[k] = nested_update(current, v)
            elif isinstance(v, Iterable):
                current = target_dict[k] if k in target_dict else []
                if v not in current:
                    target_dict[k] = list(set(current + v))
            else:
                target_dict[k] = v
        return target_dict

    zip_structure = empty_entry.copy()
    for entry in file_list:
        if "__MACOSX" in entry or entry.endswith(".DS_Store"):
            # TODO: These are not visible in OSX 10.3+ and hard to delete. Leaving this in to minimize user frustration.
            continue
        if entry.endswith(os.path.sep):
            # this is a folder, not a file
            folder_parts = os.path.normpath(entry).split(os.path.sep)
            if len(folder_parts) > 1:
                folder_dict = path_parts_to_dict(folder_parts, False)
                zip_structure = nested_update(zip_structure, folder_dict)
            elif entry not in zip_structure:
                zip_structure[entry.rstrip(os.path.sep)] = empty_entry.copy()
            continue

        parts = os.path.normpath(entry).split(os.path.sep)
        if len(parts) > 1:
            parts_dict = path_parts_to_dict(parts)
            zip_structure = nested_update(zip_structure, parts_dict)
        else:
            zip_structure["__CLOWDER_FILE_LIST__"].append(entry)

    return zip_structure


async def _create_folder_structure(
    dataset_id: str,
    contents: dict,
    folder_path: str,
    folder_lookup: dict,
    user: UserOut,
    db: MongoClient,
    parent_folder_id: Optional[str] = None,
):
    """Recursively create folders encountered in folder_path until the target folder is created.
    Arguments:
        - dataset_id: destination dataset
        - contents: list of contents in folder (see _describe_zip_contents() for structure)
        - folder_path: full path to folder from dataset root (e.g. folder/subfolder/subfolder2)
        - folder_lookup: mapping from folder_path to folder_id for reference later
        - parent_folder_id: destination folder
    """
    for k, v in contents.items():
        if k == "__CLOWDER_FILE_LIST__":
            continue

        # Create the folder
        folder_dict = {
            "dataset_id": dataset_id,
            "name": k,
            "parent_folder": parent_folder_id,
        }
        folder_db = FolderDB(**folder_dict, author=user)
        new_folder = await db["folders"].insert_one(folder_db.to_mongo())
        new_folder_id = new_folder.inserted_id

        # Store ID and call recursively on child folders
        new_folder_path = folder_path + os.path.sep + k
        folder_lookup[new_folder_path] = new_folder_id
        if isinstance(v, Mapping):
            folder_lookup = await _create_folder_structure(
                dataset_id, v, new_folder_path, folder_lookup, user, db, new_folder_id
            )

    return folder_lookup


async def _get_folder_hierarchy(
    folder_id: str,
    hierarchy: str,
    db: MongoClient,
):
    """Generate a string of nested path to folder for use in zip file creation."""
    found = await db["folders"].find_one({"_id": ObjectId(folder_id)})
    folder = FolderOut.from_mongo(found)
    hierarchy = folder.name + "/" + hierarchy
    if folder.parent_folder is not None:
        hierarchy = await _get_folder_hierarchy(folder.parent_folder, hierarchy, db)
    return hierarchy


async def remove_folder_entry(
    folder_id: Union[str, ObjectId],
    db: MongoClient,
):
    """Remove FolderDB object into MongoDB"""
    await db["folders"].delete_one({"_id": ObjectId(folder_id)})


@router.post("", response_model=DatasetOut)
async def save_dataset(
    dataset_in: DatasetIn,
    user=Depends(keycloak_auth.get_current_user),
    db: MongoClient = Depends(dependencies.get_db),
):
    result = dataset_in.dict()
    dataset_db = DatasetDB(**dataset_in.dict(), author=user)
    new_dataset = await db["datasets"].insert_one(dataset_db.to_mongo())
    found = await db["datasets"].find_one({"_id": new_dataset.inserted_id})
    dataset_out = DatasetOut.from_mongo(found)
    return dataset_out


@router.get("", response_model=List[DatasetOut])
async def get_datasets(
    user_id=Depends(get_user),
    db: MongoClient = Depends(dependencies.get_db),
    skip: int = 0,
    limit: int = 10,
    mine: bool = False,
):
    datasets = []
    if mine:
        for doc in (
            await db["datasets"]
            .find({"author.email": user_id})
            .skip(skip)
            .limit(limit)
            .to_list(length=limit)
        ):
            datasets.append(DatasetOut.from_mongo(doc))
    else:
        for doc in (
            await db["datasets"].find().skip(skip).limit(limit).to_list(length=limit)
        ):
            datasets.append(DatasetOut.from_mongo(doc))
    return datasets


@router.get("/{dataset_id}", response_model=DatasetOut)
async def get_dataset(dataset_id: str, db: MongoClient = Depends(dependencies.get_db)):
    if (
        dataset := await db["datasets"].find_one({"_id": ObjectId(dataset_id)})
    ) is not None:
        return DatasetOut.from_mongo(dataset)
    raise HTTPException(status_code=404, detail=f"Dataset {dataset_id} not found")


@router.get("/{dataset_id}/files")
async def get_dataset_files(
    dataset_id: str,
    folder_id: Optional[str] = None,
    db: MongoClient = Depends(dependencies.get_db),
    skip: int = 0,
    limit: int = 10,
):
    files = []
    if folder_id is not None:
        for f in (
            await db["files"]
            .find(
                {
                    "dataset_id": ObjectId(dataset_id),
                    "folder_id": ObjectId(folder_id),
                }
            )
            .skip(skip)
            .limit(limit)
            .to_list(length=limit)
        ):
            files.append(FileOut.from_mongo(f))
    else:
        for f in (
            await db["files"]
            .find(
                {
                    "dataset_id": ObjectId(dataset_id),
                    "folder_id": None,
                }
            )
            .skip(skip)
            .limit(limit)
            .to_list(length=limit)
        ):
            files.append(FileOut.from_mongo(f))
    return files


@router.put("/{dataset_id}", response_model=DatasetOut)
async def edit_dataset(
    dataset_id: str,
    dataset_info: DatasetBase,
    db: MongoClient = Depends(dependencies.get_db),
    user_id=Depends(get_user),
):
    if (
        dataset := await db["datasets"].find_one({"_id": ObjectId(dataset_id)})
    ) is not None:
        # TODO: Refactor this with permissions checks etc.
        ds = dict(dataset_info) if dataset_info is not None else {}
        user = await db["users"].find_one({"email": user_id})
        ds["author"] = UserOut(**user)
        ds["modified"] = datetime.datetime.utcnow()
        try:
            dataset.update(ds)
            await db["datasets"].replace_one(
                {"_id": ObjectId(dataset_id)}, DatasetDB(**dataset).to_mongo()
            )
        except Exception as e:
            raise HTTPException(status_code=500, detail=e.args[0])
        return DatasetOut.from_mongo(dataset)
    raise HTTPException(status_code=404, detail=f"Dataset {dataset_id} not found")


@router.patch("/{dataset_id}", response_model=DatasetOut)
async def patch_dataset(
    dataset_id: str,
    dataset_info: DatasetPatch,
    user_id=Depends(get_user),
    db: MongoClient = Depends(dependencies.get_db),
):
    if (
        dataset := await db["datasets"].find_one({"_id": ObjectId(dataset_id)})
    ) is not None:
        # TODO: Refactor this with permissions checks etc.
        ds = dict(dataset_info) if dataset_info is not None else {}
        user = await db["users"].find_one({"email": user_id})
        ds["author"] = UserOut(**user)
        ds["modified"] = datetime.datetime.utcnow()
        try:
            dataset.update((k, v) for k, v in ds.items() if v is not None)
            await db["datasets"].replace_one(
                {"_id": ObjectId(dataset_id)}, DatasetDB(**dataset).to_mongo()
            )
        except Exception as e:
            raise HTTPException(status_code=500, detail=e.args[0])
        return DatasetOut.from_mongo(dataset)


@router.delete("/{dataset_id}")
async def delete_dataset(
    dataset_id: str,
    db: MongoClient = Depends(dependencies.get_db),
    fs: Minio = Depends(dependencies.get_fs),
):
    if (await db["datasets"].find_one({"_id": ObjectId(dataset_id)})) is not None:
        # delete dataset first to minimize files/folder being uploaded to a delete dataset

        await db["datasets"].delete_one({"_id": ObjectId(dataset_id)})
        await db.metadata.delete_many({"resource.resource_id": ObjectId(dataset_id)})
        async for file in db["files"].find({"dataset_id": ObjectId(dataset_id)}):
            file = FileOut(**file)
            await remove_file_entry(file.id, db, fs)
        await db["folders"].delete_many({"dataset_id": ObjectId(dataset_id)})
        return {"deleted": dataset_id}
    else:
        raise HTTPException(status_code=404, detail=f"Dataset {dataset_id} not found")


@router.post("/{dataset_id}/folders", response_model=FolderOut)
async def add_folder(
    dataset_id: str,
    folder_in: FolderIn,
    user=Depends(get_current_user),
    db: MongoClient = Depends(dependencies.get_db),
):
    folder_dict = folder_in.dict()
    folder_db = FolderDB(
        **folder_in.dict(), author=user, dataset_id=PyObjectId(dataset_id)
    )
    parent_folder = folder_in.parent_folder
    if parent_folder is not None:
        folder = await db["folders"].find_one({"_id": ObjectId(parent_folder)})
        if folder is None:
            raise HTTPException(
                status_code=400, detail=f"Parent folder {parent_folder} not found"
            )
    new_folder = await db["folders"].insert_one(folder_db.to_mongo())
    found = await db["folders"].find_one({"_id": new_folder.inserted_id})
    folder_out = FolderOut.from_mongo(found)
    return folder_out


@router.get("/{dataset_id}/folders")
async def get_dataset_folders(
    dataset_id: str,
    parent_folder: Optional[str] = None,
    db: MongoClient = Depends(dependencies.get_db),
):
    folders = []
    if parent_folder is None:
        async for f in db["folders"].find(
            {"dataset_id": ObjectId(dataset_id), "parent_folder": None}
        ):
            folders.append(FolderDB.from_mongo(f))
    else:
        async for f in db["folders"].find(
            {
                "dataset_id": ObjectId(dataset_id),
                "parent_folder": ObjectId(parent_folder),
            }
        ):
            folders.append(FolderDB.from_mongo(f))
    return folders


@router.delete("/{dataset_id}/folders/{folder_id}")
async def delete_folder(
    dataset_id: str,
    folder_id: str,
    db: MongoClient = Depends(dependencies.get_db),
    fs: Minio = Depends(dependencies.get_fs),
):
    if (await db["folders"].find_one({"_id": ObjectId(folder_id)})) is not None:
        # delete current folder and files
        await remove_folder_entry(folder_id, db)
        async for file in db["files"].find({"folder_id": ObjectId(folder_id)}):
            file = FileOut(**file)
            await remove_file_entry(file.id, db, fs)

        # list all child folders and delete child folders/files
        parent_folder_id = folder_id

        async def _delete_nested_folders(parent_folder_id):
            while (
                folders := await db["folders"].find_one(
                    {
                        "dataset_id": ObjectId(dataset_id),
                        "parent_folder": ObjectId(parent_folder_id),
                    }
                )
            ) is not None:
                async for folder in db["folders"].find(
                    {
                        "dataset_id": ObjectId(dataset_id),
                        "parent_folder": ObjectId(parent_folder_id),
                    }
                ):
                    folder = FolderOut(**folder)
                    parent_folder_id = folder.id

                    # recursively delete child folder and files
                    await _delete_nested_folders(parent_folder_id)

                    await remove_folder_entry(folder.id, db)
                    async for file in db["files"].find(
                        {"folder_id": ObjectId(folder.id)}
                    ):
                        file = FileOut(**file)
                        await remove_file_entry(file.id, db, fs)

        await _delete_nested_folders(parent_folder_id)

        return {"deleted": folder_id}
    else:
        raise HTTPException(status_code=404, detail=f"Folder {folder_id} not found")


@router.post("/{dataset_id}/files", response_model=FileOut)
async def save_file(
    dataset_id: str,
    folder_id: Optional[str] = None,
    user=Depends(get_current_user),
    db: MongoClient = Depends(dependencies.get_db),
    fs: Minio = Depends(dependencies.get_fs),
    file: UploadFile = File(...),
):
    if (
        dataset := await db["datasets"].find_one({"_id": ObjectId(dataset_id)})
    ) is not None:
        if user is None:
            raise HTTPException(
                status_code=401, detail=f"User not found. Session might have expired."
            )

        fileDB = FileDB(name=file.filename, creator=user, dataset_id=dataset["_id"])

        if folder_id is not None:
            if (
                folder := await db["folders"].find_one({"_id": ObjectId(folder_id)})
            ) is not None:
                folder = FolderOut.from_mongo(folder)
                fileDB.folder_id = folder.id
            else:
                raise HTTPException(
                    status_code=404, detail=f"Folder {folder_id} not found"
                )

        await add_file_entry(
            fileDB, user, db, fs, file.file, content_type=file.content_type
        )

        return fileDB
    else:
        raise HTTPException(status_code=404, detail=f"Dataset {dataset_id} not found")


@router.post("/createFromZip", response_model=DatasetOut)
async def create_dataset_from_zip(
    user=Depends(get_current_user),
    db: MongoClient = Depends(dependencies.get_db),
    fs: Minio = Depends(dependencies.get_fs),
    file: UploadFile = File(...),
):
    if user is None:
        raise HTTPException(
            status_code=401, detail=f"User not found. Session might have expired."
        )

    if file.filename.endswith(".zip") == False:
        raise HTTPException(status_code=404, detail=f"File is not a zip file")

    # Read contents of zip file into temporary location
    with tempfile.TemporaryFile() as tmp_zip:
        tmp_zip.write(file.file.read())

        with zipfile.ZipFile(tmp_zip, "r") as zip_file:
            zip_contents = zip_file.namelist()
            zip_directory = _describe_zip_contents(zip_contents)

        # Create dataset
        dataset_name = file.filename.rstrip(".zip")
        dataset_description = "Uploaded as %s" % file.filename
        ds_dict = {"name": dataset_name, "description": dataset_description}
        dataset_db = DatasetDB(**ds_dict, author=user)
        new_dataset = await db["datasets"].insert_one(dataset_db.to_mongo())
        dataset_id = new_dataset.inserted_id

        # Create folders
        folder_lookup = await _create_folder_structure(
            dataset_id, zip_directory, "", {}, user, db
        )

        # Go back through zipfile, this time uploading files to folders
        with zipfile.ZipFile(tmp_zip, "r") as zip_file:
            for entry in zip_contents:
                if "__MACOSX" in entry or entry.endswith(".DS_Store"):
                    # TODO: These are not visible in OSX 10.3+ and hard to delete. Leaving this in to minimize user frustration.
                    continue

                # Create temporary file and upload
                if not entry.endswith(os.path.sep):
                    filename = os.path.basename(entry)
                    foldername = os.path.sep + os.path.dirname(entry)
                    extracted = zip_file.extract(entry, path="/tmp")
                    if foldername in folder_lookup:
                        folder_id = folder_lookup[foldername]
                        fileDB = FileDB(
                            name=filename,
                            creator=user,
                            dataset_id=dataset_id,
                            folder_id=folder_id,
                        )
                    else:
                        fileDB = FileDB(
                            name=filename, creator=user, dataset_id=dataset_id
                        )
                    with open(extracted, "rb") as file_reader:
                        await add_file_entry(fileDB, user, db, fs, file_reader)
                    if os.path.isfile(extracted):
                        os.remove(extracted)

    found = await db["datasets"].find_one({"_id": new_dataset.inserted_id})
    dataset_out = DatasetOut.from_mongo(found)
    return dataset_out


@router.get("/{dataset_id}/download", response_model=DatasetOut)
async def download_dataset(
    dataset_id: str,
    user=Depends(get_current_user),
    db: MongoClient = Depends(dependencies.get_db),
    fs: Minio = Depends(dependencies.get_fs),
):
    if (
        dataset := await db["datasets"].find_one({"_id": ObjectId(dataset_id)})
    ) is not None:
        dataset = DatasetOut(**dataset)
        current_temp_dir = tempfile.mkdtemp(prefix="rocratedownload")
        crate = ROCrate()
        user_full_name = user.first_name + " " + user.last_name
        user_crate_id = str(user.id)
        crate.add(Person(crate, user_crate_id, properties={"name": user_full_name}))

        manifest_path = os.path.join(current_temp_dir, "manifest-md5.txt")
        bagit_path = os.path.join(current_temp_dir, "bagit.txt")
        bag_info_path = os.path.join(current_temp_dir, "bag-info.txt")
        tagmanifest_path = os.path.join(current_temp_dir, "tagmanifest-md5.txt")

        with open(manifest_path, "w") as f:
            pass  # Create empty file so no errors later if the dataset is empty

        with open(bagit_path, "w") as f:
            f.write("Bag-Software-Agent: clowder.ncsa.illinois.edu" + "\n")
            f.write("Bagging-Date: " + str(datetime.datetime.now()) + "\n")

        with open(bag_info_path, "w") as f:
            f.write("BagIt-Version: 0.97" + "\n")
            f.write("Tag-File-Character-Encoding: UTF-8" + "\n")

        bag_size = 0  # bytes
        file_count = 0

        async for f in db["files"].find({"dataset_id": ObjectId(dataset_id)}):
            file_count += 1
            file = FileOut.from_mongo(f)
            file_name = file.name
            if file.folder_id is not None:
                hierarchy = await _get_folder_hierarchy(file.folder_id, "", db)
                dest_folder = os.path.join(current_temp_dir, hierarchy.lstrip("/"))
                if not os.path.isdir(dest_folder):
                    os.mkdir(dest_folder)
                file_name = hierarchy + file_name
            current_file_path = os.path.join(current_temp_dir, file_name.lstrip("/"))

            content = fs.get_object(settings.MINIO_BUCKET_NAME, str(file.id))
            file_md5_hash = hashlib.md5(content.data).hexdigest()
            with open(current_file_path, "wb") as f1:
                f1.write(content.data)
            with open(manifest_path, "a") as mpf:
                mpf.write(file_md5_hash + " " + file_name + "\n")
            crate.add_file(
                current_file_path,
                dest_path="data/" + file_name,
                properties={"name": file_name},
            )
            content.close()
            content.release_conn()

            current_file_size = os.path.getsize(current_file_path)
            bag_size += current_file_size

            # TODO add file metadata
            metadata = []
            async for md in db["metadata"].find(
                {"resource.resource_id": ObjectId(file.id)}
            ):
                metadata.append(md)
            if len(metadata) > 0:
                metadata_filename = file_name + "_metadata.json"
                metadata_filename_temp_path = os.path.join(
                    current_temp_dir, metadata_filename
                )
                metadata_content = json_util.dumps(metadata)
                with open(metadata_filename_temp_path, "w") as f:
                    f.write(metadata_content)
                crate.add_file(
                    metadata_filename_temp_path,
                    dest_path="metadata/" + metadata_filename,
                    properties={"name": metadata_filename},
                )

        bag_size_kb = bag_size / 1024

        with open(bagit_path, "a") as f:
            f.write("Bag-Size: " + str(bag_size_kb) + " kB" + "\n")
            f.write("Payload-Oxum: " + str(bag_size) + "." + str(file_count) + "\n")
            f.write("Internal-Sender-Identifier: " + dataset_id + "\n")
            f.write("Internal-Sender-Description: " + dataset.description + "\n")
            f.write("Contact-Name: " + user_full_name + "\n")
            f.write("Contact-Email: " + user.email + "\n")
        crate.add_file(
            bagit_path, dest_path="bagit.txt", properties={"name": "bagit.txt"}
        )
        crate.add_file(
            manifest_path,
            dest_path="manifest-md5.txt",
            properties={"name": "manifest-md5.txt"},
        )
        crate.add_file(
            bag_info_path, dest_path="bag-info.txt", properties={"name": "bag-info.txt"}
        )

        # Generate tag manifest file
        manifest_md5_hash = hashlib.md5(open(manifest_path, "rb").read()).hexdigest()
        bagit_md5_hash = hashlib.md5(open(bagit_path, "rb").read()).hexdigest()
        bag_info_md5_hash = hashlib.md5(open(bag_info_path, "rb").read()).hexdigest()

        with open(tagmanifest_path, "w") as f:
            f.write(bagit_md5_hash + " " + "bagit.txt" + "\n")
            f.write(manifest_md5_hash + " " + "manifest-md5.txt" + "\n")
            f.write(bag_info_md5_hash + " " + "bag-info.txt" + "\n")
        crate.add_file(
            tagmanifest_path,
            dest_path="tagmanifest-md5.txt",
            properties={"name": "tagmanifest-md5.txt"},
        )

        zip_name = dataset.name + ".zip"
        path_to_zip = os.path.join(current_temp_dir, zip_name)
        crate.write_zip(path_to_zip)
        f = open(path_to_zip, "rb", buffering=0)
        zip_bytes = f.read()
        stream = io.BytesIO(zip_bytes)
        f.close()
        try:
            shutil.rmtree(current_temp_dir)
        except Exception as e:
            print("could not delete file")
            print(e)
        return Response(
            stream.getvalue(),
            media_type="application/x-zip-compressed",
            headers={"Content-Disposition": f'attachment;filename="{zip_name}"'},
        )
    else:
        raise HTTPException(status_code=404, detail=f"Dataset {dataset_id} not found")


@router.post("/{dataset_id}/extract")
async def get_dataset_extract(
    dataset_id: str,
    info: Request,
    db: MongoClient = Depends(dependencies.get_db),
    rabbitmq_client: BlockingChannel = Depends(dependencies.get_rabbitmq),
):
    if (
        dataset := await db["datasets"].find_one({"_id": ObjectId(dataset_id)})
    ) is not None:
        req_info = await info.json()
        if "extractor" in req_info:
            req_headers = info.headers
            raw = req_headers.raw
            authorization = raw[1]
            token = authorization[1].decode("utf-8")
            token = token.lstrip("Bearer")
            token = token.lstrip(" ")
            # TODO check of extractor exists
            msg = {"message": "testing", "dataseet_id": dataset_id}
            body = {}
            body["secretKey"] = token
            body["token"] = token
            body["host"] = "http://127.0.0.1:8000"
            body["retry_count"] = 0
            body["filename"] = dataset["name"]
            body["id"] = dataset_id
            body["datasetId"] = dataset_id
            body["resource_type"] = "dataset"
            body["flags"] = ""
            current_queue = req_info["extractor"]
            if "parameters" in req_info:
                current_parameters = req_info["parameters"]
            current_routing_key = "extractors." + current_queue
            rabbitmq_client.queue_bind(
                exchange="extractors",
                queue=current_queue,
                routing_key=current_routing_key,
            )
            rabbitmq_client.basic_publish(
                exchange="extractors",
                routing_key=current_routing_key,
                body=json.dumps(body, ensure_ascii=False),
                properties=pika.BasicProperties(
                    content_type="application/json", delivery_mode=1
                ),
            )
            return msg
        else:
            raise HTTPException(status_code=404, detail=f"No extractor submitted")
    else:
        raise HTTPException(status_code=404, detail=f"File {dataset_id} not found")<|MERGE_RESOLUTION|>--- conflicted
+++ resolved
@@ -9,35 +9,24 @@
 from typing import List, Optional, Union
 
 import pika
+import json
 from bson import ObjectId
-<<<<<<< HEAD
-=======
 from bson import json_util
->>>>>>> 281fed00
 from fastapi import (
     APIRouter,
     HTTPException,
     Depends,
     File,
+    Form,
     UploadFile,
     Response,
     Request,
 )
-<<<<<<< HEAD
-from fastapi import Form
-=======
->>>>>>> 281fed00
 from minio import Minio
 from pika.adapters.blocking_connection import BlockingChannel
 from pymongo import MongoClient
-<<<<<<< HEAD
-import pika
-from pika.adapters.blocking_connection import BlockingChannel
-import json
-=======
 from rocrate.model.person import Person
 from rocrate.rocrate import ROCrate
->>>>>>> 281fed00
 
 from app import dependencies
 from app import keycloak_auth
