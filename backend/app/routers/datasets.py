--- conflicted
+++ resolved
@@ -7,13 +7,8 @@
 import zipfile
 from collections.abc import Mapping, Iterable
 from typing import List, Optional, Union
-<<<<<<< HEAD
 import json
-=======
-
-import pymongo
-from pymongo import MongoClient
->>>>>>> 8866c50f
+
 import pika
 from bson import ObjectId
 from bson import json_util
