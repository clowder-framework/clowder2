import datetime
import hashlib
import io
import os
import shutil
import tempfile
import zipfile
from collections.abc import Mapping, Iterable
from typing import List, Optional, Union
import json

import pika
from bson import ObjectId
from bson import json_util
from fastapi import (
    APIRouter,
    HTTPException,
    Depends,
    File,
    UploadFile,
    Response,
    Request,
)
from minio import Minio
from pika.adapters.blocking_connection import BlockingChannel
import pymongo
from pymongo import MongoClient
from rocrate.model.person import Person
from rocrate.rocrate import ROCrate

from app import dependencies
from app import keycloak_auth
from app.search.connect import (
    insert_record,
    delete_document_by_id,
    update_record,
)
from app.config import settings
from app.keycloak_auth import get_user, get_current_user
from app.models.datasets import (
    DatasetBase,
    DatasetIn,
    DatasetDB,
    DatasetOut,
    DatasetPatch,
)
from app.models.files import FileOut, FileDB
from app.models.folders import FolderOut, FolderIn, FolderDB
from app.models.pyobjectid import PyObjectId
from app.models.users import UserOut
from app.routers.files import add_file_entry, remove_file_entry

router = APIRouter()

clowder_bucket = os.getenv("MINIO_BUCKET_NAME", "clowder")


def _describe_zip_contents(file_list: list):
    """Traverse a list of zipfile entries and create a dictionary structure like so:
    {
        ""__CLOWDER_FILE_LIST__"": ['list', 'of', 'root', 'files'],
        "folder_1": {
            ""__CLOWDER_FILE_LIST__"": ['list', 'of', 'folder_1', 'files']
        },
        "folder_2": {
            ""__CLOWDER_FILE_LIST__"": ['list', 'of', 'folder_2', 'files'],
            "subfolder_3": {
                ""__CLOWDER_FILE_LIST__"": ['list', 'of', subfolder_3', 'files']
            },
        },
        ...
    }
    """
    empty_entry = {"__CLOWDER_FILE_LIST__": []}

    def path_parts_to_dict(entries, last_is_file=True):
        if len(entries) == 1:
            if last_is_file:
                return {"__CLOWDER_FILE_LIST__": [entries[0]]}
            else:
                return {entries[0]: empty_entry.copy()}
        else:
            return {entries[0]: path_parts_to_dict(entries[1:])}

    def nested_update(target_dict, update_dict):
        for k, v in update_dict.items():
            if isinstance(v, Mapping):
                current = target_dict[k] if k in target_dict else {}
                target_dict[k] = nested_update(current, v)
            elif isinstance(v, Iterable):
                current = target_dict[k] if k in target_dict else []
                if v not in current:
                    target_dict[k] = list(set(current + v))
            else:
                target_dict[k] = v
        return target_dict

    zip_structure = empty_entry.copy()
    for entry in file_list:
        if "__MACOSX" in entry or entry.endswith(".DS_Store"):
            # TODO: These are not visible in OSX 10.3+ and hard to delete. Leaving this in to minimize user frustration.
            continue
        if entry.endswith(os.path.sep):
            # this is a folder, not a file
            folder_parts = os.path.normpath(entry).split(os.path.sep)
            if len(folder_parts) > 1:
                folder_dict = path_parts_to_dict(folder_parts, False)
                zip_structure = nested_update(zip_structure, folder_dict)
            elif entry not in zip_structure:
                zip_structure[entry.rstrip(os.path.sep)] = empty_entry.copy()
            continue

        parts = os.path.normpath(entry).split(os.path.sep)
        if len(parts) > 1:
            parts_dict = path_parts_to_dict(parts)
            zip_structure = nested_update(zip_structure, parts_dict)
        else:
            zip_structure["__CLOWDER_FILE_LIST__"].append(entry)

    return zip_structure


async def _create_folder_structure(
    dataset_id: str,
    contents: dict,
    folder_path: str,
    folder_lookup: dict,
    user: UserOut,
    db: MongoClient,
    parent_folder_id: Optional[str] = None,
):
    """Recursively create folders encountered in folder_path until the target folder is created.
    Arguments:
        - dataset_id: destination dataset
        - contents: list of contents in folder (see _describe_zip_contents() for structure)
        - folder_path: full path to folder from dataset root (e.g. folder/subfolder/subfolder2)
        - folder_lookup: mapping from folder_path to folder_id for reference later
        - parent_folder_id: destination folder
    """
    for k, v in contents.items():
        if k == "__CLOWDER_FILE_LIST__":
            continue

        # Create the folder
        folder_dict = {
            "dataset_id": dataset_id,
            "name": k,
            "parent_folder": parent_folder_id,
        }
        folder_db = FolderDB(**folder_dict, author=user)
        new_folder = await db["folders"].insert_one(folder_db.to_mongo())
        new_folder_id = new_folder.inserted_id

        # Store ID and call recursively on child folders
        new_folder_path = folder_path + os.path.sep + k
        folder_lookup[new_folder_path] = new_folder_id
        if isinstance(v, Mapping):
            folder_lookup = await _create_folder_structure(
                dataset_id, v, new_folder_path, folder_lookup, user, db, new_folder_id
            )

    return folder_lookup


async def _get_folder_hierarchy(
    folder_id: str,
    hierarchy: str,
    db: MongoClient,
):
    """Generate a string of nested path to folder for use in zip file creation."""
    found = await db["folders"].find_one({"_id": ObjectId(folder_id)})
    folder = FolderOut.from_mongo(found)
    hierarchy = folder.name + "/" + hierarchy
    if folder.parent_folder is not None:
        hierarchy = await _get_folder_hierarchy(folder.parent_folder, hierarchy, db)
    return hierarchy


async def remove_folder_entry(
    folder_id: Union[str, ObjectId],
    db: MongoClient,
):
    """Remove FolderDB object into MongoDB"""
    await db["folders"].delete_one({"_id": ObjectId(folder_id)})


@router.post("", response_model=DatasetOut)
async def save_dataset(
    dataset_in: DatasetIn,
    user=Depends(keycloak_auth.get_current_user),
    db: MongoClient = Depends(dependencies.get_db),
    es=Depends(dependencies.get_elasticsearchclient),
):
<<<<<<< HEAD
    # Make connection to elatsicsearch
    es = await connect_elasticsearch()
=======
>>>>>>> 2b24239f

    # Check all connection and abort if any one of them is not available
    if db is None or es is None:
        raise HTTPException(status_code=503, detail="Service not available")
        return

    dataset_db = DatasetDB(**dataset_in.dict(), author=user)
    new_dataset = await db["datasets"].insert_one(dataset_db.to_mongo())
    found = await db["datasets"].find_one({"_id": new_dataset.inserted_id})
    dataset_out = DatasetOut.from_mongo(found)

    # Add en entry to the dataset index
    doc = {
        "name": dataset_out.name,
        "description": dataset_out.description,
        "author": dataset_out.author.email,
        "created": dataset_out.created,
        "modified": dataset_out.modified,
        "download": dataset_out.downloads,
    }
    insert_record(es, "dataset", doc, dataset_out.id)
    return dataset_out


@router.get("", response_model=List[DatasetOut])
async def get_datasets(
    user_id=Depends(get_user),
    db: MongoClient = Depends(dependencies.get_db),
    skip: int = 0,
    limit: int = 10,
    mine: bool = False,
):
    datasets = []
    if mine:
        for doc in (
            await db["datasets"]
            .find({"author.email": user_id})
            .sort([("created", pymongo.DESCENDING)])
            .skip(skip)
            .limit(limit)
            .to_list(length=limit)
        ):
            datasets.append(DatasetOut.from_mongo(doc))
    else:
        for doc in (
            await db["datasets"]
            .find()
            .sort([("created", pymongo.DESCENDING)])
            .skip(skip)
            .limit(limit)
            .to_list(length=limit)
        ):
            datasets.append(DatasetOut.from_mongo(doc))
    return datasets


@router.get("/{dataset_id}", response_model=DatasetOut)
async def get_dataset(dataset_id: str, db: MongoClient = Depends(dependencies.get_db)):
    if (
        dataset := await db["datasets"].find_one({"_id": ObjectId(dataset_id)})
    ) is not None:
        return DatasetOut.from_mongo(dataset)
    raise HTTPException(status_code=404, detail=f"Dataset {dataset_id} not found")


@router.get("/{dataset_id}/files")
async def get_dataset_files(
    dataset_id: str,
    folder_id: Optional[str] = None,
    db: MongoClient = Depends(dependencies.get_db),
    skip: int = 0,
    limit: int = 10,
):
    files = []
    if folder_id is not None:
        for f in (
            await db["files"]
            .find(
                {
                    "dataset_id": ObjectId(dataset_id),
                    "folder_id": ObjectId(folder_id),
                }
            )
            .skip(skip)
            .limit(limit)
            .to_list(length=limit)
        ):
            files.append(FileOut.from_mongo(f))
    else:
        for f in (
            await db["files"]
            .find(
                {
                    "dataset_id": ObjectId(dataset_id),
                    "folder_id": None,
                }
            )
            .skip(skip)
            .limit(limit)
            .to_list(length=limit)
        ):
            files.append(FileOut.from_mongo(f))
    return files


@router.put("/{dataset_id}", response_model=DatasetOut)
async def edit_dataset(
    dataset_id: str,
    dataset_info: DatasetBase,
    db: MongoClient = Depends(dependencies.get_db),
    user_id=Depends(get_user),
    es=Depends(dependencies.get_elasticsearchclient),
):
<<<<<<< HEAD
    # Make connection to elatsicsearch
    es = await connect_elasticsearch()
=======
>>>>>>> 2b24239f

    # Check all connection and abort if any one of them is not available
    if db is None or es is None:
        raise HTTPException(status_code=503, detail="Service not available")
        return

    if (
        dataset := await db["datasets"].find_one({"_id": ObjectId(dataset_id)})
    ) is not None:
        # TODO: Refactor this with permissions checks etc.
        ds = dict(dataset_info) if dataset_info is not None else {}
        user = await db["users"].find_one({"email": user_id})
        ds["author"] = UserOut(**user)
        ds["modified"] = datetime.datetime.utcnow()
        try:
            dataset.update(ds)
            await db["datasets"].replace_one(
                {"_id": ObjectId(dataset_id)}, DatasetDB(**dataset).to_mongo()
            )
            # Update entry to the dataset index
            doc = {
                "doc": {
                    "name": ds["name"],
                    "description": ds["description"],
                    "author": UserOut(**user).email,
                    "modified": ds["modified"],
                }
            }
            update_record(es, "dataset", doc, dataset_id)
        except Exception as e:
            raise HTTPException(status_code=500, detail=e.args[0])
        return DatasetOut.from_mongo(dataset)
    raise HTTPException(status_code=404, detail=f"Dataset {dataset_id} not found")


@router.patch("/{dataset_id}", response_model=DatasetOut)
async def patch_dataset(
    dataset_id: str,
    dataset_info: DatasetPatch,
    user_id=Depends(get_user),
    db: MongoClient = Depends(dependencies.get_db),
    es=Depends(dependencies.get_elasticsearchclient),
):
<<<<<<< HEAD
    # Make connection to elatsicsearch
    es = await connect_elasticsearch()
=======
>>>>>>> 2b24239f

    # Check all connection and abort if any one of them is not available
    if db is None or es is None:
        raise HTTPException(status_code=503, detail="Service not available")
        return

    if (
        dataset := await db["datasets"].find_one({"_id": ObjectId(dataset_id)})
    ) is not None:
        # TODO: Refactor this with permissions checks etc.
        ds = dict(dataset_info) if dataset_info is not None else {}
        user = await db["users"].find_one({"email": user_id})
        ds["author"] = UserOut(**user)
        ds["modified"] = datetime.datetime.utcnow()
        try:
            dataset.update((k, v) for k, v in ds.items() if v is not None)
            await db["datasets"].replace_one(
                {"_id": ObjectId(dataset_id)}, DatasetDB(**dataset).to_mongo()
            )
            # Update entry to the dataset index
            doc = {
                "doc": {
                    "name": ds["name"],
                    "description": ds["description"],
                    "author": UserOut(**user).email,
                    "modified": ds["modified"],
                }
            }
            update_record(es, "dataset", doc, dataset_id)
        except Exception as e:
            raise HTTPException(status_code=500, detail=e.args[0])
        return DatasetOut.from_mongo(dataset)


@router.delete("/{dataset_id}")
async def delete_dataset(
    dataset_id: str,
    db: MongoClient = Depends(dependencies.get_db),
    fs: Minio = Depends(dependencies.get_fs),
    es=Depends(dependencies.get_elasticsearchclient),
):
<<<<<<< HEAD
    # Make connection to elatsicsearch
    es = await connect_elasticsearch()
=======
>>>>>>> 2b24239f

    # Check all connection and abort if any one of them is not available
    if db is None or fs is None or es is None:
        raise HTTPException(status_code=503, detail="Service not available")
        return

    if (await db["datasets"].find_one({"_id": ObjectId(dataset_id)})) is not None:
        # delete from elasticsearch
        delete_document_by_id(es, "dataset", dataset_id)
        # delete dataset first to minimize files/folder being uploaded to a delete dataset

        await db["datasets"].delete_one({"_id": ObjectId(dataset_id)})
        await db.metadata.delete_many({"resource.resource_id": ObjectId(dataset_id)})
        async for file in db["files"].find({"dataset_id": ObjectId(dataset_id)}):
            file = FileOut(**file)
            await remove_file_entry(file.id, db, fs, es)
        await db["folders"].delete_many({"dataset_id": ObjectId(dataset_id)})
        return {"deleted": dataset_id}
    else:
        raise HTTPException(status_code=404, detail=f"Dataset {dataset_id} not found")


@router.post("/{dataset_id}/folders", response_model=FolderOut)
async def add_folder(
    dataset_id: str,
    folder_in: FolderIn,
    user=Depends(get_current_user),
    db: MongoClient = Depends(dependencies.get_db),
):
    folder_dict = folder_in.dict()
    folder_db = FolderDB(
        **folder_in.dict(), author=user, dataset_id=PyObjectId(dataset_id)
    )
    parent_folder = folder_in.parent_folder
    if parent_folder is not None:
        folder = await db["folders"].find_one({"_id": ObjectId(parent_folder)})
        if folder is None:
            raise HTTPException(
                status_code=400, detail=f"Parent folder {parent_folder} not found"
            )
    new_folder = await db["folders"].insert_one(folder_db.to_mongo())
    found = await db["folders"].find_one({"_id": new_folder.inserted_id})
    folder_out = FolderOut.from_mongo(found)
    return folder_out


@router.get("/{dataset_id}/folders")
async def get_dataset_folders(
    dataset_id: str,
    parent_folder: Optional[str] = None,
    db: MongoClient = Depends(dependencies.get_db),
):
    folders = []
    if parent_folder is None:
        async for f in db["folders"].find(
            {"dataset_id": ObjectId(dataset_id), "parent_folder": None}
        ):
            folders.append(FolderDB.from_mongo(f))
    else:
        async for f in db["folders"].find(
            {
                "dataset_id": ObjectId(dataset_id),
                "parent_folder": ObjectId(parent_folder),
            }
        ):
            folders.append(FolderDB.from_mongo(f))
    return folders


@router.delete("/{dataset_id}/folders/{folder_id}")
async def delete_folder(
    dataset_id: str,
    folder_id: str,
    db: MongoClient = Depends(dependencies.get_db),
    fs: Minio = Depends(dependencies.get_fs),
):
    if (await db["folders"].find_one({"_id": ObjectId(folder_id)})) is not None:
        # delete current folder and files
        await remove_folder_entry(folder_id, db)
        async for file in db["files"].find({"folder_id": ObjectId(folder_id)}):
            file = FileOut(**file)
            await remove_file_entry(file.id, db, fs)

        # list all child folders and delete child folders/files
        parent_folder_id = folder_id

        async def _delete_nested_folders(parent_folder_id):
            while (
                folders := await db["folders"].find_one(
                    {
                        "dataset_id": ObjectId(dataset_id),
                        "parent_folder": ObjectId(parent_folder_id),
                    }
                )
            ) is not None:
                async for folder in db["folders"].find(
                    {
                        "dataset_id": ObjectId(dataset_id),
                        "parent_folder": ObjectId(parent_folder_id),
                    }
                ):
                    folder = FolderOut(**folder)
                    parent_folder_id = folder.id

                    # recursively delete child folder and files
                    await _delete_nested_folders(parent_folder_id)

                    await remove_folder_entry(folder.id, db)
                    async for file in db["files"].find(
                        {"folder_id": ObjectId(folder.id)}
                    ):
                        file = FileOut(**file)
                        await remove_file_entry(file.id, db, fs)

        await _delete_nested_folders(parent_folder_id)

        return {"deleted": folder_id}
    else:
        raise HTTPException(status_code=404, detail=f"Folder {folder_id} not found")


@router.post("/{dataset_id}/files", response_model=FileOut)
async def save_file(
    dataset_id: str,
    folder_id: Optional[str] = None,
    user=Depends(get_current_user),
    db: MongoClient = Depends(dependencies.get_db),
    fs: Minio = Depends(dependencies.get_fs),
    file: UploadFile = File(...),
    es=Depends(dependencies.get_elasticsearchclient),
):
    if (
        dataset := await db["datasets"].find_one({"_id": ObjectId(dataset_id)})
    ) is not None:
        if user is None:
            raise HTTPException(
                status_code=401, detail=f"User not found. Session might have expired."
            )

        fileDB = FileDB(name=file.filename, creator=user, dataset_id=dataset["_id"])

        if folder_id is not None:
            if (
                folder := await db["folders"].find_one({"_id": ObjectId(folder_id)})
            ) is not None:
                folder = FolderOut.from_mongo(folder)
                fileDB.folder_id = folder.id
            else:
                raise HTTPException(
                    status_code=404, detail=f"Folder {folder_id} not found"
                )

        await add_file_entry(
            fileDB, user, db, fs, file.file, content_type=file.content_type, es=es
        )

        return fileDB
    else:
        raise HTTPException(status_code=404, detail=f"Dataset {dataset_id} not found")


@router.post("/createFromZip", response_model=DatasetOut)
async def create_dataset_from_zip(
    user=Depends(get_current_user),
    db: MongoClient = Depends(dependencies.get_db),
    fs: Minio = Depends(dependencies.get_fs),
    file: UploadFile = File(...),
):
    if user is None:
        raise HTTPException(
            status_code=401, detail=f"User not found. Session might have expired."
        )

    if file.filename.endswith(".zip") == False:
        raise HTTPException(status_code=404, detail=f"File is not a zip file")

    # Read contents of zip file into temporary location
    with tempfile.TemporaryFile() as tmp_zip:
        tmp_zip.write(file.file.read())

        with zipfile.ZipFile(tmp_zip, "r") as zip_file:
            zip_contents = zip_file.namelist()
            zip_directory = _describe_zip_contents(zip_contents)

        # Create dataset
        dataset_name = file.filename.rstrip(".zip")
        dataset_description = "Uploaded as %s" % file.filename
        ds_dict = {"name": dataset_name, "description": dataset_description}
        dataset_db = DatasetDB(**ds_dict, author=user)
        new_dataset = await db["datasets"].insert_one(dataset_db.to_mongo())
        dataset_id = new_dataset.inserted_id

        # Create folders
        folder_lookup = await _create_folder_structure(
            dataset_id, zip_directory, "", {}, user, db
        )

        # Go back through zipfile, this time uploading files to folders
        with zipfile.ZipFile(tmp_zip, "r") as zip_file:
            for entry in zip_contents:
                if "__MACOSX" in entry or entry.endswith(".DS_Store"):
                    # TODO: These are not visible in OSX 10.3+ and hard to delete. Leaving this in to minimize user frustration.
                    continue

                # Create temporary file and upload
                if not entry.endswith(os.path.sep):
                    filename = os.path.basename(entry)
                    foldername = os.path.sep + os.path.dirname(entry)
                    extracted = zip_file.extract(entry, path="/tmp")
                    if foldername in folder_lookup:
                        folder_id = folder_lookup[foldername]
                        fileDB = FileDB(
                            name=filename,
                            creator=user,
                            dataset_id=dataset_id,
                            folder_id=folder_id,
                        )
                    else:
                        fileDB = FileDB(
                            name=filename, creator=user, dataset_id=dataset_id
                        )
                    with open(extracted, "rb") as file_reader:
                        await add_file_entry(fileDB, user, db, fs, file_reader, es)
                    if os.path.isfile(extracted):
                        os.remove(extracted)

    found = await db["datasets"].find_one({"_id": new_dataset.inserted_id})
    dataset_out = DatasetOut.from_mongo(found)
    return dataset_out


@router.get("/{dataset_id}/download", response_model=DatasetOut)
async def download_dataset(
    dataset_id: str,
    user=Depends(get_current_user),
    db: MongoClient = Depends(dependencies.get_db),
    fs: Minio = Depends(dependencies.get_fs),
):
    if (
        dataset := await db["datasets"].find_one({"_id": ObjectId(dataset_id)})
    ) is not None:
        dataset = DatasetOut(**dataset)
        current_temp_dir = tempfile.mkdtemp(prefix="rocratedownload")
        crate = ROCrate()
        user_full_name = user.first_name + " " + user.last_name
        user_crate_id = str(user.id)
        crate.add(Person(crate, user_crate_id, properties={"name": user_full_name}))

        manifest_path = os.path.join(current_temp_dir, "manifest-md5.txt")
        bagit_path = os.path.join(current_temp_dir, "bagit.txt")
        bag_info_path = os.path.join(current_temp_dir, "bag-info.txt")
        tagmanifest_path = os.path.join(current_temp_dir, "tagmanifest-md5.txt")

        with open(manifest_path, "w") as f:
            pass  # Create empty file so no errors later if the dataset is empty

        with open(bagit_path, "w") as f:
            f.write("Bag-Software-Agent: clowder.ncsa.illinois.edu" + "\n")
            f.write("Bagging-Date: " + str(datetime.datetime.now()) + "\n")

        with open(bag_info_path, "w") as f:
            f.write("BagIt-Version: 0.97" + "\n")
            f.write("Tag-File-Character-Encoding: UTF-8" + "\n")

        bag_size = 0  # bytes
        file_count = 0

        async for f in db["files"].find({"dataset_id": ObjectId(dataset_id)}):
            file_count += 1
            file = FileOut.from_mongo(f)
            file_name = file.name
            if file.folder_id is not None:
                hierarchy = await _get_folder_hierarchy(file.folder_id, "", db)
                dest_folder = os.path.join(current_temp_dir, hierarchy.lstrip("/"))
                if not os.path.isdir(dest_folder):
                    os.mkdir(dest_folder)
                file_name = hierarchy + file_name
            current_file_path = os.path.join(current_temp_dir, file_name.lstrip("/"))

            content = fs.get_object(settings.MINIO_BUCKET_NAME, str(file.id))
            file_md5_hash = hashlib.md5(content.data).hexdigest()
            with open(current_file_path, "wb") as f1:
                f1.write(content.data)
            with open(manifest_path, "a") as mpf:
                mpf.write(file_md5_hash + " " + file_name + "\n")
            crate.add_file(
                current_file_path,
                dest_path="data/" + file_name,
                properties={"name": file_name},
            )
            content.close()
            content.release_conn()

            current_file_size = os.path.getsize(current_file_path)
            bag_size += current_file_size

            # TODO add file metadata
            metadata = []
            async for md in db["metadata"].find(
                {"resource.resource_id": ObjectId(file.id)}
            ):
                metadata.append(md)
            if len(metadata) > 0:
                metadata_filename = file_name + "_metadata.json"
                metadata_filename_temp_path = os.path.join(
                    current_temp_dir, metadata_filename
                )
                metadata_content = json_util.dumps(metadata)
                with open(metadata_filename_temp_path, "w") as f:
                    f.write(metadata_content)
                crate.add_file(
                    metadata_filename_temp_path,
                    dest_path="metadata/" + metadata_filename,
                    properties={"name": metadata_filename},
                )

        bag_size_kb = bag_size / 1024

        with open(bagit_path, "a") as f:
            f.write("Bag-Size: " + str(bag_size_kb) + " kB" + "\n")
            f.write("Payload-Oxum: " + str(bag_size) + "." + str(file_count) + "\n")
            f.write("Internal-Sender-Identifier: " + dataset_id + "\n")
            f.write("Internal-Sender-Description: " + dataset.description + "\n")
            f.write("Contact-Name: " + user_full_name + "\n")
            f.write("Contact-Email: " + user.email + "\n")
        crate.add_file(
            bagit_path, dest_path="bagit.txt", properties={"name": "bagit.txt"}
        )
        crate.add_file(
            manifest_path,
            dest_path="manifest-md5.txt",
            properties={"name": "manifest-md5.txt"},
        )
        crate.add_file(
            bag_info_path, dest_path="bag-info.txt", properties={"name": "bag-info.txt"}
        )

        # Generate tag manifest file
        manifest_md5_hash = hashlib.md5(open(manifest_path, "rb").read()).hexdigest()
        bagit_md5_hash = hashlib.md5(open(bagit_path, "rb").read()).hexdigest()
        bag_info_md5_hash = hashlib.md5(open(bag_info_path, "rb").read()).hexdigest()

        with open(tagmanifest_path, "w") as f:
            f.write(bagit_md5_hash + " " + "bagit.txt" + "\n")
            f.write(manifest_md5_hash + " " + "manifest-md5.txt" + "\n")
            f.write(bag_info_md5_hash + " " + "bag-info.txt" + "\n")
        crate.add_file(
            tagmanifest_path,
            dest_path="tagmanifest-md5.txt",
            properties={"name": "tagmanifest-md5.txt"},
        )

        zip_name = dataset.name + ".zip"
        path_to_zip = os.path.join(current_temp_dir, zip_name)
        crate.write_zip(path_to_zip)
        f = open(path_to_zip, "rb", buffering=0)
        zip_bytes = f.read()
        stream = io.BytesIO(zip_bytes)
        f.close()
        try:
            shutil.rmtree(current_temp_dir)
        except Exception as e:
            print("could not delete file")
            print(e)
        return Response(
            stream.getvalue(),
            media_type="application/x-zip-compressed",
            headers={"Content-Disposition": f'attachment;filename="{zip_name}"'},
        )
    else:
        raise HTTPException(status_code=404, detail=f"Dataset {dataset_id} not found")


# submits file to extractor
# can handle parameeters pass in as key/values in info
@router.post("/{dataset_id}/extract")
async def get_dataset_extract(
    dataset_id: str,
    info: Request,
    db: MongoClient = Depends(dependencies.get_db),
    rabbitmq_client: BlockingChannel = Depends(dependencies.get_rabbitmq),
):
    if (
        dataset := await db["datasets"].find_one({"_id": ObjectId(dataset_id)})
    ) is not None:
        req_info = await info.json()
        if "extractor" in req_info:
            req_headers = info.headers
            raw = req_headers.raw
            authorization = raw[1]
            token = authorization[1].decode("utf-8")
            token = token.lstrip("Bearer")
            token = token.lstrip(" ")
            # TODO check of extractor exists
            msg = {"message": "testing", "dataset_id": dataset_id}
            body = {}
            body["secretKey"] = token
            body["token"] = token
            # TODO better solution for host
            body["host"] = "http://127.0.0.1:8000"
            body["retry_count"] = 0
            body["filename"] = dataset["name"]
            body["id"] = dataset_id
            body["datasetId"] = dataset_id
            body["resource_type"] = "dataset"
            body["flags"] = ""
            current_queue = req_info["extractor"]
            if "parameters" in req_info:
                current_parameters = req_info["parameters"]
                body["parameters"] = current_parameters
            current_routing_key = "extractors." + current_queue
            rabbitmq_client.queue_bind(
                exchange="extractors",
                queue=current_queue,
                routing_key=current_routing_key,
            )
            rabbitmq_client.basic_publish(
                exchange="extractors",
                routing_key=current_routing_key,
                body=json.dumps(body, ensure_ascii=False),
                properties=pika.BasicProperties(
                    content_type="application/json", delivery_mode=1
                ),
            )
            return msg
        else:
            raise HTTPException(status_code=404, detail=f"No extractor submitted")
    else:
        raise HTTPException(status_code=404, detail=f"File {dataset_id} not found")<|MERGE_RESOLUTION|>--- conflicted
+++ resolved
@@ -31,6 +31,7 @@
 from app import dependencies
 from app import keycloak_auth
 from app.search.connect import (
+    connect_elasticsearch,
     insert_record,
     delete_document_by_id,
     update_record,
@@ -191,11 +192,7 @@
     db: MongoClient = Depends(dependencies.get_db),
     es=Depends(dependencies.get_elasticsearchclient),
 ):
-<<<<<<< HEAD
-    # Make connection to elatsicsearch
     es = await connect_elasticsearch()
-=======
->>>>>>> 2b24239f
 
     # Check all connection and abort if any one of them is not available
     if db is None or es is None:
@@ -309,11 +306,7 @@
     user_id=Depends(get_user),
     es=Depends(dependencies.get_elasticsearchclient),
 ):
-<<<<<<< HEAD
-    # Make connection to elatsicsearch
     es = await connect_elasticsearch()
-=======
->>>>>>> 2b24239f
 
     # Check all connection and abort if any one of them is not available
     if db is None or es is None:
@@ -357,11 +350,7 @@
     db: MongoClient = Depends(dependencies.get_db),
     es=Depends(dependencies.get_elasticsearchclient),
 ):
-<<<<<<< HEAD
-    # Make connection to elatsicsearch
     es = await connect_elasticsearch()
-=======
->>>>>>> 2b24239f
 
     # Check all connection and abort if any one of them is not available
     if db is None or es is None:
@@ -403,11 +392,7 @@
     fs: Minio = Depends(dependencies.get_fs),
     es=Depends(dependencies.get_elasticsearchclient),
 ):
-<<<<<<< HEAD
-    # Make connection to elatsicsearch
     es = await connect_elasticsearch()
-=======
->>>>>>> 2b24239f
 
     # Check all connection and abort if any one of them is not available
     if db is None or fs is None or es is None:
