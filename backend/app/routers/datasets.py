import datetime
import hashlib
import io
import os
import shutil
import tempfile
import zipfile
from collections.abc import Mapping, Iterable
from typing import List, Optional, Union

import pymongo
from bson import ObjectId
from bson import json_util
from elasticsearch import Elasticsearch
from fastapi import APIRouter, HTTPException, Depends, Security
from fastapi import (
    File,
    UploadFile,
    Response,
    Request,
)
from fastapi.security import HTTPAuthorizationCredentials, HTTPBearer
from minio import Minio
from pika.adapters.blocking_connection import BlockingChannel
from pymongo import MongoClient
from rocrate.model.person import Person
from rocrate.rocrate import ROCrate

from app import dependencies
from app import keycloak_auth
from app.deps.authorization_deps import Authorization
from app.config import settings
from app.keycloak_auth import get_token
from app.keycloak_auth import get_user, get_current_user
from app.models.datasets import (
    DatasetBase,
    DatasetIn,
    DatasetDB,
    DatasetOut,
    DatasetPatch,
)
from app.models.files import FileOut, FileDB
from app.models.folders import FolderOut, FolderIn, FolderDB
from app.models.pyobjectid import PyObjectId
from app.models.users import UserOut
from app.rabbitmq.listeners import submit_dataset_job
from app.routers.files import add_file_entry, remove_file_entry
from app.search.connect import (
    connect_elasticsearch,
    insert_record,
    delete_document_by_id,
    delete_document_by_query,
    update_record,
)
from app.models.authorization import AuthorizationDB, RoleType

router = APIRouter()
security = HTTPBearer()

clowder_bucket = os.getenv("MINIO_BUCKET_NAME", "clowder")


def _describe_zip_contents(file_list: list):
    """Traverse a list of zipfile entries and create a dictionary structure like so:
    {
        ""__CLOWDER_FILE_LIST__"": ['list', 'of', 'root', 'files'],
        "folder_1": {
            ""__CLOWDER_FILE_LIST__"": ['list', 'of', 'folder_1', 'files']
        },
        "folder_2": {
            ""__CLOWDER_FILE_LIST__"": ['list', 'of', 'folder_2', 'files'],
            "subfolder_3": {
                ""__CLOWDER_FILE_LIST__"": ['list', 'of', subfolder_3', 'files']
            },
        },
        ...
    }
    """
    empty_entry = {"__CLOWDER_FILE_LIST__": []}

    def path_parts_to_dict(entries, last_is_file=True):
        if len(entries) == 1:
            if last_is_file:
                return {"__CLOWDER_FILE_LIST__": [entries[0]]}
            else:
                return {entries[0]: empty_entry.copy()}
        else:
            return {entries[0]: path_parts_to_dict(entries[1:])}

    def nested_update(target_dict, update_dict):
        for k, v in update_dict.items():
            if isinstance(v, Mapping):
                current = target_dict[k] if k in target_dict else {}
                target_dict[k] = nested_update(current, v)
            elif isinstance(v, Iterable):
                current = target_dict[k] if k in target_dict else []
                if v not in current:
                    target_dict[k] = list(set(current + v))
            else:
                target_dict[k] = v
        return target_dict

    zip_structure = empty_entry.copy()
    for entry in file_list:
        if "__MACOSX" in entry or entry.endswith(".DS_Store"):
            # TODO: These are not visible in OSX 10.3+ and hard to delete. Leaving this in to minimize user frustration.
            continue
        if entry.endswith(os.path.sep):
            # this is a folder, not a file
            folder_parts = os.path.normpath(entry).split(os.path.sep)
            if len(folder_parts) > 1:
                folder_dict = path_parts_to_dict(folder_parts, False)
                zip_structure = nested_update(zip_structure, folder_dict)
            elif entry not in zip_structure:
                zip_structure[entry.rstrip(os.path.sep)] = empty_entry.copy()
            continue

        parts = os.path.normpath(entry).split(os.path.sep)
        if len(parts) > 1:
            parts_dict = path_parts_to_dict(parts)
            zip_structure = nested_update(zip_structure, parts_dict)
        else:
            zip_structure["__CLOWDER_FILE_LIST__"].append(entry)

    return zip_structure


async def _create_folder_structure(
    dataset_id: str,
    contents: dict,
    folder_path: str,
    folder_lookup: dict,
    user: UserOut,
    db: MongoClient,
    parent_folder_id: Optional[str] = None,
):
    """Recursively create folders encountered in folder_path until the target folder is created.
    Arguments:
        - dataset_id: destination dataset
        - contents: list of contents in folder (see _describe_zip_contents() for structure)
        - folder_path: full path to folder from dataset root (e.g. folder/subfolder/subfolder2)
        - folder_lookup: mapping from folder_path to folder_id for reference later
        - parent_folder_id: destination folder
    """
    for k, v in contents.items():
        if k == "__CLOWDER_FILE_LIST__":
            continue

        # Create the folder
        folder_dict = {
            "dataset_id": dataset_id,
            "name": k,
            "parent_folder": parent_folder_id,
        }
        folder_db = FolderDB(**folder_dict, author=user)
        new_folder = await db["folders"].insert_one(folder_db.to_mongo())
        new_folder_id = new_folder.inserted_id

        # Store ID and call recursively on child folders
        new_folder_path = folder_path + os.path.sep + k
        folder_lookup[new_folder_path] = new_folder_id
        if isinstance(v, Mapping):
            folder_lookup = await _create_folder_structure(
                dataset_id, v, new_folder_path, folder_lookup, user, db, new_folder_id
            )

    return folder_lookup


async def _get_folder_hierarchy(
    folder_id: str,
    hierarchy: str,
    db: MongoClient,
):
    """Generate a string of nested path to folder for use in zip file creation."""
    found = await db["folders"].find_one({"_id": ObjectId(folder_id)})
    folder = FolderOut.from_mongo(found)
    hierarchy = folder.name + "/" + hierarchy
    if folder.parent_folder is not None:
        hierarchy = await _get_folder_hierarchy(folder.parent_folder, hierarchy, db)
    return hierarchy


async def remove_folder_entry(
    folder_id: Union[str, ObjectId],
    db: MongoClient,
):
    """Remove FolderDB object into MongoDB"""
    await db["folders"].delete_one({"_id": ObjectId(folder_id)})


@router.post("", response_model=DatasetOut)
async def save_dataset(
    dataset_in: DatasetIn,
    user=Depends(keycloak_auth.get_current_user),
    db: MongoClient = Depends(dependencies.get_db),
    es: Elasticsearch = Depends(dependencies.get_elasticsearchclient),
):
    # Check all connection and abort if any one of them is not available
    if db is None or es is None:
        raise HTTPException(status_code=503, detail="Service not available")
        return

    dataset_db = DatasetDB(**dataset_in.dict(), author=user)
    new_dataset = await db["datasets"].insert_one(dataset_db.to_mongo())
    found = await db["datasets"].find_one({"_id": new_dataset.inserted_id})
    dataset_out = DatasetOut.from_mongo(found)

    # Create authorization entry
    await db["authorization"].insert_one(
        AuthorizationDB(
            dataset_id=new_dataset.inserted_id,
            user_id=user.email,
            role=RoleType.OWNER,
            creator=user.email,
        ).to_mongo()
    )

    # Add en entry to the dataset index
    doc = {
        "name": dataset_out.name,
        "description": dataset_out.description,
        "author": dataset_out.author.email,
        "created": dataset_out.created,
        "modified": dataset_out.modified,
        "download": dataset_out.downloads,
    }
    insert_record(es, "dataset", doc, dataset_out.id)

    return dataset_out


@router.get("", response_model=List[DatasetOut])
async def get_datasets(
    user_id=Depends(get_user),
    db: MongoClient = Depends(dependencies.get_db),
    skip: int = 0,
    limit: int = 10,
    mine: bool = False,
):
    datasets = []
    if mine:
        for doc in (
            await db["datasets_view"]
            .find(
                {
                    "$and": [
                        {"author.email": user_id},
                        {"auth": {"$elemMatch": {"user_id": {"$eq": user_id}}}},
                    ]
                }
            )
            .sort([("created", pymongo.DESCENDING)])
            .skip(skip)
            .limit(limit)
            .to_list(length=limit)
        ):
            datasets.append(DatasetOut.from_mongo(doc))
    else:
        for doc in (
            await db["datasets_view"]
            .find(
                {
                    "$or": [
                        {"author.email": user_id},
                        {"auth": {"$elemMatch": {"user_id": {"$eq": user_id}}}},
                    ]
                }
            )
            .sort([("created", pymongo.DESCENDING)])
            .skip(skip)
            .limit(limit)
            .to_list(length=limit)
        ):
            datasets.append(DatasetOut.from_mongo(doc))
    return datasets


@router.get("/{dataset_id}", response_model=DatasetOut)
<<<<<<< HEAD
async def get_dataset(dataset_id: str, db: MongoClient = Depends(dependencies.get_db)):
    try:
        if (
            dataset := await db["datasets"].find_one({"_id": ObjectId(dataset_id)})
        ) is not None:
            return DatasetOut.from_mongo(dataset)
    except:
        raise HTTPException(status_code=404, detail=f"Dataset {dataset_id} not found")
=======
async def get_dataset(
    dataset_id: str,
    db: MongoClient = Depends(dependencies.get_db),
    allow: bool = Depends(Authorization("viewer")),
):
    if (
        dataset := await db["datasets"].find_one({"_id": ObjectId(dataset_id)})
    ) is not None:
        return DatasetOut.from_mongo(dataset)
    raise HTTPException(status_code=404, detail=f"Dataset {dataset_id} not found")
>>>>>>> 94b3aa48


@router.get("/{dataset_id}/files")
async def get_dataset_files(
    dataset_id: str,
    folder_id: Optional[str] = None,
    user_id=Depends(get_user),
    db: MongoClient = Depends(dependencies.get_db),
    skip: int = 0,
    limit: int = 10,
):
    files = []
    if folder_id is not None:
        for f in (
            await db["files_view"]
            .find(
                {
                    "$and": [
                        {
                            "dataset_id": ObjectId(dataset_id),
                            "folder_id": ObjectId(folder_id),
                        },
                        {
                            "$or": [
                                {"creator.email": user_id},
                                {"auth": {"$elemMatch": {"user_id": {"$eq": user_id}}}},
                            ]
                        },
                    ]
                }
            )
            .skip(skip)
            .limit(limit)
            .to_list(length=limit)
        ):
            files.append(FileOut.from_mongo(f))
    else:
        for f in (
            await db["files_view"]
            .find(
                {
                    "$and": [
                        {
                            "dataset_id": ObjectId(dataset_id),
                            "folder_id": None,
                        },
                        {
                            "$or": [
                                {"creator.email": user_id},
                                {"auth": {"$elemMatch": {"user_id": {"$eq": user_id}}}},
                            ]
                        },
                    ]
                }
            )
            .skip(skip)
            .limit(limit)
            .to_list(length=limit)
        ):
            files.append(FileOut.from_mongo(f))
    return files


@router.put("/{dataset_id}", response_model=DatasetOut)
async def edit_dataset(
    dataset_id: str,
    dataset_info: DatasetBase,
    db: MongoClient = Depends(dependencies.get_db),
    user_id=Depends(get_user),
    es=Depends(dependencies.get_elasticsearchclient),
):
    # Check all connection and abort if any one of them is not available
    if db is None or es is None:
        raise HTTPException(status_code=503, detail="Service not available")
        return

    if (
        dataset := await db["datasets"].find_one({"_id": ObjectId(dataset_id)})
    ) is not None:
        # TODO: Refactor this with permissions checks etc.
        ds = dict(dataset_info) if dataset_info is not None else {}
        user = await db["users"].find_one({"email": user_id})
        ds["author"] = UserOut(**user)
        ds["modified"] = datetime.datetime.utcnow()
        try:
            dataset.update(ds)
            await db["datasets"].replace_one(
                {"_id": ObjectId(dataset_id)}, DatasetDB(**dataset).to_mongo()
            )
            # Update entry to the dataset index
            doc = {
                "doc": {
                    "name": dataset["name"],
                    "description": dataset["description"],
                    "author": UserOut(**user).email,
                    "modified": dataset["modified"],
                }
            }
            update_record(es, "dataset", doc, dataset_id)
            # updating metadata in elasticsearch
            if (
                metadata := await db["metadata"].find_one(
                    {"resource.resource_id": ObjectId(dataset_id)}
                )
            ) is not None:
                doc = {
                    "doc": {
                        "name": dataset["name"],
                        "description": dataset["description"],
                        "author": UserOut(**user).email,
                    }
                }
                update_record(es, "metadata", doc, str(metadata["_id"]))
        except Exception as e:
            raise HTTPException(status_code=500, detail=e.args[0])
        return DatasetOut.from_mongo(dataset)
    raise HTTPException(status_code=404, detail=f"Dataset {dataset_id} not found")


@router.patch("/{dataset_id}", response_model=DatasetOut)
async def patch_dataset(
    dataset_id: str,
    dataset_info: DatasetPatch,
    user_id=Depends(get_user),
    db: MongoClient = Depends(dependencies.get_db),
    es: Elasticsearch = Depends(dependencies.get_elasticsearchclient),
):
    # Check all connection and abort if any one of them is not available
    if db is None or es is None:
        raise HTTPException(status_code=503, detail="Service not available")
        return

    if (
        dataset := await db["datasets"].find_one({"_id": ObjectId(dataset_id)})
    ) is not None:
        # TODO: Refactor this with permissions checks etc.
        ds = dict(dataset_info) if dataset_info is not None else {}
        user = await db["users"].find_one({"email": user_id})
        ds["author"] = UserOut(**user)
        ds["modified"] = datetime.datetime.utcnow()
        try:
            dataset.update((k, v) for k, v in ds.items() if v is not None)
            await db["datasets"].replace_one(
                {"_id": ObjectId(dataset_id)}, DatasetDB(**dataset).to_mongo()
            )
            # Update entry to the dataset index
            doc = {
                "doc": {
                    "name": dataset["name"],
                    "description": dataset["description"],
                    "author": UserOut(**user).email,
                    "modified": dataset["modified"],
                }
            }
            update_record(es, "dataset", doc, dataset_id)
            # updating metadata in elasticsearch
            if (
                metadata := await db["metadata"].find_one(
                    {"resource.resource_id": ObjectId(dataset_id)}
                )
            ) is not None:
                doc = {
                    "doc": {
                        "name": dataset["name"],
                        "description": dataset["description"],
                        "author": UserOut(**user).email,
                    }
                }
                update_record(es, "metadata", doc, str(metadata["_id"]))
        except Exception as e:
            raise HTTPException(status_code=500, detail=e.args[0])
        return DatasetOut.from_mongo(dataset)


@router.delete("/{dataset_id}")
async def delete_dataset(
    dataset_id: str,
    db: MongoClient = Depends(dependencies.get_db),
    fs: Minio = Depends(dependencies.get_fs),
    es: Elasticsearch = Depends(dependencies.get_elasticsearchclient),
):
    # Check all connection and abort if any one of them is not available
    if db is None or fs is None or es is None:
        raise HTTPException(status_code=503, detail="Service not available")
        return

    if (await db["datasets"].find_one({"_id": ObjectId(dataset_id)})) is not None:
        # delete from elasticsearch
        delete_document_by_id(es, "dataset", dataset_id)
        query = {"match": {"resource_id": dataset_id}}
        delete_document_by_query(es, "metadata", query)
        # delete dataset first to minimize files/folder being uploaded to a delete dataset

        await db["datasets"].delete_one({"_id": ObjectId(dataset_id)})
        await db.metadata.delete_many({"resource.resource_id": ObjectId(dataset_id)})
        async for file in db["files"].find({"dataset_id": ObjectId(dataset_id)}):
            file = FileOut(**file)
            await remove_file_entry(file.id, db, fs, es)
        await db["folders"].delete_many({"dataset_id": ObjectId(dataset_id)})
        return {"deleted": dataset_id}
    else:
        raise HTTPException(status_code=404, detail=f"Dataset {dataset_id} not found")


@router.post("/{dataset_id}/folders", response_model=FolderOut)
async def add_folder(
    dataset_id: str,
    folder_in: FolderIn,
    user=Depends(get_current_user),
    db: MongoClient = Depends(dependencies.get_db),
):
    folder_dict = folder_in.dict()
    folder_db = FolderDB(
        **folder_in.dict(), author=user, dataset_id=PyObjectId(dataset_id)
    )
    parent_folder = folder_in.parent_folder
    if parent_folder is not None:
        folder = await db["folders"].find_one({"_id": ObjectId(parent_folder)})
        if folder is None:
            raise HTTPException(
                status_code=400, detail=f"Parent folder {parent_folder} not found"
            )
    new_folder = await db["folders"].insert_one(folder_db.to_mongo())
    found = await db["folders"].find_one({"_id": new_folder.inserted_id})
    folder_out = FolderOut.from_mongo(found)
    return folder_out


@router.get("/{dataset_id}/folders")
async def get_dataset_folders(
    dataset_id: str,
    parent_folder: Optional[str] = None,
    user_id=Depends(get_user),
    db: MongoClient = Depends(dependencies.get_db),
):
    folders = []
    if parent_folder is None:
        async for f in db["folders"].find(
            {"dataset_id": ObjectId(dataset_id), "parent_folder": None}
        ):
            folders.append(FolderDB.from_mongo(f))
    else:
        async for f in db["folders"].find(
            {
                "$and": [
                    {
                        "dataset_id": ObjectId(dataset_id),
                        "parent_folder": ObjectId(parent_folder),
                    },
                    {
                        "$or": [
                            {"author.email": user_id},
                            {"auth": {"$elemMatch": {"user_id": {"$eq": user_id}}}},
                        ]
                    },
                ]
            }
        ):
            folders.append(FolderDB.from_mongo(f))
    return folders


@router.delete("/{dataset_id}/folders/{folder_id}")
async def delete_folder(
    dataset_id: str,
    folder_id: str,
    db: MongoClient = Depends(dependencies.get_db),
    fs: Minio = Depends(dependencies.get_fs),
    es: Elasticsearch = Depends(dependencies.get_elasticsearchclient),
):
    if (await db["folders"].find_one({"_id": ObjectId(folder_id)})) is not None:
        # delete current folder and files
        await remove_folder_entry(folder_id, db)
        async for file in db["files"].find({"folder_id": ObjectId(folder_id)}):
            file = FileOut(**file)
            await remove_file_entry(file.id, db, fs, es)

        # list all child folders and delete child folders/files
        parent_folder_id = folder_id

        async def _delete_nested_folders(parent_folder_id):
            while (
                folders := await db["folders"].find_one(
                    {
                        "dataset_id": ObjectId(dataset_id),
                        "parent_folder": ObjectId(parent_folder_id),
                    }
                )
            ) is not None:
                async for folder in db["folders"].find(
                    {
                        "dataset_id": ObjectId(dataset_id),
                        "parent_folder": ObjectId(parent_folder_id),
                    }
                ):
                    folder = FolderOut(**folder)
                    parent_folder_id = folder.id

                    # recursively delete child folder and files
                    await _delete_nested_folders(parent_folder_id)

                    await remove_folder_entry(folder.id, db)
                    async for file in db["files"].find(
                        {"folder_id": ObjectId(folder.id)}
                    ):
                        file = FileOut(**file)
                        await remove_file_entry(file.id, db, fs, es)

        await _delete_nested_folders(parent_folder_id)

        return {"deleted": folder_id}
    else:
        raise HTTPException(status_code=404, detail=f"Folder {folder_id} not found")


@router.post("/{dataset_id}/files", response_model=FileOut)
async def save_file(
    dataset_id: str,
    folder_id: Optional[str] = None,
    user=Depends(get_current_user),
    db: MongoClient = Depends(dependencies.get_db),
    fs: Minio = Depends(dependencies.get_fs),
    file: UploadFile = File(...),
    es=Depends(dependencies.get_elasticsearchclient),
    rabbitmq_client: BlockingChannel = Depends(dependencies.get_rabbitmq),
    credentials: HTTPAuthorizationCredentials = Security(security),
):
    if (
        dataset := await db["datasets"].find_one({"_id": ObjectId(dataset_id)})
    ) is not None:
        if user is None:
            raise HTTPException(
                status_code=401, detail=f"User not found. Session might have expired."
            )

        fileDB = FileDB(name=file.filename, creator=user, dataset_id=dataset["_id"])

        if folder_id is not None:
            if (
                folder := await db["folders"].find_one({"_id": ObjectId(folder_id)})
            ) is not None:
                folder = FolderOut.from_mongo(folder)
                fileDB.folder_id = folder.id
            else:
                raise HTTPException(
                    status_code=404, detail=f"Folder {folder_id} not found"
                )

        access_token = credentials.credentials
        await add_file_entry(
            fileDB,
            user,
            db,
            fs,
            es,
            rabbitmq_client,
            access_token,
            file.file,
            content_type=file.content_type,
        )

        return fileDB
    else:
        raise HTTPException(status_code=404, detail=f"Dataset {dataset_id} not found")


@router.post("/createFromZip", response_model=DatasetOut)
async def create_dataset_from_zip(
    user=Depends(get_current_user),
    db: MongoClient = Depends(dependencies.get_db),
    fs: Minio = Depends(dependencies.get_fs),
    file: UploadFile = File(...),
    es: Elasticsearch = Depends(dependencies.get_elasticsearchclient),
    rabbitmq_client: BlockingChannel = Depends(dependencies.get_rabbitmq),
    token: str = Depends(get_token),
):
    if user is None:
        raise HTTPException(
            status_code=401, detail=f"User not found. Session might have expired."
        )

    if file.filename.endswith(".zip") == False:
        raise HTTPException(status_code=404, detail=f"File is not a zip file")

    # Read contents of zip file into temporary location
    with tempfile.TemporaryFile() as tmp_zip:
        tmp_zip.write(file.file.read())

        with zipfile.ZipFile(tmp_zip, "r") as zip_file:
            zip_contents = zip_file.namelist()
            zip_directory = _describe_zip_contents(zip_contents)

        # Create dataset
        dataset_name = file.filename.rstrip(".zip")
        dataset_description = "Uploaded as %s" % file.filename
        ds_dict = {"name": dataset_name, "description": dataset_description}
        dataset_db = DatasetDB(**ds_dict, author=user)
        new_dataset = await db["datasets"].insert_one(dataset_db.to_mongo())
        dataset_id = new_dataset.inserted_id

        # Create folders
        folder_lookup = await _create_folder_structure(
            dataset_id, zip_directory, "", {}, user, db
        )

        # Go back through zipfile, this time uploading files to folders
        with zipfile.ZipFile(tmp_zip, "r") as zip_file:
            for entry in zip_contents:
                if "__MACOSX" in entry or entry.endswith(".DS_Store"):
                    # TODO: These are not visible in OSX 10.3+ and hard to delete. Leaving this in to minimize user frustration.
                    continue

                # Create temporary file and upload
                if not entry.endswith(os.path.sep):
                    filename = os.path.basename(entry)
                    foldername = os.path.sep + os.path.dirname(entry)
                    extracted = zip_file.extract(entry, path="/tmp")
                    if foldername in folder_lookup:
                        folder_id = folder_lookup[foldername]
                        fileDB = FileDB(
                            name=filename,
                            creator=user,
                            dataset_id=dataset_id,
                            folder_id=folder_id,
                        )
                    else:
                        fileDB = FileDB(
                            name=filename, creator=user, dataset_id=dataset_id
                        )
                    with open(extracted, "rb") as file_reader:
                        await add_file_entry(
                            fileDB,
                            user,
                            db,
                            fs,
                            es,
                            rabbitmq_client,
                            token,
                            file_reader,
                        )
                    if os.path.isfile(extracted):
                        os.remove(extracted)

    found = await db["datasets"].find_one({"_id": new_dataset.inserted_id})
    dataset_out = DatasetOut.from_mongo(found)
    return dataset_out


@router.get("/{dataset_id}/download", response_model=DatasetOut)
async def download_dataset(
    dataset_id: str,
    user=Depends(get_current_user),
    db: MongoClient = Depends(dependencies.get_db),
    fs: Minio = Depends(dependencies.get_fs),
):
    if (
        dataset := await db["datasets"].find_one({"_id": ObjectId(dataset_id)})
    ) is not None:
        dataset = DatasetOut(**dataset)
        current_temp_dir = tempfile.mkdtemp(prefix="rocratedownload")
        crate = ROCrate()
        user_full_name = user.first_name + " " + user.last_name
        user_crate_id = str(user.id)
        crate.add(Person(crate, user_crate_id, properties={"name": user_full_name}))

        manifest_path = os.path.join(current_temp_dir, "manifest-md5.txt")
        bagit_path = os.path.join(current_temp_dir, "bagit.txt")
        bag_info_path = os.path.join(current_temp_dir, "bag-info.txt")
        tagmanifest_path = os.path.join(current_temp_dir, "tagmanifest-md5.txt")

        with open(manifest_path, "w") as f:
            pass  # Create empty file so no errors later if the dataset is empty

        with open(bagit_path, "w") as f:
            f.write("Bag-Software-Agent: clowder.ncsa.illinois.edu" + "\n")
            f.write("Bagging-Date: " + str(datetime.datetime.now()) + "\n")

        with open(bag_info_path, "w") as f:
            f.write("BagIt-Version: 0.97" + "\n")
            f.write("Tag-File-Character-Encoding: UTF-8" + "\n")

        # Write dataset metadata if found
        metadata = []
        async for md in db["metadata"].find(
            {"resource.resource_id": ObjectId(dataset_id)}
        ):
            metadata.append(md)
        if len(metadata) > 0:
            datasetmetadata_path = os.path.join(
                current_temp_dir, "_dataset_metadata.json"
            )
            metadata_content = json_util.dumps(metadata)
            with open(datasetmetadata_path, "w") as f:
                f.write(metadata_content)
            crate.add_file(
                datasetmetadata_path,
                dest_path="metadata/_dataset_metadata.json",
                properties={"name": "_dataset_metadata.json"},
            )

        bag_size = 0  # bytes
        file_count = 0

        async for f in db["files"].find({"dataset_id": ObjectId(dataset_id)}):
            file_count += 1
            file = FileOut.from_mongo(f)
            file_name = file.name
            if file.folder_id is not None:
                hierarchy = await _get_folder_hierarchy(file.folder_id, "", db)
                dest_folder = os.path.join(current_temp_dir, hierarchy.lstrip("/"))
                if not os.path.isdir(dest_folder):
                    os.mkdir(dest_folder)
                file_name = hierarchy + file_name
            current_file_path = os.path.join(current_temp_dir, file_name.lstrip("/"))

            content = fs.get_object(settings.MINIO_BUCKET_NAME, str(file.id))
            file_md5_hash = hashlib.md5(content.data).hexdigest()
            with open(current_file_path, "wb") as f1:
                f1.write(content.data)
            with open(manifest_path, "a") as mpf:
                mpf.write(file_md5_hash + " " + file_name + "\n")
            crate.add_file(
                current_file_path,
                dest_path="data/" + file_name,
                properties={"name": file_name},
            )
            content.close()
            content.release_conn()

            current_file_size = os.path.getsize(current_file_path)
            bag_size += current_file_size

            metadata = []
            async for md in db["metadata"].find(
                {"resource.resource_id": ObjectId(file.id)}
            ):
                metadata.append(md)
            if len(metadata) > 0:
                metadata_filename = file_name + "_metadata.json"
                metadata_filename_temp_path = os.path.join(
                    current_temp_dir, metadata_filename
                )
                metadata_content = json_util.dumps(metadata)
                with open(metadata_filename_temp_path, "w") as f:
                    f.write(metadata_content)
                crate.add_file(
                    metadata_filename_temp_path,
                    dest_path="metadata/" + metadata_filename,
                    properties={"name": metadata_filename},
                )

        bag_size_kb = bag_size / 1024

        with open(bagit_path, "a") as f:
            f.write("Bag-Size: " + str(bag_size_kb) + " kB" + "\n")
            f.write("Payload-Oxum: " + str(bag_size) + "." + str(file_count) + "\n")
            f.write("Internal-Sender-Identifier: " + dataset_id + "\n")
            f.write("Internal-Sender-Description: " + dataset.description + "\n")
            f.write("Contact-Name: " + user_full_name + "\n")
            f.write("Contact-Email: " + user.email + "\n")
        crate.add_file(
            bagit_path, dest_path="bagit.txt", properties={"name": "bagit.txt"}
        )
        crate.add_file(
            manifest_path,
            dest_path="manifest-md5.txt",
            properties={"name": "manifest-md5.txt"},
        )
        crate.add_file(
            bag_info_path, dest_path="bag-info.txt", properties={"name": "bag-info.txt"}
        )

        # Generate tag manifest file
        manifest_md5_hash = hashlib.md5(open(manifest_path, "rb").read()).hexdigest()
        bagit_md5_hash = hashlib.md5(open(bagit_path, "rb").read()).hexdigest()
        bag_info_md5_hash = hashlib.md5(open(bag_info_path, "rb").read()).hexdigest()

        with open(tagmanifest_path, "w") as f:
            f.write(bagit_md5_hash + " " + "bagit.txt" + "\n")
            f.write(manifest_md5_hash + " " + "manifest-md5.txt" + "\n")
            f.write(bag_info_md5_hash + " " + "bag-info.txt" + "\n")
        crate.add_file(
            tagmanifest_path,
            dest_path="tagmanifest-md5.txt",
            properties={"name": "tagmanifest-md5.txt"},
        )

        zip_name = dataset.name + ".zip"
        path_to_zip = os.path.join(current_temp_dir, zip_name)
        crate.write_zip(path_to_zip)
        f = open(path_to_zip, "rb", buffering=0)
        zip_bytes = f.read()
        stream = io.BytesIO(zip_bytes)
        f.close()
        try:
            shutil.rmtree(current_temp_dir)
        except Exception as e:
            print("could not delete file")
            print(e)
        return Response(
            stream.getvalue(),
            media_type="application/x-zip-compressed",
            headers={"Content-Disposition": f'attachment;filename="{zip_name}"'},
        )
    else:
        raise HTTPException(status_code=404, detail=f"Dataset {dataset_id} not found")


# submits file to extractor
# can handle parameeters pass in as key/values in info
@router.post("/{dataset_id}/extract")
async def get_dataset_extract(
    dataset_id: str,
    extractorName: str,
    request: Request,
    # parameters don't have a fixed model shape
    parameters: dict = None,
    user=Depends(get_current_user),
    credentials: HTTPAuthorizationCredentials = Security(security),
    db: MongoClient = Depends(dependencies.get_db),
    rabbitmq_client: BlockingChannel = Depends(dependencies.get_rabbitmq),
):
    if (
        dataset := await db["datasets"].find_one({"_id": ObjectId(dataset_id)})
    ) is not None:
        dataset_out = DatasetOut.from_mongo(dataset)
        access_token = credentials.credentials
        req_headers = request.headers
        raw = req_headers.raw
        authorization = raw[1]
        token = authorization[1].decode("utf-8")
        token = token.lstrip("Bearer")
        token = token.lstrip(" ")
        # TODO check of extractor exists
        msg = {"message": "testing", "dataset_id": dataset_id}
        body = {}
        body["secretKey"] = access_token
        body["token"] = access_token
        body["host"] = settings.API_HOST
        body["retry_count"] = 0
        body["filename"] = dataset["name"]
        body["id"] = dataset_id
        body["datasetId"] = dataset_id
        body["resource_type"] = "dataset"
        body["flags"] = ""
        current_queue = extractorName
        if parameters is not None:
            body["parameters"] = parameters
        else:
            parameters = {}
        current_routing_key = current_queue

        job_id = await submit_dataset_job(
            dataset_out,
            current_queue,
            current_routing_key,
            parameters,
            user,
            access_token,
            db,
            rabbitmq_client,
        )

        return job_id
    else:
        raise HTTPException(status_code=404, detail=f"File {dataset_id} not found")<|MERGE_RESOLUTION|>--- conflicted
+++ resolved
@@ -277,27 +277,18 @@
 
 
 @router.get("/{dataset_id}", response_model=DatasetOut)
-<<<<<<< HEAD
-async def get_dataset(dataset_id: str, db: MongoClient = Depends(dependencies.get_db)):
+async def get_dataset(
+    dataset_id: str,
+    db: MongoClient = Depends(dependencies.get_db),
+    allow: bool = Depends(Authorization("viewer")),
+):
     try:
-        if (
-            dataset := await db["datasets"].find_one({"_id": ObjectId(dataset_id)})
-        ) is not None:
-            return DatasetOut.from_mongo(dataset)
+      if (
+          dataset := await db["datasets"].find_one({"_id": ObjectId(dataset_id)})
+      ) is not None:
+        return DatasetOut.from_mongo(dataset)
     except:
-        raise HTTPException(status_code=404, detail=f"Dataset {dataset_id} not found")
-=======
-async def get_dataset(
-    dataset_id: str,
-    db: MongoClient = Depends(dependencies.get_db),
-    allow: bool = Depends(Authorization("viewer")),
-):
-    if (
-        dataset := await db["datasets"].find_one({"_id": ObjectId(dataset_id)})
-    ) is not None:
-        return DatasetOut.from_mongo(dataset)
-    raise HTTPException(status_code=404, detail=f"Dataset {dataset_id} not found")
->>>>>>> 94b3aa48
+      raise HTTPException(status_code=404, detail=f"Dataset {dataset_id} not found")
 
 
 @router.get("/{dataset_id}/files")
