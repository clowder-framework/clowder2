import datetime
import hashlib
import io
import os
import shutil
import tempfile
import zipfile
from collections.abc import Mapping, Iterable
from typing import List, Optional

from beanie import PydanticObjectId
from beanie.odm.operators.update.general import Inc
from beanie.operators import Or
from bson import ObjectId
from bson import json_util
from elasticsearch import Elasticsearch
from fastapi import (
    APIRouter,
    HTTPException,
    Depends,
    File,
    UploadFile,
    Request,
)
from fastapi.responses import StreamingResponse
from fastapi.security import HTTPBearer
from minio import Minio
from pika.adapters.blocking_connection import BlockingChannel
from rocrate.model.person import Person
from rocrate.rocrate import ROCrate

from app import dependencies
from app.config import settings
from app.deps.authorization_deps import Authorization, CheckStatus
from app.keycloak_auth import (
    get_token,
    get_user,
    get_current_user,
)
from app.models.authorization import AuthorizationDB, RoleType
from app.models.datasets import (
    DatasetBase,
    DatasetIn,
    DatasetDB,
    DatasetOut,
    DatasetPatch,
    DatasetDBViewList,
    DatasetStatus,
)
<<<<<<< HEAD
from app.models.files import FileOut, FileDB, FileDBViewList, FileStatus
=======
from app.models.files import FileOut, FileDB, FileDBViewList, LocalFileIn, StorageType
>>>>>>> f947d558
from app.models.folders import FolderOut, FolderIn, FolderDB, FolderDBViewList
from app.models.metadata import MetadataDB
from app.models.pyobjectid import PyObjectId
from app.models.thumbnails import ThumbnailDB
from app.models.users import UserOut
from app.rabbitmq.listeners import submit_dataset_job
from app.routers.authentication import get_admin
from app.routers.files import add_file_entry, add_local_file_entry, remove_file_entry
from app.search.connect import (
    delete_document_by_id,
)
from app.search.index import index_dataset, index_file

router = APIRouter()
security = HTTPBearer()

clowder_bucket = os.getenv("MINIO_BUCKET_NAME", "clowder")


def _describe_zip_contents(file_list: list):
    """Traverse a list of zipfile entries and create a dictionary structure like so:
    {
        ""__CLOWDER_FILE_LIST__"": ['list', 'of', 'root', 'files'],
        "folder_1": {
            ""__CLOWDER_FILE_LIST__"": ['list', 'of', 'folder_1', 'files']
        },
        "folder_2": {
            ""__CLOWDER_FILE_LIST__"": ['list', 'of', 'folder_2', 'files'],
            "subfolder_3": {
                ""__CLOWDER_FILE_LIST__"": ['list', 'of', subfolder_3', 'files']
            },
        },
        ...
    }
    """
    empty_entry = {"__CLOWDER_FILE_LIST__": []}

    def path_parts_to_dict(entries, last_is_file=True):
        if len(entries) == 1:
            if last_is_file:
                return {"__CLOWDER_FILE_LIST__": [entries[0]]}
            else:
                return {entries[0]: empty_entry.copy()}
        else:
            return {entries[0]: path_parts_to_dict(entries[1:])}

    def nested_update(target_dict, update_dict):
        for k, v in update_dict.items():
            if isinstance(v, Mapping):
                current = target_dict[k] if k in target_dict else {}
                target_dict[k] = nested_update(current, v)
            elif isinstance(v, Iterable):
                current = target_dict[k] if k in target_dict else []
                if v not in current:
                    target_dict[k] = list(set(current + v))
            else:
                target_dict[k] = v
        return target_dict

    zip_structure = empty_entry.copy()
    for entry in file_list:
        if "__MACOSX" in entry or entry.endswith(".DS_Store"):
            # TODO: These are not visible in OSX 10.3+ and hard to delete. Leaving this in to minimize user frustration.
            continue
        if entry.endswith(os.path.sep):
            # this is a folder, not a file
            folder_parts = os.path.normpath(entry).split(os.path.sep)
            if len(folder_parts) > 1:
                folder_dict = path_parts_to_dict(folder_parts, False)
                zip_structure = nested_update(zip_structure, folder_dict)
            elif entry not in zip_structure:
                zip_structure[entry.rstrip(os.path.sep)] = empty_entry.copy()
            continue

        parts = os.path.normpath(entry).split(os.path.sep)
        if len(parts) > 1:
            parts_dict = path_parts_to_dict(parts)
            zip_structure = nested_update(zip_structure, parts_dict)
        else:
            zip_structure["__CLOWDER_FILE_LIST__"].append(entry)

    return zip_structure


async def _create_folder_structure(
    dataset_id: str,
    contents: dict,
    folder_path: str,
    folder_lookup: dict,
    user: UserOut,
    parent_folder_id: Optional[str] = None,
):
    """Recursively create folders encountered in folder_path until the target folder is created.
    Arguments:
        - dataset_id: destination dataset
        - contents: list of contents in folder (see _describe_zip_contents() for structure)
        - folder_path: full path to folder from dataset root (e.g. folder/subfolder/subfolder2)
        - folder_lookup: mapping from folder_path to folder_id for reference later
        - parent_folder_id: destination folder
    """
    for k, v in contents.items():
        if k == "__CLOWDER_FILE_LIST__":
            continue

        # Create the folder
        folder_dict = {
            "dataset_id": dataset_id,
            "name": k,
            "parent_folder": parent_folder_id,
        }
        folder_db = FolderDB(**folder_dict, creator=user)
        await folder_db.insert()

        # Store ID and call recursively on child folders
        new_folder_path = folder_path + os.path.sep + k
        folder_lookup[new_folder_path] = folder_db.id
        if isinstance(v, Mapping):
            folder_lookup = await _create_folder_structure(
                dataset_id, v, new_folder_path, folder_lookup, user, folder_db.id
            )

    return folder_lookup


async def _get_folder_hierarchy(
    folder_id: str,
    hierarchy: str,
):
    """Generate a string of nested path to folder for use in zip file creation."""
    folder = await FolderDB.get(PydanticObjectId(folder_id))
    hierarchy = folder.name + "/" + hierarchy
    if folder.parent_folder is not None:
        hierarchy = await _get_folder_hierarchy(folder.parent_folder, hierarchy)
    return hierarchy


@router.post("", response_model=DatasetOut)
async def save_dataset(
    dataset_in: DatasetIn,
    user=Depends(get_current_user),
    es: Elasticsearch = Depends(dependencies.get_elasticsearchclient),
):
    dataset = DatasetDB(**dataset_in.dict(), creator=user)
    await dataset.insert()

    # Create authorization entry
    await AuthorizationDB(
        dataset_id=dataset.id,
        role=RoleType.OWNER,
        creator=user.email,
    ).save()

    # Add new entry to elasticsearch
    await index_dataset(es, DatasetOut(**dataset.dict()), [user.email])
    return dataset.dict()


@router.get("", response_model=List[DatasetOut])
async def get_datasets(
    user_id=Depends(get_user),
    skip: int = 0,
    limit: int = 10,
    mine: bool = False,
    admin=Depends(get_admin),
):
    if admin:
        datasets = await DatasetDBViewList.find(
            sort=(-DatasetDBViewList.created),
            skip=skip,
            limit=limit,
        ).to_list()
    elif mine:
        datasets = await DatasetDBViewList.find(
            DatasetDBViewList.creator.email == user_id,
            sort=(-DatasetDBViewList.created),
            skip=skip,
            limit=limit,
        ).to_list()
    else:
        datasets = await DatasetDBViewList.find(
            Or(
                DatasetDBViewList.creator.email == user_id,
                DatasetDBViewList.auth.user_ids == user_id,
                DatasetDBViewList.status == DatasetStatus.PUBLIC.name,
                DatasetDBViewList.status == DatasetStatus.AUTHENTICATED.name,
            ),
            sort=(-DatasetDBViewList.created),
            skip=skip,
            limit=limit,
        ).to_list()

    return [dataset.dict() for dataset in datasets]


@router.get("/{dataset_id}", response_model=DatasetOut)
async def get_dataset(
    dataset_id: str,
    authenticated: bool = Depends(CheckStatus("AUTHENTICATED")),
    allow: bool = Depends(Authorization("viewer")),
):
    if (dataset := await DatasetDB.get(PydanticObjectId(dataset_id))) is not None:
        return dataset.dict()
    raise HTTPException(status_code=404, detail=f"Dataset {dataset_id} not found")


@router.get("/{dataset_id}/files", response_model=List[FileOut])
async def get_dataset_files(
    dataset_id: str,
    folder_id: Optional[str] = None,
    authenticated: bool = Depends(CheckStatus("AUTHENTICATED")),
    allow: bool = Depends(Authorization("viewer")),
    user_id=Depends(get_user),
    skip: int = 0,
    limit: int = 10,
):
    if authenticated:
        query = [
            FileDBViewList.dataset_id == ObjectId(dataset_id),
        ]
    else:
        query = [
            FileDBViewList.dataset_id == ObjectId(dataset_id),
            Or(
                FileDBViewList.creator.email == user_id,
                FileDBViewList.auth.user_ids == user_id,
            ),
        ]
    if folder_id is not None:
        query.append(FileDBViewList.folder_id == ObjectId(folder_id))
    files = await FileDBViewList.find(*query).skip(skip).limit(limit).to_list()
    return [file.dict() for file in files]


@router.put("/{dataset_id}", response_model=DatasetOut)
async def edit_dataset(
    dataset_id: str,
    dataset_info: DatasetBase,
    user=Depends(get_current_user),
    es=Depends(dependencies.get_elasticsearchclient),
    allow: bool = Depends(Authorization("editor")),
):
    if (dataset := await DatasetDB.get(PydanticObjectId(dataset_id))) is not None:
        # TODO: Refactor this with permissions checks etc.
        dataset.update(dataset_info)
        dataset.modified = datetime.datetime.utcnow()
        await dataset.save()

        # Update entry to the dataset index
        await index_dataset(es, DatasetOut(**dataset.dict()), update=True)
        return dataset.dict()
    raise HTTPException(status_code=404, detail=f"Dataset {dataset_id} not found")


@router.patch("/{dataset_id}", response_model=DatasetOut)
async def patch_dataset(
    dataset_id: str,
    dataset_info: DatasetPatch,
    user=Depends(get_current_user),
    es: Elasticsearch = Depends(dependencies.get_elasticsearchclient),
    allow: bool = Depends(Authorization("editor")),
):
    if (dataset := await DatasetDB.get(PydanticObjectId(dataset_id))) is not None:
        # TODO: Update method not working properly
        if dataset_info.name is not None:
            dataset.name = dataset_info.name
        if dataset_info.description is not None:
            dataset.description = dataset_info.description
        dataset.modified = datetime.datetime.utcnow()
        await dataset.save()

        # Update entry to the dataset index
        await index_dataset(es, DatasetOut(**dataset.dict()), update=True)
        return dataset.dict()


@router.delete("/{dataset_id}")
async def delete_dataset(
    dataset_id: str,
    fs: Minio = Depends(dependencies.get_fs),
    es: Elasticsearch = Depends(dependencies.get_elasticsearchclient),
    allow: bool = Depends(Authorization("editor")),
):
    if (dataset := await DatasetDB.get(PydanticObjectId(dataset_id))) is not None:
        # delete from elasticsearch
        delete_document_by_id(es, settings.elasticsearch_index, dataset_id)
        # delete dataset first to minimize files/folder being uploaded to a delete dataset
        await dataset.delete()
        await MetadataDB.find(
            MetadataDB.resource.resource_id == PydanticObjectId(dataset_id)
        ).delete()
        async for file in FileDB.find(
            FileDB.dataset_id == PydanticObjectId(dataset_id)
        ):
            await remove_file_entry(file.id, fs, es)
        await FolderDB.find(
            FolderDB.dataset_id == PydanticObjectId(dataset_id)
        ).delete()
        await AuthorizationDB.find(
            AuthorizationDB.dataset_id == ObjectId(dataset_id)
        ).delete()
        return {"deleted": dataset_id}
    raise HTTPException(status_code=404, detail=f"Dataset {dataset_id} not found")


@router.post("/{dataset_id}/folders", response_model=FolderOut)
async def add_folder(
    dataset_id: str,
    folder_in: FolderIn,
    user=Depends(get_current_user),
    allow: bool = Depends(Authorization("uploader")),
):
    if (dataset := await DatasetDB.get(PydanticObjectId(dataset_id))) is not None:
        parent_folder = folder_in.parent_folder
        if parent_folder is not None:
            if (await FolderDB.get(PydanticObjectId(parent_folder))) is None:
                raise HTTPException(
                    status_code=400, detail=f"Parent folder {parent_folder} not found"
                )
        new_folder = FolderDB(
            **folder_in.dict(), creator=user, dataset_id=PyObjectId(dataset_id)
        )
        await new_folder.insert()
        return new_folder.dict()
    raise HTTPException(status_code=404, detail=f"Dataset {dataset_id} not found")


@router.get("/{dataset_id}/folders", response_model=List[FolderOut])
async def get_dataset_folders(
    dataset_id: str,
    parent_folder: Optional[str] = None,
    user_id=Depends(get_user),
    allow: bool = Depends(Authorization("viewer")),
    authenticated: bool = Depends(CheckStatus("authenticated")),
    skip: int = 0,
    limit: int = 10,
):
    if (await DatasetDB.get(PydanticObjectId(dataset_id))) is not None:
        if authenticated:
            query = [
                FolderDBViewList.dataset_id == ObjectId(dataset_id),
            ]
        else:
            query = [
                FolderDBViewList.dataset_id == ObjectId(dataset_id),
                Or(
                    FolderDBViewList.creator.email == user_id,
                    FolderDBViewList.auth.user_ids == user_id,
                ),
            ]
        if parent_folder is not None:
            query.append(FolderDBViewList.parent_folder == ObjectId(parent_folder))
        else:
            query.append(FolderDBViewList.parent_folder == None)
        folders = await FolderDBViewList.find(*query).skip(skip).limit(limit).to_list()
        return [folder.dict() for folder in folders]
    raise HTTPException(status_code=404, detail=f"Dataset {dataset_id} not found")


@router.delete("/{dataset_id}/folders/{folder_id}")
async def delete_folder(
    dataset_id: str,
    folder_id: str,
    fs: Minio = Depends(dependencies.get_fs),
    es: Elasticsearch = Depends(dependencies.get_elasticsearchclient),
    allow: bool = Depends(Authorization("editor")),
):
    if (dataset := await DatasetDB.get(PydanticObjectId(dataset_id))) is not None:
        if (folder := await FolderDB.get(PydanticObjectId(folder_id))) is not None:
            # delete current folder and files
            async for file in FileDB.find(FileDB.folder_id == ObjectId(folder_id)):
                await remove_file_entry(file.id, fs, es)

            # recursively delete child folder and files
            async def _delete_nested_folders(parent_folder_id):
                while (
                    await FolderDB.find_one(
                        FolderDB.dataset_id == ObjectId(dataset_id),
                        FolderDB.parent_folder == ObjectId(parent_folder_id),
                    )
                ) is not None:
                    async for subfolder in FolderDB.find(
                        FolderDB.dataset_id == PydanticObjectId(dataset_id),
                        FolderDB.parent_folder == PydanticObjectId(parent_folder_id),
                    ):
                        async for file in FileDB.find(FileDB.folder_id == subfolder.id):
                            await remove_file_entry(file.id, fs, es)
                        await _delete_nested_folders(subfolder.id)
                        await subfolder.delete()

            await _delete_nested_folders(folder_id)
            await folder.delete()
            return {"deleted": folder_id}
        else:
            raise HTTPException(status_code=404, detail=f"Folder {folder_id} not found")
    raise HTTPException(status_code=404, detail=f"Dataset {dataset_id} not found")


# new endpoint for /{dataset_id}/local_files
# new endpoint for /{dataset_id}/remote_files


@router.post("/{dataset_id}/files", response_model=FileOut)
async def save_file(
    dataset_id: str,
    folder_id: Optional[str] = None,
    user=Depends(get_current_user),
    fs: Minio = Depends(dependencies.get_fs),
    file: UploadFile = File(...),
    es=Depends(dependencies.get_elasticsearchclient),
    rabbitmq_client: BlockingChannel = Depends(dependencies.get_rabbitmq),
    allow: bool = Depends(Authorization("uploader")),
):
    if (dataset := await DatasetDB.get(PydanticObjectId(dataset_id))) is not None:
        if user is None:
            raise HTTPException(
                status_code=401, detail=f"User not found. Session might have expired."
            )

        new_file = FileDB(name=file.filename, creator=user, dataset_id=dataset.id)

        if folder_id is not None:
            if (folder := await FolderDB.get(PydanticObjectId(folder_id))) is not None:
                new_file.folder_id = folder.id
            else:
                raise HTTPException(
                    status_code=404, detail=f"Folder {folder_id} not found"
                )

        await add_file_entry(
            new_file,
            user,
            fs,
            es,
            rabbitmq_client,
            file.file,
            content_type=file.content_type,
        )
        return new_file.dict()
    raise HTTPException(status_code=404, detail=f"Dataset {dataset_id} not found")


@router.post("/{dataset_id}/filesMultiple", response_model=List[FileOut])
async def save_files(
    dataset_id: str,
    files: List[UploadFile],
    folder_id: Optional[str] = None,
    user=Depends(get_current_user),
    fs: Minio = Depends(dependencies.get_fs),
    es=Depends(dependencies.get_elasticsearchclient),
    rabbitmq_client: BlockingChannel = Depends(dependencies.get_rabbitmq),
    allow: bool = Depends(Authorization("uploader")),
):
    if (dataset := await DatasetDB.get(PydanticObjectId(dataset_id))) is not None:
        files_added = []
        for file in files:
            if user is None:
                raise HTTPException(
                    status_code=401,
                    detail=f"User not found. Session might have expired.",
                )

            new_file = FileDB(name=file.filename, creator=user, dataset_id=dataset.id)

            if folder_id is not None:
                if (
                    folder := await FolderDB.get(PydanticObjectId(folder_id))
                ) is not None:
                    new_file.folder_id = folder.id
                else:
                    raise HTTPException(
                        status_code=404, detail=f"Folder {folder_id} not found"
                    )

            public = False
            authenticated = False
            if dataset.status == "PUBLIC":
                public = True
            if dataset.status == "AUTHENTICATED":
                authenticated = True
            await add_file_entry(
                new_file,
                user,
                fs,
                es,
                rabbitmq_client,
                file.file,
                content_type=file.content_type,
                public=public,
                authenticated=authenticated,
            )
            files_added.append(new_file.dict())
        return files_added

    else:
        raise HTTPException(status_code=404, detail=f"Dataset {dataset_id} not found")


@router.post("/{dataset_id}/local_files", response_model=FileOut)
async def save_local_file(
    localfile_in: LocalFileIn,
    dataset_id: str,
    folder_id: Optional[str] = None,
    user=Depends(get_current_user),
    es=Depends(dependencies.get_elasticsearchclient),
    rabbitmq_client: BlockingChannel = Depends(dependencies.get_rabbitmq),
    allow: bool = Depends(Authorization("uploader")),
):
    if (dataset := await DatasetDB.get(PydanticObjectId(dataset_id))) is not None:
        if user is None:
            raise HTTPException(
                status_code=401, detail=f"User not found. Session might have expired."
            )

        # Check to make sure file is cleared to proceed
        cleared = False
        for wpath in settings.LOCAL_WHITELIST:
            if localfile_in.path.startswith(wpath):
                cleared = True
        if not cleared:
            raise HTTPException(
                status_code=500,
                detail=f"File is not located in a whitelisted directory.",
            )

        (dirname, filename) = os.path.split(localfile_in.path)
        new_file = FileDB(
            name=filename,
            creator=user,
            dataset_id=dataset.id,
            storage_type=StorageType.LOCAL,
            storage_path=localfile_in.path,
            bytes=os.path.getsize(localfile_in.path),
        )

        if folder_id is not None:
            if (folder := await FolderDB.get(PydanticObjectId(folder_id))) is not None:
                new_file.folder_id = folder.id
            else:
                raise HTTPException(
                    status_code=404, detail=f"Folder {folder_id} not found"
                )

        await add_local_file_entry(
            new_file,
            user,
            es,
            rabbitmq_client,
        )
        return new_file.dict()
    raise HTTPException(status_code=404, detail=f"Dataset {dataset_id} not found")


@router.post("/createFromZip", response_model=DatasetOut)
async def create_dataset_from_zip(
    user=Depends(get_current_user),
    fs: Minio = Depends(dependencies.get_fs),
    file: UploadFile = File(...),
    es: Elasticsearch = Depends(dependencies.get_elasticsearchclient),
    rabbitmq_client: BlockingChannel = Depends(dependencies.get_rabbitmq),
    token: str = Depends(get_token),
):
    if file.filename.endswith(".zip") == False:
        raise HTTPException(status_code=404, detail=f"File is not a zip file")

    # Read contents of zip file into temporary location
    with tempfile.TemporaryFile() as tmp_zip:
        tmp_zip.write(file.file.read())

        with zipfile.ZipFile(tmp_zip, "r") as zip_file:
            zip_contents = zip_file.namelist()
            zip_directory = _describe_zip_contents(zip_contents)

        # Create dataset
        dataset_in = {
            "name": file.filename.rstrip(".zip"),
            "description": "Uploaded as %s" % file.filename,
        }
        dataset = DatasetDB(**dataset_in, creator=user)
        dataset.save()

        # Create folders
        folder_lookup = await _create_folder_structure(
            dataset.id, zip_directory, "", {}, user
        )

        # Go back through zipfile, this time uploading files to folders
        with zipfile.ZipFile(tmp_zip, "r") as zip_file:
            for entry in zip_contents:
                if "__MACOSX" in entry or entry.endswith(".DS_Store"):
                    # TODO: These are not visible in OSX 10.3+ and hard to delete. Leaving this in to minimize user frustration.
                    continue

                # Create temporary file and upload
                if not entry.endswith(os.path.sep):
                    filename = os.path.basename(entry)
                    foldername = os.path.sep + os.path.dirname(entry)
                    extracted = zip_file.extract(entry, path="/tmp")
                    if foldername in folder_lookup:
                        folder_id = folder_lookup[foldername]
                        new_file = FileDB(
                            name=filename,
                            creator=user,
                            dataset_id=dataset.id,
                            folder_id=folder_id,
                        )
                    else:
                        new_file = FileDB(
                            name=filename, creator=user, dataset_id=dataset.id
                        )
                    with open(extracted, "rb") as file_reader:
                        await add_file_entry(
                            new_file,
                            user,
                            fs,
                            es,
                            rabbitmq_client,
                            token,
                            file_reader,
                        )
                    if os.path.isfile(extracted):
                        os.remove(extracted)

    return dataset.dict()


@router.get("/{dataset_id}/download", response_model=DatasetOut)
async def download_dataset(
    dataset_id: str,
    user=Depends(get_current_user),
    fs: Minio = Depends(dependencies.get_fs),
    allow: bool = Depends(Authorization("viewer")),
):
    if (dataset := await DatasetDB.get(PydanticObjectId(dataset_id))) is not None:
        current_temp_dir = tempfile.mkdtemp(prefix="rocratedownload")
        crate = ROCrate()
        user_full_name = user.first_name + " " + user.last_name
        user_crate_id = str(user.id)
        crate.add(Person(crate, user_crate_id, properties={"name": user_full_name}))

        manifest_path = os.path.join(current_temp_dir, "manifest-md5.txt")
        bagit_path = os.path.join(current_temp_dir, "bagit.txt")
        bag_info_path = os.path.join(current_temp_dir, "bag-info.txt")
        tagmanifest_path = os.path.join(current_temp_dir, "tagmanifest-md5.txt")

        with open(manifest_path, "w") as f:
            pass  # Create empty file so no errors later if the dataset is empty

        with open(bagit_path, "w") as f:
            f.write("Bag-Software-Agent: clowder.ncsa.illinois.edu" + "\n")
            f.write("Bagging-Date: " + str(datetime.datetime.now()) + "\n")

        with open(bag_info_path, "w") as f:
            f.write("BagIt-Version: 0.97" + "\n")
            f.write("Tag-File-Character-Encoding: UTF-8" + "\n")

        # Write dataset metadata if found
        metadata = await MetadataDB.find(
            MetadataDB.resource.resource_id == ObjectId(dataset_id)
        ).to_list()
        if len(metadata) > 0:
            datasetmetadata_path = os.path.join(
                current_temp_dir, "_dataset_metadata.json"
            )
            metadata_content = json_util.dumps(metadata)
            with open(datasetmetadata_path, "w") as f:
                f.write(metadata_content)
            crate.add_file(
                datasetmetadata_path,
                dest_path="metadata/_dataset_metadata.json",
                properties={"name": "_dataset_metadata.json"},
            )

        bag_size = 0  # bytes
        file_count = 0

        async for file in FileDB.find(FileDB.dataset_id == ObjectId(dataset_id)):
            file_count += 1
            file_name = file.name
            if file.folder_id is not None:
                hierarchy = await _get_folder_hierarchy(file.folder_id, "")
                dest_folder = os.path.join(current_temp_dir, hierarchy.lstrip("/"))
                if not os.path.isdir(dest_folder):
                    os.mkdir(dest_folder)
                file_name = hierarchy + file_name
            current_file_path = os.path.join(current_temp_dir, file_name.lstrip("/"))

            content = fs.get_object(settings.MINIO_BUCKET_NAME, str(file.id))
            file_md5_hash = hashlib.md5(content.data).hexdigest()
            with open(current_file_path, "wb") as f1:
                f1.write(content.data)
            with open(manifest_path, "a") as mpf:
                mpf.write(file_md5_hash + " " + file_name + "\n")
            crate.add_file(
                current_file_path,
                dest_path="data/" + file_name,
                properties={"name": file_name},
            )
            content.close()
            content.release_conn()

            current_file_size = os.path.getsize(current_file_path)
            bag_size += current_file_size

            metadata = await MetadataDB.find(
                MetadataDB.resource.resource_id == ObjectId(dataset_id)
            ).to_list()
            if len(metadata) > 0:
                metadata_filename = file_name + "_metadata.json"
                metadata_filename_temp_path = os.path.join(
                    current_temp_dir, metadata_filename
                )
                metadata_content = json_util.dumps(metadata)
                with open(metadata_filename_temp_path, "w") as f:
                    f.write(metadata_content)
                crate.add_file(
                    metadata_filename_temp_path,
                    dest_path="metadata/" + metadata_filename,
                    properties={"name": metadata_filename},
                )

        bag_size_kb = bag_size / 1024

        with open(bagit_path, "a") as f:
            f.write("Bag-Size: " + str(bag_size_kb) + " kB" + "\n")
            f.write("Payload-Oxum: " + str(bag_size) + "." + str(file_count) + "\n")
            f.write("Internal-Sender-Identifier: " + dataset_id + "\n")
            f.write("Internal-Sender-Description: " + dataset.description + "\n")
            f.write("Contact-Name: " + user_full_name + "\n")
            f.write("Contact-Email: " + user.email + "\n")
        crate.add_file(
            bagit_path, dest_path="bagit.txt", properties={"name": "bagit.txt"}
        )
        crate.add_file(
            manifest_path,
            dest_path="manifest-md5.txt",
            properties={"name": "manifest-md5.txt"},
        )
        crate.add_file(
            bag_info_path, dest_path="bag-info.txt", properties={"name": "bag-info.txt"}
        )

        # Generate tag manifest file
        manifest_md5_hash = hashlib.md5(open(manifest_path, "rb").read()).hexdigest()
        bagit_md5_hash = hashlib.md5(open(bagit_path, "rb").read()).hexdigest()
        bag_info_md5_hash = hashlib.md5(open(bag_info_path, "rb").read()).hexdigest()

        with open(tagmanifest_path, "w") as f:
            f.write(bagit_md5_hash + " " + "bagit.txt" + "\n")
            f.write(manifest_md5_hash + " " + "manifest-md5.txt" + "\n")
            f.write(bag_info_md5_hash + " " + "bag-info.txt" + "\n")
        crate.add_file(
            tagmanifest_path,
            dest_path="tagmanifest-md5.txt",
            properties={"name": "tagmanifest-md5.txt"},
        )

        zip_name = dataset.name + ".zip"
        path_to_zip = os.path.join(current_temp_dir, zip_name)
        crate.write_zip(path_to_zip)
        f = open(path_to_zip, "rb", buffering=0)
        zip_bytes = f.read()
        stream = io.BytesIO(zip_bytes)
        f.close()
        try:
            shutil.rmtree(current_temp_dir)
        except Exception as e:
            print("could not delete file")
            print(e)

        # Get content type & open file stream
        response = StreamingResponse(
            stream,
            media_type="application/x-zip-compressed",
        )
        response.headers["Content-Disposition"] = "attachment; filename=%s" % zip_name
        # Increment download count
        await dataset.update(Inc({DatasetDB.downloads: 1}))
        return response
    raise HTTPException(status_code=404, detail=f"Dataset {dataset_id} not found")


# submits file to extractor
# can handle parameeters pass in as key/values in info
@router.post("/{dataset_id}/extract")
async def get_dataset_extract(
    dataset_id: str,
    extractorName: str,
    request: Request,
    # parameters don't have a fixed model shape
    parameters: dict = None,
    user=Depends(get_current_user),
    rabbitmq_client: BlockingChannel = Depends(dependencies.get_rabbitmq),
    allow: bool = Depends(Authorization("uploader")),
):
    if extractorName is None:
        raise HTTPException(status_code=400, detail=f"No extractorName specified")
    if (dataset := await DatasetDB.get(PydanticObjectId(dataset_id))) is not None:
        queue = extractorName
        routing_key = queue
        return await submit_dataset_job(
            DatasetOut(**dataset.dict()),
            routing_key,
            parameters,
            user,
            rabbitmq_client,
        )
    else:
        raise HTTPException(status_code=404, detail=f"Dataset {dataset_id} not found")


@router.get("/{dataset_id}/thumbnail")
async def download_dataset_thumbnail(
    dataset_id: str,
    fs: Minio = Depends(dependencies.get_fs),
    allow: bool = Depends(Authorization("viewer")),
):
    # If dataset exists in MongoDB, download from Minio
    if (dataset := await DatasetDB.get(PydanticObjectId(dataset_id))) is not None:
        if dataset.thumbnail_id is not None:
            content = fs.get_object(
                settings.MINIO_BUCKET_NAME, str(dataset.thumbnail_id)
            )
        else:
            raise HTTPException(
                status_code=404,
                detail=f"Dataset {dataset_id} has no associated thumbnail",
            )

        # Get content type & open file stream
        response = StreamingResponse(content.stream(settings.MINIO_UPLOAD_CHUNK_SIZE))
        # TODO: How should filenames be handled for thumbnails?
        response.headers["Content-Disposition"] = "attachment; filename=%s" % "thumb"
        return response
    else:
        raise HTTPException(status_code=404, detail=f"Dataset {dataset_id} not found")


@router.patch("/{dataset_id}/thumbnail/{thumbnail_id}", response_model=DatasetOut)
async def add_dataset_thumbnail(
    dataset_id: str,
    thumbnail_id: str,
    allow: bool = Depends(Authorization("editor")),
):
    if (dataset := await DatasetDB.get(PydanticObjectId(dataset_id))) is not None:
        if (
            thumbnail := await ThumbnailDB.get(PydanticObjectId(thumbnail_id))
        ) is not None:
            # TODO: Should we garbage collect existing thumbnail if nothing else points to it?
            dataset.thumbnail_id = thumbnail_id
            await dataset.save()
            return dataset.dict()
        else:
            raise HTTPException(
                status_code=404, detail=f"Thumbnail {thumbnail_id} not found"
            )
    raise HTTPException(status_code=404, detail=f"Dataset {dataset_id} not found")<|MERGE_RESOLUTION|>--- conflicted
+++ resolved
@@ -47,11 +47,7 @@
     DatasetDBViewList,
     DatasetStatus,
 )
-<<<<<<< HEAD
-from app.models.files import FileOut, FileDB, FileDBViewList, FileStatus
-=======
-from app.models.files import FileOut, FileDB, FileDBViewList, LocalFileIn, StorageType
->>>>>>> f947d558
+from app.models.files import FileOut, FileDB, FileDBViewList, LocalFileIn, StorageType, FileStatus
 from app.models.folders import FolderOut, FolderIn, FolderDB, FolderDBViewList
 from app.models.metadata import MetadataDB
 from app.models.pyobjectid import PyObjectId
