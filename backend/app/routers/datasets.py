import datetime
import io
import os
import zipfile
import tempfile
from typing import List, Optional, BinaryIO
from collections.abc import Mapping, Iterable
from bson import ObjectId
from fastapi import (
    APIRouter,
    HTTPException,
    Depends,
    File,
    UploadFile,
    Response,
    Request,
)
from fastapi import Form
from minio import Minio
from pymongo import MongoClient
<<<<<<< HEAD
import pika
from pika.adapters.blocking_connection import BlockingChannel
=======
from bson import json_util
import tempfile
import rocrate
import shutil
from rocrate.rocrate import ROCrate
from rocrate.model.person import Person
import hashlib
>>>>>>> 526340de
import json

from app import keycloak_auth
from app import dependencies
from app.keycloak_auth import get_user, get_current_user
from app.config import settings
from app.models.datasets import (
    DatasetBase,
    DatasetIn,
    DatasetDB,
    DatasetOut,
    DatasetPatch,
)
from app.models.files import FileIn, FileOut, FileVersion, FileDB
from app.models.folders import FolderOut, FolderIn, FolderDB
from app.models.pyobjectid import PyObjectId
from app.models.users import UserOut
from app.models.extractors import ExtractorIn
from app.models.metadata import (
    MongoDBRef,
    MetadataAgent,
    MetadataIn,
    MetadataDB,
    MetadataOut,
    MetadataPatch,
    validate_context,
    patch_metadata,
)
from app.routers.files import add_file_entry, remove_file_entry

router = APIRouter()

clowder_bucket = os.getenv("MINIO_BUCKET_NAME", "clowder")


def _describe_zip_contents(file_list: list):
    """Traverse a list of zipfile entries and create a dictionary structure like so:
    {
        ""__CLOWDER_FILE_LIST__"": ['list', 'of', 'root', 'files'],
        "folder_1": {
            ""__CLOWDER_FILE_LIST__"": ['list', 'of', 'folder_1', 'files']
        },
        "folder_2": {
            ""__CLOWDER_FILE_LIST__"": ['list', 'of', 'folder_2', 'files'],
            "subfolder_3": {
                ""__CLOWDER_FILE_LIST__"": ['list', 'of', subfolder_3', 'files']
            },
        },
        ...
    }
    """
    empty_entry = {"__CLOWDER_FILE_LIST__": []}

    def path_parts_to_dict(entries, last_is_file=True):
        if len(entries) == 1:
            if last_is_file:
                return {"__CLOWDER_FILE_LIST__": [entries[0]]}
            else:
                return {entries[0]: empty_entry.copy()}
        else:
            return {entries[0]: path_parts_to_dict(entries[1:])}

    def nested_update(target_dict, update_dict):
        for k, v in update_dict.items():
            if isinstance(v, Mapping):
                current = target_dict[k] if k in target_dict else {}
                target_dict[k] = nested_update(current, v)
            elif isinstance(v, Iterable):
                current = target_dict[k] if k in target_dict else []
                if v not in current:
                    target_dict[k] = list(set(current + v))
            else:
                target_dict[k] = v
        return target_dict

    zip_structure = empty_entry.copy()
    for entry in file_list:
        if "__MACOSX" in entry or entry.endswith(".DS_Store"):
            # TODO: These are not visible in OSX 10.3+ and hard to delete. Leaving this in to minimize user frustration.
            continue
        if entry.endswith(os.path.sep):
            # this is a folder, not a file
            folder_parts = os.path.normpath(entry).split(os.path.sep)
            if len(folder_parts) > 1:
                folder_dict = path_parts_to_dict(folder_parts, False)
                zip_structure = nested_update(zip_structure, folder_dict)
            elif entry not in zip_structure:
                zip_structure[entry.rstrip(os.path.sep)] = empty_entry.copy()
            continue

        parts = os.path.normpath(entry).split(os.path.sep)
        if len(parts) > 1:
            parts_dict = path_parts_to_dict(parts)
            zip_structure = nested_update(zip_structure, parts_dict)
        else:
            zip_structure["__CLOWDER_FILE_LIST__"].append(entry)

    return zip_structure


async def _create_folder_structure(
    dataset_id: str,
    contents: dict,
    folder_path: str,
    folder_lookup: dict,
    user: UserOut,
    db: MongoClient,
    parent_folder_id: Optional[str] = None,
):
    """Recursively create folders encountered in folder_path until the target folder is created.
    Arguments:
        - dataset_id: destination dataset
        - contents: list of contents in folder (see _describe_zip_contents() for structure)
        - folder_path: full path to folder from dataset root (e.g. folder/subfolder/subfolder2)
        - folder_lookup: mapping from folder_path to folder_id for reference later
        - parent_folder_id: destination folder
    """
    for k, v in contents.items():
        if k == "__CLOWDER_FILE_LIST__":
            continue

        # Create the folder
        folder_dict = {
            "dataset_id": dataset_id,
            "name": k,
            "parent_folder": parent_folder_id,
        }
        folder_db = FolderDB(**folder_dict, author=user)
        new_folder = await db["folders"].insert_one(folder_db.to_mongo())
        new_folder_id = new_folder.inserted_id

        # Store ID and call recursively on child folders
        new_folder_path = folder_path + os.path.sep + k
        folder_lookup[new_folder_path] = new_folder_id
        if isinstance(v, Mapping):
            folder_lookup = await _create_folder_structure(
                dataset_id, v, new_folder_path, folder_lookup, user, db, new_folder_id
            )

    return folder_lookup


async def _get_folder_hierarchy(
    folder_id: str,
    hierarchy: str,
    db: MongoClient,
):
    """Generate a string of nested path to folder for use in zip file creation."""
    found = await db["folders"].find_one({"_id": ObjectId(folder_id)})
    folder = FolderOut.from_mongo(found)
    hierarchy = folder.name + "/" + hierarchy
    if folder.parent_folder is not None:
        hierarchy = await _get_folder_hierarchy(folder.parent_folder, hierarchy, db)
    return hierarchy


@router.post("", response_model=DatasetOut)
async def save_dataset(
    dataset_in: DatasetIn,
    user=Depends(keycloak_auth.get_current_user),
    db: MongoClient = Depends(dependencies.get_db),
):
    result = dataset_in.dict()
    dataset_db = DatasetDB(**dataset_in.dict(), author=user)
    new_dataset = await db["datasets"].insert_one(dataset_db.to_mongo())
    found = await db["datasets"].find_one({"_id": new_dataset.inserted_id})
    dataset_out = DatasetOut.from_mongo(found)
    return dataset_out


@router.get("", response_model=List[DatasetOut])
async def get_datasets(
    user_id=Depends(get_user),
    db: MongoClient = Depends(dependencies.get_db),
    skip: int = 0,
    limit: int = 10,
    mine: bool = False,
):
    datasets = []
    if mine:
        for doc in (
            await db["datasets"]
            .find({"author.email": user_id})
            .skip(skip)
            .limit(limit)
            .to_list(length=limit)
        ):
            datasets.append(DatasetOut.from_mongo(doc))
    else:
        for doc in (
            await db["datasets"].find().skip(skip).limit(limit).to_list(length=limit)
        ):
            datasets.append(DatasetOut.from_mongo(doc))
    return datasets


@router.get("/{dataset_id}", response_model=DatasetOut)
async def get_dataset(dataset_id: str, db: MongoClient = Depends(dependencies.get_db)):
    if (
        dataset := await db["datasets"].find_one({"_id": ObjectId(dataset_id)})
    ) is not None:
        return DatasetOut.from_mongo(dataset)
    raise HTTPException(status_code=404, detail=f"Dataset {dataset_id} not found")


@router.get("/{dataset_id}/files")
async def get_dataset_files(
    dataset_id: str,
    folder_id: Optional[str] = None,
    db: MongoClient = Depends(dependencies.get_db),
    skip: int = 0,
    limit: int = 10,
):
    files = []
    if folder_id is not None:
        for f in (
            await db["files"]
            .find(
                {
                    "dataset_id": ObjectId(dataset_id),
                    "folder_id": ObjectId(folder_id),
                }
            )
            .skip(skip)
            .limit(limit)
            .to_list(length=limit)
        ):
            files.append(FileOut.from_mongo(f))
    else:
        for f in (
            await db["files"]
            .find(
                {
                    "dataset_id": ObjectId(dataset_id),
                    "folder_id": None,
                }
            )
            .skip(skip)
            .limit(limit)
            .to_list(length=limit)
        ):
            files.append(FileOut.from_mongo(f))
    return files


@router.put("/{dataset_id}", response_model=DatasetOut)
async def edit_dataset(
    dataset_id: str,
    dataset_info: DatasetBase,
    db: MongoClient = Depends(dependencies.get_db),
    user_id=Depends(get_user),
):
    if (
        dataset := await db["datasets"].find_one({"_id": ObjectId(dataset_id)})
    ) is not None:
        # TODO: Refactor this with permissions checks etc.
        ds = dict(dataset_info) if dataset_info is not None else {}
        user = await db["users"].find_one({"email": user_id})
        ds["author"] = UserOut(**user)
        ds["modified"] = datetime.datetime.utcnow()
        try:
            dataset.update(ds)
            await db["datasets"].replace_one(
                {"_id": ObjectId(dataset_id)}, DatasetDB(**dataset).to_mongo()
            )
        except Exception as e:
            raise HTTPException(status_code=500, detail=e.args[0])
        return DatasetOut.from_mongo(dataset)
    raise HTTPException(status_code=404, detail=f"Dataset {dataset_id} not found")


@router.patch("/{dataset_id}", response_model=DatasetOut)
async def patch_dataset(
    dataset_id: str,
    dataset_info: DatasetPatch,
    user_id=Depends(get_user),
    db: MongoClient = Depends(dependencies.get_db),
):
    if (
        dataset := await db["datasets"].find_one({"_id": ObjectId(dataset_id)})
    ) is not None:
        # TODO: Refactor this with permissions checks etc.
        ds = dict(dataset_info) if dataset_info is not None else {}
        user = await db["users"].find_one({"email": user_id})
        ds["author"] = UserOut(**user)
        ds["modified"] = datetime.datetime.utcnow()
        try:
            dataset.update((k, v) for k, v in ds.items() if v is not None)
            await db["datasets"].replace_one(
                {"_id": ObjectId(dataset_id)}, DatasetDB(**dataset).to_mongo()
            )
        except Exception as e:
            raise HTTPException(status_code=500, detail=e.args[0])
        return DatasetOut.from_mongo(dataset)


@router.delete("/{dataset_id}")
async def delete_dataset(
    dataset_id: str,
    db: MongoClient = Depends(dependencies.get_db),
    fs: Minio = Depends(dependencies.get_fs),
):
    if (await db["datasets"].find_one({"_id": ObjectId(dataset_id)})) is not None:
        # delete dataset first to minimize files/folder being uploaded to a delete dataset

        await db["datasets"].delete_one({"_id": ObjectId(dataset_id)})
        await db.metadata.delete_many({"resource.resource_id": ObjectId(dataset_id)})
        async for file in db["files"].find({"dataset_id": ObjectId(dataset_id)}):
            file = FileOut(**file)
            await remove_file_entry(file.id, db, fs)
        await db["folders"].delete_many({"dataset_id": ObjectId(dataset_id)})
        return {"deleted": dataset_id}
    else:
        raise HTTPException(status_code=404, detail=f"Dataset {dataset_id} not found")


@router.post("/{dataset_id}/folders", response_model=FolderOut)
async def add_folder(
    dataset_id: str,
    folder_in: FolderIn,
    user=Depends(get_current_user),
    db: MongoClient = Depends(dependencies.get_db),
):
    folder_dict = folder_in.dict()
    folder_db = FolderDB(
        **folder_in.dict(), author=user, dataset_id=PyObjectId(dataset_id)
    )
    parent_folder = folder_in.parent_folder
    if parent_folder is not None:
        folder = await db["folders"].find_one({"_id": ObjectId(parent_folder)})
        if folder is None:
            raise HTTPException(
                status_code=400, detail=f"Parent folder {parent_folder} not found"
            )
    new_folder = await db["folders"].insert_one(folder_db.to_mongo())
    found = await db["folders"].find_one({"_id": new_folder.inserted_id})
    folder_out = FolderOut.from_mongo(found)
    return folder_out


@router.get("/{dataset_id}/folders")
async def get_dataset_folders(
    dataset_id: str,
    parent_folder: Optional[str] = None,
    db: MongoClient = Depends(dependencies.get_db),
):
    folders = []
    if parent_folder is None:
        async for f in db["folders"].find(
            {"dataset_id": ObjectId(dataset_id), "parent_folder": None}
        ):
            folders.append(FolderDB.from_mongo(f))
    else:
        async for f in db["folders"].find(
            {
                "dataset_id": ObjectId(dataset_id),
                "parent_folder": ObjectId(parent_folder),
            }
        ):
            folders.append(FolderDB.from_mongo(f))
    return folders


@router.post("/{dataset_id}/files", response_model=FileOut)
async def save_file(
    dataset_id: str,
    folder_id: Optional[str],
    user=Depends(get_current_user),
    db: MongoClient = Depends(dependencies.get_db),
    fs: Minio = Depends(dependencies.get_fs),
    file: UploadFile = File(...),
):
    if (
        dataset := await db["datasets"].find_one({"_id": ObjectId(dataset_id)})
    ) is not None:
        if user is None:
            raise HTTPException(
                status_code=401, detail=f"User not found. Session might have expired."
            )

        fileDB = FileDB(name=file.filename, creator=user, dataset_id=dataset["_id"])

        if folder_id is not None:
            if (
                folder := await db["folders"].find_one({"_id": ObjectId(folder_id)})
            ) is not None:
                folder = FolderOut.from_mongo(folder)
                fileDB.folder_id = folder.id
            else:
                raise HTTPException(
                    status_code=404, detail=f"Folder {folder_id} not found"
                )

        await add_file_entry(
            fileDB, user, db, fs, file.file, content_type=file.content_type
        )

        return fileDB
    else:
        raise HTTPException(status_code=404, detail=f"Dataset {dataset_id} not found")


@router.post("/createFromZip", response_model=DatasetOut)
async def create_dataset_from_zip(
    user=Depends(get_current_user),
    db: MongoClient = Depends(dependencies.get_db),
    fs: Minio = Depends(dependencies.get_fs),
    file: UploadFile = File(...),
):
    if user is None:
        raise HTTPException(
            status_code=401, detail=f"User not found. Session might have expired."
        )

    if file.filename.endswith(".zip") == False:
        raise HTTPException(status_code=404, detail=f"File is not a zip file")

    # Read contents of zip file into temporary location
    with tempfile.TemporaryFile() as tmp_zip:
        tmp_zip.write(file.file.read())

        with zipfile.ZipFile(tmp_zip, "r") as zip_file:
            zip_contents = zip_file.namelist()
            zip_directory = _describe_zip_contents(zip_contents)

        # Create dataset
        dataset_name = file.filename.rstrip(".zip")
        dataset_description = "Uploaded as %s" % file.filename
        ds_dict = {"name": dataset_name, "description": dataset_description}
        dataset_db = DatasetDB(**ds_dict, author=user)
        new_dataset = await db["datasets"].insert_one(dataset_db.to_mongo())
        dataset_id = new_dataset.inserted_id

        # Create folders
        folder_lookup = await _create_folder_structure(
            dataset_id, zip_directory, "", {}, user, db
        )

        # Go back through zipfile, this time uploading files to folders
        with zipfile.ZipFile(tmp_zip, "r") as zip_file:
            for entry in zip_contents:
                if "__MACOSX" in entry or entry.endswith(".DS_Store"):
                    # TODO: These are not visible in OSX 10.3+ and hard to delete. Leaving this in to minimize user frustration.
                    continue

                # Create temporary file and upload
                if not entry.endswith(os.path.sep):
                    filename = os.path.basename(entry)
                    foldername = os.path.sep + os.path.dirname(entry)
                    extracted = zip_file.extract(entry, path="/tmp")
                    if foldername in folder_lookup:
                        folder_id = folder_lookup[foldername]
                        fileDB = FileDB(
                            name=filename,
                            creator=user,
                            dataset_id=dataset_id,
                            folder_id=folder_id,
                        )
                    else:
                        fileDB = FileDB(
                            name=filename, creator=user, dataset_id=dataset_id
                        )
                    with open(extracted, "rb") as file_reader:
                        await add_file_entry(fileDB, user, db, fs, file_reader)
                    if os.path.isfile(extracted):
                        os.remove(extracted)

    found = await db["datasets"].find_one({"_id": new_dataset.inserted_id})
    dataset_out = DatasetOut.from_mongo(found)
    return dataset_out


@router.get("/{dataset_id}/download", response_model=DatasetOut)
async def download_dataset(
    dataset_id: str,
    user=Depends(get_current_user),
    db: MongoClient = Depends(dependencies.get_db),
    fs: Minio = Depends(dependencies.get_fs),
):
    if (
        dataset := await db["datasets"].find_one({"_id": ObjectId(dataset_id)})
    ) is not None:
        dataset = DatasetOut(**dataset)
        current_temp_dir = tempfile.mkdtemp(prefix="rocratedownload")
        crate = ROCrate()
        user_full_name = user.first_name + " " + user.last_name
        user_crate_id = str(user.id)
        crate.add(Person(crate, user_crate_id, properties={"name": user_full_name}))

        manifest_path = os.path.join(current_temp_dir, "manifest-md5.txt")
        bagit_path = os.path.join(current_temp_dir, "bagit.txt")
        bag_info_path = os.path.join(current_temp_dir, "bag-info.txt")
        tagmanifest_path = os.path.join(current_temp_dir, "tagmanifest-md5.txt")

        with open(manifest_path, "w") as f:
            pass  # Create empty file so no errors later if the dataset is empty

        with open(bagit_path, "w") as f:
            f.write("Bag-Software-Agent: clowder.ncsa.illinois.edu" + "\n")
            f.write("Bagging-Date: " + str(datetime.datetime.now()) + "\n")

        with open(bag_info_path, "w") as f:
            f.write("BagIt-Version: 0.97" + "\n")
            f.write("Tag-File-Character-Encoding: UTF-8" + "\n")

        bag_size = 0  # bytes
        file_count = 0

        async for f in db["files"].find({"dataset_id": ObjectId(dataset_id)}):
            file_count += 1
            file = FileOut.from_mongo(f)
            file_name = file.name
            if file.folder_id is not None:
                hierarchy = await _get_folder_hierarchy(file.folder_id, "", db)
                dest_folder = os.path.join(current_temp_dir, hierarchy.lstrip("/"))
                if not os.path.isdir(dest_folder):
                    os.mkdir(dest_folder)
                file_name = hierarchy + file_name
            current_file_path = os.path.join(current_temp_dir, file_name.lstrip("/"))

            content = fs.get_object(settings.MINIO_BUCKET_NAME, str(file.id))
            file_md5_hash = hashlib.md5(content.data).hexdigest()
            with open(current_file_path, "wb") as f1:
                f1.write(content.data)
            with open(manifest_path, "a") as mpf:
                mpf.write(file_md5_hash + " " + file_name + "\n")
            crate.add_file(
                current_file_path,
                dest_path="data/" + file_name,
                properties={"name": file_name},
            )
            content.close()
            content.release_conn()

            current_file_size = os.path.getsize(current_file_path)
            bag_size += current_file_size

            # TODO add file metadata
            metadata = []
            async for md in db["metadata"].find(
                {"resource.resource_id": ObjectId(file.id)}
            ):
                metadata.append(md)
            if len(metadata) > 0:
                metadata_filename = file_name + "_metadata.json"
                metadata_filename_temp_path = os.path.join(
                    current_temp_dir, metadata_filename
                )
                metadata_content = json_util.dumps(metadata)
                with open(metadata_filename_temp_path, "w") as f:
                    f.write(metadata_content)
                crate.add_file(
                    metadata_filename_temp_path,
                    dest_path="metadata/" + metadata_filename,
                    properties={"name": metadata_filename},
                )

        bag_size_kb = bag_size / 1024

        with open(bagit_path, "a") as f:
            f.write("Bag-Size: " + str(bag_size_kb) + " kB" + "\n")
            f.write("Payload-Oxum: " + str(bag_size) + "." + str(file_count) + "\n")
            f.write("Internal-Sender-Identifier: " + dataset_id + "\n")
            f.write("Internal-Sender-Description: " + dataset.description + "\n")
            f.write("Contact-Name: " + user_full_name + "\n")
            f.write("Contact-Email: " + user.email + "\n")
        crate.add_file(
            bagit_path, dest_path="bagit.txt", properties={"name": "bagit.txt"}
        )
        crate.add_file(
            manifest_path,
            dest_path="manifest-md5.txt",
            properties={"name": "manifest-md5.txt"},
        )
        crate.add_file(
            bag_info_path, dest_path="bag-info.txt", properties={"name": "bag-info.txt"}
        )

        # Generate tag manifest file
        manifest_md5_hash = hashlib.md5(open(manifest_path, "rb").read()).hexdigest()
        bagit_md5_hash = hashlib.md5(open(bagit_path, "rb").read()).hexdigest()
        bag_info_md5_hash = hashlib.md5(open(bag_info_path, "rb").read()).hexdigest()

        with open(tagmanifest_path, "w") as f:
            f.write(bagit_md5_hash + " " + "bagit.txt" + "\n")
            f.write(manifest_md5_hash + " " + "manifest-md5.txt" + "\n")
            f.write(bag_info_md5_hash + " " + "bag-info.txt" + "\n")
        crate.add_file(
            tagmanifest_path,
            dest_path="tagmanifest-md5.txt",
            properties={"name": "tagmanifest-md5.txt"},
        )

        zip_name = dataset.name + ".zip"
        path_to_zip = os.path.join(current_temp_dir, zip_name)
        crate.write_zip(path_to_zip)
        f = open(path_to_zip, "rb", buffering=0)
        zip_bytes = f.read()
        stream = io.BytesIO(zip_bytes)
        f.close()
        try:
            shutil.rmtree(current_temp_dir)
        except Exception as e:
            print("could not delete file")
            print(e)
        return Response(
            stream.getvalue(),
            media_type="application/x-zip-compressed",
            headers={"Content-Disposition": f'attachment;filename="{zip_name}"'},
        )
    else:
        raise HTTPException(status_code=404, detail=f"Dataset {dataset_id} not found")


@router.post("/{dataset_id}/extract")
async def get_dataset_extract(
    dataset_id: str,
    info: Request,
    db: MongoClient = Depends(dependencies.get_db),
    rabbitmq_client: BlockingChannel = Depends(dependencies.get_rabbitmq),
):
    if (
        dataset := await db["datasets"].find_one({"_id": ObjectId(dataset_id)})
    ) is not None:
        req_info = await info.json()
        if "extractor" in req_info:
            req_headers = info.headers
            raw = req_headers.raw
            authorization = raw[1]
            token = authorization[1].decode("utf-8")
            token = token.lstrip("Bearer")
            token = token.lstrip(" ")
            # TODO check of extractor exists
            msg = {"message": "testing", "dataseet_id": dataset_id}
            body = {}
            body["secretKey"] = token
            body["token"] = token
            body["host"] = "http://127.0.0.1:8000"
            body["retry_count"] = 0
            body["filename"] = dataset["name"]
            body["id"] = dataset_id
            body["datasetId"] = dataset_id
            body["resource_type"] = "dataset"
            body["flags"] = ""
            current_queue = req_info["extractor"]
            if "parameters" in req_info:
                current_parameters = req_info["parameters"]
            current_routing_key = "extractors." + current_queue
            rabbitmq_client.queue_bind(
                exchange="extractors",
                queue=current_queue,
                routing_key=current_routing_key,
            )
            rabbitmq_client.basic_publish(
                exchange="extractors",
                routing_key=current_routing_key,
                body=json.dumps(body, ensure_ascii=False),
                properties=pika.BasicProperties(
                    content_type="application/json", delivery_mode=1
                ),
            )
            return msg
        else:
            raise HTTPException(status_code=404, detail=f"No extractor submitted")
    else:
        raise HTTPException(status_code=404, detail=f"File {dataset_id} not found")<|MERGE_RESOLUTION|>--- conflicted
+++ resolved
@@ -18,10 +18,8 @@
 from fastapi import Form
 from minio import Minio
 from pymongo import MongoClient
-<<<<<<< HEAD
 import pika
 from pika.adapters.blocking_connection import BlockingChannel
-=======
 from bson import json_util
 import tempfile
 import rocrate
@@ -29,7 +27,6 @@
 from rocrate.rocrate import ROCrate
 from rocrate.model.person import Person
 import hashlib
->>>>>>> 526340de
 import json
 
 from app import keycloak_auth
