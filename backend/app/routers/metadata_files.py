--- conflicted
+++ resolved
@@ -34,12 +34,12 @@
 
 
 async def _build_metadata_db_obj(
-        db: MongoClient,
-        metadata_in: MetadataIn,
-        file: FileOut,
-        user: UserOut,
-        agent: MetadataAgent = None,
-        version: int = None,
+    db: MongoClient,
+    metadata_in: MetadataIn,
+    file: FileOut,
+    user: UserOut,
+    agent: MetadataAgent = None,
+    version: int = None,
 ):
     """Convenience function for building a MetadataDB object from incoming metadata plus a file. Agent and file version
     will be determined based on inputs if they are not provided directly."""
@@ -55,9 +55,9 @@
         file_version = metadata_in.file_version
         if file_version is not None:
             if (
-                    await db["file_versions"].find_one(
-                        {"file_id": file.id, "version_num": file_version}
-                    )
+                await db["file_versions"].find_one(
+                    {"file_id": file.id, "version_num": file_version}
+                )
             ) is None:
                 raise HTTPException(
                     status_code=404,
@@ -75,21 +75,12 @@
         # Build MetadataAgent depending on whether extractor info is present/valid
         extractor_info = metadata_in.extractor_info
         if extractor_info is not None:
-<<<<<<< HEAD
             listener = await EventListenerDB.find_one(
                 EventListenerDB.name == extractor_info.name,
                 EventListenerDB.version == extractor_info.version,
             )
             if listener:
                 agent = MetadataAgent(creator=user, listener=listener)
-=======
-            if (
-                    extractor := await db["listeners"].find_one(
-                        {"name": extractor_info.name, "version": extractor_info.version}
-                    )
-            ) is not None:
-                agent = MetadataAgent(creator=user, listener=extractor)
->>>>>>> 681a0f82
             else:
                 raise HTTPException(status_code=404, detail=f"Extractor not found")
         else:
@@ -111,12 +102,12 @@
 
 @router.post("/{file_id}/metadata", response_model=MetadataOut)
 async def add_file_metadata(
-        metadata_in: MetadataIn,
-        file_id: str,
-        user=Depends(get_current_user),
-        db: MongoClient = Depends(dependencies.get_db),
-        es: Elasticsearch = Depends(dependencies.get_elasticsearchclient),
-        allow: bool = Depends(FileAuthorization("uploader")),
+    metadata_in: MetadataIn,
+    file_id: str,
+    user=Depends(get_current_user),
+    db: MongoClient = Depends(dependencies.get_db),
+    es: Elasticsearch = Depends(dependencies.get_elasticsearchclient),
+    allow: bool = Depends(FileAuthorization("uploader")),
 ):
     """Attach new metadata to a file. The body must include a contents field with the JSON metadata, and either a
     context JSON-LD object, context_url, or definition (name of a metadata definition) to be valid.
@@ -148,29 +139,16 @@
                     == metadata_in.extractor_info.version
                 )
             else:
-<<<<<<< HEAD
-                existing_q["agent.creator.id"] = user.id
-            existing = await MetadataDB.find_one(existing_q)
-            if existing:
-=======
                 existing_q.append(MetadataDB.agent.creator.id == user.id)
-            if (existing := await MetadataDB(*existing_q).find_one()) is not None:
->>>>>>> 681a0f82
+            if (existing := await MetadataDB().find_one(existing_q)) is not None:
                 # Allow creating duplicate entry only if the file version is different
                 if existing.resource.version == metadata_in.file_version:
                     raise HTTPException(
                         409, f"Metadata for {definition} already exists on this file"
                     )
 
-<<<<<<< HEAD
         md = await _build_metadata_db_obj(metadata_in, file, user)
-        await md.save()
-=======
-        md = await _build_metadata_db_obj(db, metadata_in, file, user)
-        new_metadata = await MetadataDB(md).insert()
-        found = await MetadataDB(MetadataDB.id == new_metadata.inserted_id).find_one()
-        metadata_out = MetadataOut(**found.dict())
->>>>>>> 681a0f82
+        await md.insert()
 
         # Add an entry to the metadata index
         doc = {
@@ -190,17 +168,17 @@
             "bytes": file.bytes,
         }
         insert_record(es, "metadata", doc, md.id)
-        return md
+        return MetadataOut(**md.dict())
 
 
 @router.put("/{file_id}/metadata", response_model=MetadataOut)
 async def replace_file_metadata(
-        metadata_in: MetadataPatch,
-        file_id: str,
-        user=Depends(get_current_user),
-        db: MongoClient = Depends(dependencies.get_db),
-        es: Elasticsearch = Depends(dependencies.get_elasticsearchclient),
-        allow: bool = Depends(FileAuthorization("editor")),
+    metadata_in: MetadataPatch,
+    file_id: str,
+    user=Depends(get_current_user),
+    db: MongoClient = Depends(dependencies.get_db),
+    es: Elasticsearch = Depends(dependencies.get_elasticsearchclient),
+    allow: bool = Depends(FileAuthorization("editor")),
 ):
     """Replace metadata, including agent and context. If only metadata contents should be updated, use PATCH instead.
 
@@ -215,9 +193,9 @@
         version = metadata_in.file_version
         if version is not None:
             if (
-                    version_q := await db["file_versions"].find_one(
-                        {"file_id": ObjectId(file_id), "version_num": version}
-                    )
+                version_q := await db["file_versions"].find_one(
+                    {"file_id": ObjectId(file_id), "version_num": version}
+                )
             ) is None:
                 raise HTTPException(
                     status_code=404,
@@ -230,21 +208,12 @@
         # Filter by MetadataAgent
         extractor_info = metadata_in.extractor
         if extractor_info is not None:
-<<<<<<< HEAD
             listener = await EventListenerDB.find_one(
                 EventListenerDB.name == extractor_info.name,
                 EventListenerDB.version == extractor_info.version,
             )
             if listener:
                 agent = MetadataAgent(creator=user, listener=listener)
-=======
-            if (
-                    extractor := await db["listeners"].find_one(
-                        {"name": extractor_info.name, "version": extractor_info.version}
-                    )
-            ) is not None:
-                agent = MetadataAgent(creator=user, extractor=extractor)
->>>>>>> 681a0f82
                 # TODO: How do we handle two different users creating extractor metadata? Currently we ignore user...
                 query.append(MetadataDB.agent.extractor.name == agent.extractor.name)
                 query.append(
@@ -256,32 +225,17 @@
             agent = MetadataAgent(creator=user)
             query.append(MetadataDB.agent.creator.id == agent.creator.id)
 
-<<<<<<< HEAD
-        md = await MetadataDB.find_one(query)
-        if md:
+        if (md := await MetadataDB(*query).find_one()) is not None:
             # Metadata exists, so prepare the new document we are going to replace it with
             md = await _build_metadata_db_obj(
                 metadata_in, file, user, agent=agent, version=target_version
             )
             await md.save()
-=======
-        if (md := await MetadataDB(*query).find_one()) is not None:
-            # Metadata exists, so prepare the new document we are going to replace it with
-            md_obj = await _build_metadata_db_obj(
-                db, metadata_in, file, user, agent=agent, version=target_version
-            )
-            # TODO how to write replace one
-            new_metadata = await db["metadata"].replace_one(
-                {"_id": md["_id"]}, md_obj.to_mongo()
-            )
-            found = await MetadataDB(MetadataDB.id == md.id).find_one()
-            metadata_out = MetadataOut(**found.dict())
->>>>>>> 681a0f82
 
             # Update entry to the metadata index
             doc = {"doc": {"content": md.content}}
             update_record(es, "metadata", doc, md.id)
-            return md
+            return MetadataOut(**md.dict())
         else:
             raise HTTPException(status_code=404, detail=f"No metadata found to update")
     else:
@@ -290,12 +244,12 @@
 
 @router.patch("/{file_id}/metadata", response_model=MetadataOut)
 async def update_file_metadata(
-        metadata_in: MetadataPatch,
-        file_id: str,
-        user=Depends(get_current_user),
-        db: MongoClient = Depends(dependencies.get_db),
-        es: Elasticsearch = Depends(dependencies.get_elasticsearchclient),
-        allow: bool = Depends(FileAuthorization("editor")),
+    metadata_in: MetadataPatch,
+    file_id: str,
+    user=Depends(get_current_user),
+    db: MongoClient = Depends(dependencies.get_db),
+    es: Elasticsearch = Depends(dependencies.get_elasticsearchclient),
+    allow: bool = Depends(FileAuthorization("editor")),
 ):
     """Update metadata. Any fields provided in the contents JSON will be added or updated in the metadata. If context or
     agent should be changed, use PUT.
@@ -305,23 +259,14 @@
     """
 
     # check if metadata with file version exists, replace metadata if none exists
-<<<<<<< HEAD
-    version_md = await MetadataDB.find_one(
-        MetadataDB.resource.resource_id == ObjectId(file_id),
-        MetadataDB.resource.version == metadata_in.file_version,
-    )
-    if version_md:
-        return await replace_file_metadata(metadata_in, file_id, user, db, es)
-=======
     if (
-            version_md := await MetadataDB(
-                MetadataDB.resource.resource_id == ObjectId(file_id),
-                MetadataDB.resource.version == metadata_in.file_version,
-            ).find_one()
+        version_md := await MetadataDB(
+            MetadataDB.resource.resource_id == ObjectId(file_id),
+            MetadataDB.resource.version == metadata_in.file_version,
+        ).find_one()
     ) is None:
         result = await replace_file_metadata(metadata_in, file_id, user, db, es)
         return result
->>>>>>> 681a0f82
 
     if (file := await db["files"].find_one({"_id": ObjectId(file_id)})) is not None:
         query = [MetadataDB.resource.resource_id == ObjectId(file_id)]
@@ -330,18 +275,11 @@
 
         if metadata_in.metadata_id is not None:
             # If a specific metadata_id is provided, validate the patch against existing context
-<<<<<<< HEAD
-            existing_md = await MetadataDB.find_one(
-                MetadataDB.id == ObjectId(metadata_in.metadata_id)
-            )
-            if existing_md:
-=======
             if (
-                    existing_md := await MetadataDB(
-                        MetadataDB.id == ObjectId(metadata_in.metadata_id)
-                    ).find_one()
+                existing_md := await MetadataDB(
+                    MetadataDB.id == ObjectId(metadata_in.metadata_id)
+                ).find_one()
             ) is not None:
->>>>>>> 681a0f82
                 content = await validate_context(
                     metadata_in.content,
                     existing_md.definition,
@@ -359,9 +297,9 @@
         version = metadata_in.file_version
         if version is not None:
             if (
-                    version_q := await db["file_versions"].find_one(
-                        {"file_id": ObjectId(file_id), "version_num": version}
-                    )
+                version_q := await db["file_versions"].find_one(
+                    {"file_id": ObjectId(file_id), "version_num": version}
+                )
             ) is None:
                 raise HTTPException(
                     status_code=404,
@@ -375,21 +313,12 @@
         # Filter by MetadataAgent
         extractor_info = metadata_in.extractor
         if extractor_info is not None:
-<<<<<<< HEAD
             listener = await EventListenerDB.find_one(
                 EventListenerDB.name == extractor_info.name,
                 EventListenerDB.version == extractor_info.version,
             )
             if listener:
                 agent = MetadataAgent(creator=user, listener=listener)
-=======
-            if (
-                    extractor := await db["listeners"].find_one(
-                        {"name": extractor_info.name, "version": extractor_info.version}
-                    )
-            ) is not None:
-                agent = MetadataAgent(creator=user, extractor=extractor)
->>>>>>> 681a0f82
                 # TODO: How do we handle two different users creating extractor metadata? Currently we ignore user
                 query.append(MetadataDB.agent.extractor.name == agent.extractor.name)
                 query.append(
@@ -403,19 +332,10 @@
             # query["agent.creator.id"] = agent.creator.id
             pass
 
-<<<<<<< HEAD
         md = await MetadataDB.find_one(query)
         if md:
             # TODO: Refactor this with permissions checks etc.
             return await patch_metadata(md, content, es)
-=======
-        md = await MetadataDB(*query).find_one()
-        if md is not None:
-            # TODO: Refactor this with permissions checks etc.
-            # TODO potential issue passing in md here
-            result = await patch_metadata(md, content, db, es)
-            return result
->>>>>>> 681a0f82
         else:
             raise HTTPException(status_code=404, detail=f"No metadata found to update")
     else:
@@ -424,15 +344,15 @@
 
 @router.get("/{file_id}/metadata", response_model=List[MetadataOut])
 async def get_file_metadata(
-        file_id: str,
-        version: Optional[int] = None,
-        all_versions: Optional[bool] = False,
-        definition: Optional[str] = Form(None),
-        extractor_name: Optional[str] = Form(None),
-        extractor_version: Optional[float] = Form(None),
-        user=Depends(get_current_user),
-        db: MongoClient = Depends(dependencies.get_db),
-        allow: bool = Depends(FileAuthorization("viewer")),
+    file_id: str,
+    version: Optional[int] = None,
+    all_versions: Optional[bool] = False,
+    definition: Optional[str] = Form(None),
+    extractor_name: Optional[str] = Form(None),
+    extractor_version: Optional[float] = Form(None),
+    user=Depends(get_current_user),
+    db: MongoClient = Depends(dependencies.get_db),
+    allow: bool = Depends(FileAuthorization("viewer")),
 ):
     """Get file metadata."""
     if (file := await db["files"].find_one({"_id": ObjectId(file_id)})) is not None:
@@ -443,9 +363,9 @@
         if not all_versions:
             if version is not None:
                 if (
-                        version_q := await db["file_versions"].find_one(
-                            {"file_id": ObjectId(file_id), "version_num": version}
-                        )
+                    version_q := await db["file_versions"].find_one(
+                        {"file_id": ObjectId(file_id), "version_num": version}
+                    )
                 ) is None:
                     raise HTTPException(
                         status_code=404,
@@ -466,28 +386,17 @@
             query.append(MetadataDB.agent.extractor.version == extractor_version)
 
         metadata = []
-<<<<<<< HEAD
-        for md in await MetadataDB.find(query):
-            if md.definition is not None:
-                md_def = MetadataDefinitionDB.find_one(
-                    MetadataDefinitionDB.name == md.definition
-                )
-                if md_def:
-                    md.description = md_def.description
-            metadata.append(md)
-=======
         async for md in db["metadata"].find(query):
             md_out = MetadataOut.from_mongo(md)
             if md_out.definition is not None:
                 if (
-                        md_def := await MetadataDefinitionDB(
-                            MetadataDefinitionDB.name == md_out.definition
-                        )
+                    md_def := await MetadataDefinitionDB(
+                        MetadataDefinitionDB.name == md_out.definition
+                    )
                 ) is not None:
                     md_def = MetadataDefinitionOut(**md_def.dict())
                     md_out.description = md_def.description
             metadata.append(md_out)
->>>>>>> 681a0f82
         return metadata
     else:
         raise HTTPException(status_code=404, detail=f"File {file_id} not found")
@@ -495,13 +404,13 @@
 
 @router.delete("/{file_id}/metadata", response_model=MetadataOut)
 async def delete_file_metadata(
-        metadata_in: MetadataDelete,
-        file_id: str,
-        # version: Optional[int] = Form(None),
-        user=Depends(get_current_user),
-        db: MongoClient = Depends(dependencies.get_db),
-        es: Elasticsearch = Depends(dependencies.get_elasticsearchclient),
-        allow: bool = Depends(FileAuthorization("editor")),
+    metadata_in: MetadataDelete,
+    file_id: str,
+    # version: Optional[int] = Form(None),
+    user=Depends(get_current_user),
+    db: MongoClient = Depends(dependencies.get_db),
+    es: Elasticsearch = Depends(dependencies.get_elasticsearchclient),
+    allow: bool = Depends(FileAuthorization("editor")),
 ):
     if (file := await db["files"].find_one({"_id": ObjectId(file_id)})) is not None:
         query = [MetadataDB.resource.resource_id == ObjectId(file_id)]
@@ -526,25 +435,12 @@
         # filter by metadata_id or definition
         if metadata_in.metadata_id is not None:
             # If a specific metadata_id is provided, delete the matching entry
-<<<<<<< HEAD
-            existing_md = MetadataDB.find_one(
-                MetadataDB.metadata_id == ObjectId(metadata_in.metadata_id)
-            )
-            if existing_md:
-                query["metadata_id"] = metadata_in.metadata_id
-            else:
-                raise HTTPException(
-                    status_code=404,
-                    detail=f"Metadata id {metadata_in.metadata_id} not found",
-                )
-=======
             if (
-                    existing_md := await MetadataDB(
-                        MetadataDB.metadata_id == ObjectId(metadata_in.metadata_id)
-                    ).find_one()
+                existing_md := await MetadataDB(
+                    MetadataDB.metadata_id == ObjectId(metadata_in.metadata_id)
+                ).find_one()
             ) is not None:
                 query.append(MetadataDB.metadata_id == metadata_in.metadata_id)
->>>>>>> 681a0f82
         else:
             # Use provided definition name as filter
             # TODO: Should context_url also be unique to the file version?
@@ -556,21 +452,12 @@
         # Filter by MetadataAgent
         extractor_info = metadata_in.extractor
         if extractor_info is not None:
-<<<<<<< HEAD
             listener = await EventListenerDB.find_one(
                 EventListenerDB.name == extractor_info.name,
                 EventListenerDB.version == extractor_info.version,
             )
             if listener:
                 agent = MetadataAgent(creator=user, listener=listener)
-=======
-            if (
-                    extractor := await db["listeners"].find_one(
-                        {"name": extractor_info.name, "version": extractor_info.version}
-                    )
-            ) is not None:
-                agent = MetadataAgent(creator=user, extractor=extractor)
->>>>>>> 681a0f82
                 # TODO: How do we handle two different users creating extractor metadata? Currently we ignore user
                 query.append(MetadataDB.agent.extractor.name == agent.extractor.name)
                 query.append(
@@ -585,17 +472,11 @@
         # delete from elasticsearch
         delete_document_by_id(es, "metadata", str(metadata_in.id))
 
-<<<<<<< HEAD
-        md = MetadataDB.find_one(query)
-        if md:
-            return await md.delete()
-=======
         if (md := await MetadataDB(*query).find_one()) is not None:
             metadata_deleted = md
             # if await db["metadata"].delete_one({"_id": md["_id"]}) is not None:
             if await MetadataDB(MetadataDB.id == md.id).delete_one() is not None:
                 return MetadataOut(**metadata_deleted.dict())
->>>>>>> 681a0f82
         else:
             raise HTTPException(
                 status_code=404, detail=f"No metadata found with that criteria"
