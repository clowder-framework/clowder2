import io
import json

from elasticsearch import Elasticsearch
import pika
import mimetypes
from datetime import datetime
from typing import Optional, List, BinaryIO
from bson import ObjectId
from fastapi import (
    APIRouter,
    HTTPException,
    Depends,
    File,
    Form,
    UploadFile,
    Request,
)
from fastapi import APIRouter, HTTPException, Depends, Security
from fastapi.security import HTTPAuthorizationCredentials, HTTPBearer
from fastapi.responses import StreamingResponse
from minio import Minio
from pika.adapters.blocking_connection import BlockingChannel
from pymongo import MongoClient

from app import dependencies
from app.config import settings
from app.search.connect import (
    insert_record,
    delete_document_by_id,
    update_record,
    delete_document_by_query,
)
from app.models.files import FileIn, FileOut, FileVersion, FileContentType, FileDB
from app.models.users import UserOut
from app.routers.feeds import check_feed_listeners
from app.keycloak_auth import get_user, get_current_user, get_token
from app.rabbitmq.listeners import submit_file_job, submit_file_job
from typing import Union
from app.models.metadata import MetadataOut

router = APIRouter()
security = HTTPBearer()


async def _resubmit_file_extractors(
    file: FileOut,
    user: UserOut,
    credentials: HTTPAuthorizationCredentials = Security(security),
    db: MongoClient = Depends(dependencies.get_db),
    rabbitmq_client: BlockingChannel = Depends(dependencies.get_rabbitmq),
):
    """This helper method will check metadata. We get the extractors run from metadata from extractors.
    Then they are resubmitted. At present parameters are not stored. This will change once Jobs are
    implemented.

        Arguments:
        file_id: Id of file
        credentials: credentials of logged in user
        db: MongoDB Client
        rabbitmq_client: Rabbitmq Client

    """
    previous_version = file.version_num - 1
    query = {
        "resource_ref.resource_id": ObjectId(file.id),
        "resource_ref.version": previous_version,
    }
    listeners_resubmitted = []
    listeners_resubitted_failed = []
    resubmitted_jobs = []
    async for job in db["listener_jobs"].find(query):
        current_job = job
        job_listener_queue = job["listener_id"]
        job_parameters = job["parameters"]
        resubmitted_job = {
            "listener_id": job_listener_queue,
            "parameters": job_parameters,
        }
        try:
            routing_key = job_listener_queue
            access_token = credentials.credentials
            await submit_file_job(
                file,
                job_listener_queue,
                routing_key,
                job_parameters,
                user,
                access_token,
                db,
                rabbitmq_client,
            )
            resubmitted_job["status"] = "success"
            resubmitted_jobs.append(resubmitted_job)
        except Exception as e:
            resubmitted_job["status"] = "error"
            resubmitted_jobs.append(resubmitted_job)

    return resubmitted_jobs


# TODO: Move this to MongoDB middle layer
async def add_file_entry(
    file_db: FileDB,
    user: UserOut,
    db: MongoClient,
    fs: Minio,
    file: Optional[io.BytesIO] = None,
    content_type: Optional[str] = None,
    es: Elasticsearch = Depends(dependencies.get_elasticsearchclient),
):
    """Insert FileDB object into MongoDB (makes Clowder ID), then Minio (makes version ID), then update MongoDB with
    the version ID from Minio.

    Arguments:
        file_db: FileDB object controlling dataset and folder destination
        file: bytes to upload
    """

    # Check all connection and abort if any one of them is not available
    if db is None or fs is None or es is None:
        raise HTTPException(status_code=503, detail="Service not available")
        return

    new_file = await db["files"].insert_one(file_db.to_mongo())
    new_file_id = new_file.inserted_id
    if content_type is None:
        content_type = mimetypes.guess_type(file_db.name)
        content_type = content_type[0] if len(content_type) > 1 else content_type
    type_main = content_type.split("/")[0] if type(content_type) is str else "N/A"
    content_type_obj = FileContentType(content_type=content_type, main_type=type_main)

    # Use unique ID as key for Minio and get initial version ID
    response = fs.put_object(
        settings.MINIO_BUCKET_NAME,
        str(new_file_id),
        file,
        length=-1,
        part_size=settings.MINIO_UPLOAD_CHUNK_SIZE,
    )  # async write chunk to minio
    version_id = response.version_id
    bytes = len(fs.get_object(settings.MINIO_BUCKET_NAME, str(new_file_id)).data)
    if version_id is None:
        # TODO: This occurs in testing when minio is not running
        version_id = 999999999
    file_db.version_id = version_id
    file_db.version_num = 1
    file_db.bytes = bytes
    file_db.content_type = content_type_obj
    await db["files"].replace_one({"_id": ObjectId(new_file_id)}, file_db.to_mongo())
    file_out = FileOut(**file_db.dict())

    # Add FileVersion entry and update file
    new_version = FileVersion(
        version_id=version_id,
        file_id=new_file_id,
        creator=user,
        bytes=bytes,
        content_type=content_type_obj,
    )
    await db["file_versions"].insert_one(new_version.to_mongo())

    # Add entry to the file index
    doc = {
        "name": file_db.name,
        "creator": file_db.creator.email,
        "created": file_db.created,
        "download": file_db.downloads,
        "dataset_id": str(file_db.dataset_id),
        "folder_id": str(file_db.folder_id),
        "bytes": file_db.bytes,
        "content_type": content_type_obj.content_type,
        "content_type_main": content_type_obj.main_type,
    }
    insert_record(es, "file", doc, file_db.id)

    # Submit file job to any qualifying feeds
    await check_feed_listeners(es, file_out, user, db)


# TODO: Move this to MongoDB middle layer
async def remove_file_entry(
    file_id: Union[str, ObjectId], db: MongoClient, fs: Minio, es: Elasticsearch
):
    """Remove FileDB object into MongoDB, Minio, and associated metadata and version information."""
    # TODO: Deleting individual versions will require updating version_id in mongo, or deleting entire document

    # Check all connection and abort if any one of them is not available
    if db is None or fs is None or es is None:
        raise HTTPException(status_code=503, detail="Service not available")
        return
    fs.remove_object(settings.MINIO_BUCKET_NAME, str(file_id))
    # delete from elasticsearch
    delete_document_by_id(es, "file", str(file_id))
    query = {"match": {"resource_id": str(file_id)}}
    delete_document_by_query(es, "metadata", query)
    await db["files"].delete_one({"_id": ObjectId(file_id)})
    await db.metadata.delete_many({"resource.resource_id": ObjectId(file_id)})
    await db["file_versions"].delete_many({"file_id": ObjectId(file_id)})


@router.put("/{file_id}", response_model=FileOut)
async def update_file(
    file_id: str,
    token=Depends(get_token),
    user=Depends(get_current_user),
    db: MongoClient = Depends(dependencies.get_db),
    fs: Minio = Depends(dependencies.get_fs),
    file: UploadFile = File(...),
    es: Elasticsearch = Depends(dependencies.get_elasticsearchclient),
    credentials: HTTPAuthorizationCredentials = Security(security),
    rabbitmq_client: BlockingChannel = Depends(dependencies.get_rabbitmq),
):
    # Check all connection and abort if any one of them is not available
    if db is None or fs is None or es is None:
        raise HTTPException(status_code=503, detail="Service not available")
        return

    if (file_q := await db["files"].find_one({"_id": ObjectId(file_id)})) is not None:
        updated_file = FileOut.from_mongo(file_q)

        # Update file in Minio and get the new version IDs
        version_id = None
        while content := file.file.read(
            settings.MINIO_UPLOAD_CHUNK_SIZE
        ):  # async read chunk
            response = fs.put_object(
                settings.MINIO_BUCKET_NAME,
                str(updated_file.id),
                io.BytesIO(content),
                length=-1,
                part_size=settings.MINIO_UPLOAD_CHUNK_SIZE,
            )  # async write chunk to minio
            version_id = response.version_id

        # Update version/creator/created flags
        updated_file.name = file.filename
        updated_file.creator = user
        updated_file.created = datetime.utcnow()
        updated_file.version_id = version_id
        updated_file.version_num = updated_file.version_num + 1

        # Update byte size
        updated_file.bytes = len(
            fs.get_object(settings.MINIO_BUCKET_NAME, str(updated_file.id)).data
        )

        await db["files"].replace_one(
            {"_id": ObjectId(file_id)}, updated_file.to_mongo()
        )

        # Put entry in FileVersion collection
        new_version = FileVersion(
            version_id=updated_file.version_id,
            version_num=updated_file.version_num,
            file_id=updated_file.id,
            creator=user,
        )
        await db["file_versions"].insert_one(new_version.to_mongo())
        # Update entry to the file index
        doc = {
            "doc": {
                "name": updated_file.name,
                "creator": updated_file.creator.email,
                "created": datetime.utcnow(),
                "download": updated_file.downloads,
                "bytes": updated_file.bytes,
<<<<<<< HEAD
                "content_type": updated_file.content_type.content_type,
=======
>>>>>>> c5e2780d
            }
        }
        update_record(es, "file", doc, updated_file.id)
        await _resubmit_file_extractors(
            updated_file, user, credentials, db, rabbitmq_client
        )
        # updating metadata in elasticsearch
        if (
            metadata := await db["metadata"].find_one(
                {"resource.resource_id": ObjectId(updated_file.id)}
            )
        ) is not None:
            doc = {
                "doc": {
                    "name": updated_file.name,
<<<<<<< HEAD
                    "content_type": updated_file.content_type.content_type,
=======
>>>>>>> c5e2780d
                    "resource_created": updated_file.created.utcnow(),
                    "resource_creator": updated_file.creator.email,
                    "bytes": updated_file.bytes,
                }
            }
            update_record(es, "metadata", doc, str(metadata["_id"]))
        return updated_file
    else:
        raise HTTPException(status_code=404, detail=f"File {file_id} not found")


@router.get("/{file_id}")
async def download_file(
    file_id: str,
    db: MongoClient = Depends(dependencies.get_db),
    fs: Minio = Depends(dependencies.get_fs),
):
    # If file exists in MongoDB, download from Minio
    if (file := await db["files"].find_one({"_id": ObjectId(file_id)})) is not None:
        # Get content type & open file stream
        content = fs.get_object(settings.MINIO_BUCKET_NAME, file_id)
        response = StreamingResponse(content.stream(settings.MINIO_UPLOAD_CHUNK_SIZE))
        response.headers["Content-Disposition"] = (
            "attachment; filename=%s" % file["name"]
        )
        # Increment download count
        await db["files"].update_one(
            {"_id": ObjectId(file_id)}, {"$inc": {"downloads": 1}}
        )
        return response
    else:
        raise HTTPException(status_code=404, detail=f"File {file_id} not found")


@router.delete("/{file_id}")
async def delete_file(
    file_id: str,
    db: MongoClient = Depends(dependencies.get_db),
    fs: Minio = Depends(dependencies.get_fs),
    es: Elasticsearch = Depends(dependencies.get_elasticsearchclient),
):
    if (file := await db["files"].find_one({"_id": ObjectId(file_id)})) is not None:
        await remove_file_entry(file_id, db, fs, es)
        return {"deleted": file_id}
    else:
        raise HTTPException(status_code=404, detail=f"File {file_id} not found")


@router.get("/{file_id}/summary")
async def get_file_summary(
    file_id: str,
    db: MongoClient = Depends(dependencies.get_db),
):
    if (file := await db["files"].find_one({"_id": ObjectId(file_id)})) is not None:
        # TODO: Incrementing too often (3x per page view)
        # file["views"] += 1
        # db["files"].replace_one({"_id": ObjectId(file_id)}, file)
        return FileOut.from_mongo(file)

    raise HTTPException(status_code=404, detail=f"File {file_id} not found")


@router.get("/{file_id}/versions", response_model=List[FileVersion])
async def get_file_versions(
    file_id: str,
    db: MongoClient = Depends(dependencies.get_db),
    skip: int = 0,
    limit: int = 20,
):
    if (file := await db["files"].find_one({"_id": ObjectId(file_id)})) is not None:
        """
        # DEPRECATED: Get version information from Minio directly (no creator field)
        file_versions = []
        minio_versions = fs.list_objects(
            settings.MINIO_BUCKET_NAME,
            prefix=file_id,
            include_version=True,
        )
        for version in minio_versions:
            file_versions.append(
                {
                    "version_id": version._version_id,
                    "latest": version._is_latest,
                    "modified": version._last_modified,
                }
            )
        return file_versions
        """

        mongo_versions = []
        for ver in (
            await db["file_versions"]
            .find({"file_id": ObjectId(file_id)})
            .skip(skip)
            .limit(limit)
            .to_list(length=limit)
        ):
            mongo_versions.append(FileVersion.from_mongo(ver))
        return mongo_versions

    raise HTTPException(status_code=404, detail=f"File {file_id} not found")


# submits file to extractor
# can handle parameters pass in as key/values in info
@router.post("/{file_id}/extract")
async def get_file_extract(
    file_id: str,
    extractorName: str,
    request: Request,
    # parameters don't have a fixed model shape
    parameters: dict = None,
    user=Depends(get_current_user),
    credentials: HTTPAuthorizationCredentials = Security(security),
    db: MongoClient = Depends(dependencies.get_db),
    rabbitmq_client: BlockingChannel = Depends(dependencies.get_rabbitmq),
):
    if extractorName is None:
        raise HTTPException(status_code=400, detail=f"No extractorName specified")
    if (file := await db["files"].find_one({"_id": ObjectId(file_id)})) is not None:
        file_out = FileOut.from_mongo(file)
        access_token = credentials.credentials

        # backward compatibility? Get extractor info from request (Clowder v1)
        queue = extractorName
        routing_key = queue

        if parameters is None:
            parameters = {}

        await submit_file_job(
            file_out,
            queue,
            routing_key,
            parameters,
            user,
            access_token,
            db,
            rabbitmq_client,
        )

        return {"message": "testing", "file_id": file_id}
    else:
        raise HTTPException(status_code=404, detail=f"File {file_id} not found")


@router.post("/{file_id}/extract")
async def resubmit_file_extractions(
    file_id: str,
    credentials: HTTPAuthorizationCredentials = Security(security),
    user=Depends(get_current_user),
    db: MongoClient = Depends(dependencies.get_db),
    rabbitmq_client: BlockingChannel = Depends(dependencies.get_rabbitmq),
):
    """This route will check metadata. We get the extractors run from metadata from extractors.
    Then they are resubmitted. At present parameters are not stored. This will change once Jobs are
    implemented.

        Arguments:
        file_id: Id of file
        credentials: credentials of logged in user
        db: MongoDB Client
        rabbitmq_client: Rabbitmq Client

    """
    if (file := await db["files"].find_one({"_id": ObjectId(file_id)})) is not None:
        resubmit_success_fail = _resubmit_file_extractors(
            file_id, user, credentials, db, rabbitmq_client
        )
    return resubmit_success_fail<|MERGE_RESOLUTION|>--- conflicted
+++ resolved
@@ -265,10 +265,7 @@
                 "created": datetime.utcnow(),
                 "download": updated_file.downloads,
                 "bytes": updated_file.bytes,
-<<<<<<< HEAD
                 "content_type": updated_file.content_type.content_type,
-=======
->>>>>>> c5e2780d
             }
         }
         update_record(es, "file", doc, updated_file.id)
@@ -284,10 +281,7 @@
             doc = {
                 "doc": {
                     "name": updated_file.name,
-<<<<<<< HEAD
                     "content_type": updated_file.content_type.content_type,
-=======
->>>>>>> c5e2780d
                     "resource_created": updated_file.created.utcnow(),
                     "resource_creator": updated_file.creator.email,
                     "bytes": updated_file.bytes,
