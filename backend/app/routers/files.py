--- conflicted
+++ resolved
@@ -45,7 +45,6 @@
 security = HTTPBearer()
 
 
-<<<<<<< HEAD
 async def _resubmit_file_extractors(
     file: FileOut,
     credentials: HTTPAuthorizationCredentials = Security(security),
@@ -94,8 +93,6 @@
     }
 
 
-=======
->>>>>>> 60c05c80
 # TODO: Move this to MongoDB middle layer
 async def add_file_entry(
     file_db: FileDB,
@@ -208,6 +205,7 @@
     credentials: HTTPAuthorizationCredentials = Security(security),
     rabbitmq_client: BlockingChannel = Depends(dependencies.get_rabbitmq),
 ):
+
     # Check all connection and abort if any one of them is not available
     if db is None or fs is None or es is None:
         raise HTTPException(status_code=503, detail="Service not available")
@@ -315,7 +313,6 @@
 ):
     if (file := await db["files"].find_one({"_id": ObjectId(file_id)})) is not None:
         await remove_file_entry(file_id, db, fs)
-        await remove_file_entry(file_id, db, fs)
         return {"deleted": file_id}
     else:
         raise HTTPException(status_code=404, detail=f"File {file_id} not found")
