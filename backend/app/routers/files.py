import io
import json

from elasticsearch import Elasticsearch
import pika
import mimetypes
from datetime import datetime
from typing import Optional, List, BinaryIO
from bson import ObjectId
from fastapi import (
    APIRouter,
    HTTPException,
    Depends,
    File,
    Form,
    UploadFile,
    Request,
)
from fastapi import APIRouter, HTTPException, Depends, Security
from fastapi.security import HTTPAuthorizationCredentials, HTTPBearer
from fastapi.responses import StreamingResponse
from minio import Minio
from pika.adapters.blocking_connection import BlockingChannel
from pymongo import MongoClient

from app import dependencies
from app.config import settings
from app.search.connect import (
    connect_elasticsearch,
    insert_record,
    delete_document_by_id,
    update_record,
)
from app.models.files import FileIn, FileOut, FileVersion, FileDB
from app.models.listeners import EventListenerMessage, ExtractorInfo
from app.models.users import UserOut
from app.models.search import SearchIndexContents
from app.routers.feeds import check_feed_listeners
from app.keycloak_auth import get_user, get_current_user, get_token
from app.rabbitmq.listeners import submit_file_message
from typing import Union

router = APIRouter()
security = HTTPBearer()

# TODO: Move this to MongoDB middle layer
async def add_file_entry(
    file_db: FileDB,
    user: UserOut,
    db: MongoClient,
    fs: Minio,
    file: Optional[io.BytesIO] = None,
    content_type: Optional[str] = None,
    es: Elasticsearch = Depends(dependencies.get_elasticsearchclient),
):
    """Insert FileDB object into MongoDB (makes Clowder ID), then Minio (makes version ID), then update MongoDB with
    the version ID from Minio.

    Arguments:
        file_db: FileDB object controlling dataset and folder destination
        file: bytes to upload
    """
    es = await connect_elasticsearch()

    # Check all connection and abort if any one of them is not available
    if db is None or fs is None or es is None:
        raise HTTPException(status_code=503, detail="Service not available")
        return

    new_file = await db["files"].insert_one(file_db.to_mongo())
    new_file_id = new_file.inserted_id
    if content_type is None:
        content_type = mimetypes.guess_type(file_db.name)
        content_type = content_type[0] if len(content_type) > 1 else content_type

    # Use unique ID as key for Minio and get initial version ID
    response = fs.put_object(
        settings.MINIO_BUCKET_NAME,
        str(new_file_id),
        file,
        length=-1,
        part_size=settings.MINIO_UPLOAD_CHUNK_SIZE,
    )  # async write chunk to minio
    version_id = response.version_id
    bytes = len(fs.get_object(settings.MINIO_BUCKET_NAME, str(new_file_id)).data)
    if version_id is None:
        # TODO: This occurs in testing when minio is not running
        version_id = 999999999
    file_db.version_id = version_id
    file_db.version_num = 1
    file_db.bytes = bytes
    file_db.content_type = content_type if type(content_type) is str else "N/A"
    await db["files"].replace_one({"_id": ObjectId(new_file_id)}, file_db.to_mongo())
    file_out = FileOut(**file_db.dict())

    # Add FileVersion entry and update file
    new_version = FileVersion(
        version_id=version_id,
        file_id=new_file_id,
        creator=user,
        bytes=bytes,
        content_type=file_db.content_type,
    )
    await db["file_versions"].insert_one(new_version.to_mongo())

    # Add entry to the file index
    doc = {
        "name": file_db.name,
        "creator": file_db.creator.email,
        "created": file_db.created,
        "download": file_db.downloads,
        "dataset_id": str(file_db.dataset_id),
        "folder_id": str(file_db.folder_id),
        "bytes": file_db.bytes,
        "content_type": file_db.content_type,
    }
    insert_record(es, "file", doc, file_db.id)

    # Submit file job to any qualifying feeds
    await check_feed_listeners(es, file_out, user, db)


# TODO: Move this to MongoDB middle layer
async def remove_file_entry(
    file_id: Union[str, ObjectId],
    db: MongoClient,
    fs: Minio,
    es: Elasticsearch = Depends(dependencies.get_elasticsearchclient),
):
    """Remove FileDB object into MongoDB, Minio, and associated metadata and version information."""
    # TODO: Deleting individual versions will require updating version_id in mongo, or deleting entire document

    es = await connect_elasticsearch()

    # Check all connection and abort if any one of them is not available
    if db is None or fs is None or es is None:
        raise HTTPException(status_code=503, detail="Service not available")
        return
    fs.remove_object(settings.MINIO_BUCKET_NAME, str(file_id))
    # delete from elasticsearch
    delete_document_by_id(es, "file", str(file_id))
    await db["files"].delete_one({"_id": ObjectId(file_id)})
    await db.metadata.delete_many({"resource.resource_id": ObjectId(file_id)})
    await db["file_versions"].delete_many({"file_id": ObjectId(file_id)})


@router.put("/{file_id}", response_model=FileOut)
async def update_file(
    file_id: str,
    token=Depends(get_token),
    user=Depends(get_current_user),
    db: MongoClient = Depends(dependencies.get_db),
    fs: Minio = Depends(dependencies.get_fs),
    file: UploadFile = File(...),
    es: Elasticsearch = Depends(dependencies.get_elasticsearchclient),
):
    es = await connect_elasticsearch()

    # Check all connection and abort if any one of them is not available
    if db is None or fs is None or es is None:
        raise HTTPException(status_code=503, detail="Service not available")
        return

    if (file_q := await db["files"].find_one({"_id": ObjectId(file_id)})) is not None:
        # First, add to database and get unique ID
        updated_file = FileOut.from_mongo(file_q)

        # Update file in Minio and get the new version IDs
        version_id = None
        while content := file.file.read(
            settings.MINIO_UPLOAD_CHUNK_SIZE
        ):  # async read chunk
            response = fs.put_object(
                settings.MINIO_BUCKET_NAME,
                str(updated_file.id),
                io.BytesIO(content),
                length=-1,
                part_size=settings.MINIO_UPLOAD_CHUNK_SIZE,
            )  # async write chunk to minio
            version_id = response.version_id

        # Update version/creator/created flags
        updated_file.name = file.filename
        updated_file.creator = user
        updated_file.created = datetime.utcnow()
        updated_file.version_id = version_id
        updated_file.version_num = updated_file.version_num + 1
        await db["files"].replace_one(
            {"_id": ObjectId(file_id)}, updated_file.to_mongo()
        )

        # Put entry in FileVersion collection
        new_version = FileVersion(
            version_id=updated_file.version_id,
            version_num=updated_file.version_num,
            file_id=updated_file.id,
            creator=user,
        )
        await db["file_versions"].insert_one(new_version.to_mongo())
        # Update entry to the file index
        doc = {
            "doc": {
                "name": updated_file.name,
                "creator": updated_file.creator.email,
                "created": datetime.utcnow(),
                "download": updated_file.downloads,
            }
        }
        update_record(es, "file", doc, updated_file.id)
        return updated_file
    else:
        raise HTTPException(status_code=404, detail=f"File {file_id} not found")


@router.get("/{file_id}")
async def download_file(
    file_id: str,
    db: MongoClient = Depends(dependencies.get_db),
    fs: Minio = Depends(dependencies.get_fs),
):
    # If file exists in MongoDB, download from Minio
    if (file := await db["files"].find_one({"_id": ObjectId(file_id)})) is not None:
        # Get content type & open file stream
        content = fs.get_object(settings.MINIO_BUCKET_NAME, file_id)
        response = StreamingResponse(content.stream(settings.MINIO_UPLOAD_CHUNK_SIZE))
        response.headers["Content-Disposition"] = (
            "attachment; filename=%s" % file["name"]
        )
        # Increment download count
        await db["files"].update_one(
            {"_id": ObjectId(file_id)}, {"$inc": {"downloads": 1}}
        )
        return response
    else:
        raise HTTPException(status_code=404, detail=f"File {file_id} not found")


@router.delete("/{file_id}")
async def delete_file(
    file_id: str,
    db: MongoClient = Depends(dependencies.get_db),
    fs: Minio = Depends(dependencies.get_fs),
):
    if (file := await db["files"].find_one({"_id": ObjectId(file_id)})) is not None:
        await remove_file_entry(file_id, db, fs)
        return {"deleted": file_id}
    else:
        raise HTTPException(status_code=404, detail=f"File {file_id} not found")


@router.get("/{file_id}/summary")
async def get_file_summary(
    file_id: str,
    db: MongoClient = Depends(dependencies.get_db),
):
    if (file := await db["files"].find_one({"_id": ObjectId(file_id)})) is not None:
        # TODO: Incrementing too often (3x per page view)
        # file["views"] += 1
        # db["files"].replace_one({"_id": ObjectId(file_id)}, file)
        return FileOut.from_mongo(file)

    raise HTTPException(status_code=404, detail=f"File {file_id} not found")


@router.get("/{file_id}/versions", response_model=List[FileVersion])
async def get_file_versions(
    file_id: str,
    db: MongoClient = Depends(dependencies.get_db),
    skip: int = 0,
    limit: int = 20,
):
    if (file := await db["files"].find_one({"_id": ObjectId(file_id)})) is not None:
        """
        # DEPRECATED: Get version information from Minio directly (no creator field)
        file_versions = []
        minio_versions = fs.list_objects(
            settings.MINIO_BUCKET_NAME,
            prefix=file_id,
            include_version=True,
        )
        for version in minio_versions:
            file_versions.append(
                {
                    "version_id": version._version_id,
                    "latest": version._is_latest,
                    "modified": version._last_modified,
                }
            )
        return file_versions
        """

        mongo_versions = []
        for ver in (
            await db["file_versions"]
            .find({"file_id": ObjectId(file_id)})
            .skip(skip)
            .limit(limit)
            .to_list(length=limit)
        ):
            mongo_versions.append(FileVersion.from_mongo(ver))
        return mongo_versions

    raise HTTPException(status_code=404, detail=f"File {file_id} not found")


<<<<<<< HEAD
# submits file to extractor
# can handle parameters pass in as key/values in info
@router.post("/{file_id}/extract")
async def get_file_extract(
    file_id: str,
    extractorName: str,
    request: Request,
    # parameters don't have a fixed model shape
    parameters: dict = None,
=======
@router.post("/{file_id}/extract")
async def get_file_extract(
    file_id: str,
    info: Request,  # TODO: Pydantic class?
>>>>>>> 21ddd58a
    token: str = Depends(get_token),
    credentials: HTTPAuthorizationCredentials = Security(security),
    db: MongoClient = Depends(dependencies.get_db),
    rabbitmq_client: BlockingChannel = Depends(dependencies.get_rabbitmq),
):
<<<<<<< HEAD
=======
    """
    Submit file to an extractor.

    :param file_id: UUID of file
    :param info: must include "extractor" field with name, can also include key/value pairs in "parameters"
    """
    req_info = await info.json()
>>>>>>> 21ddd58a
    access_token = credentials.credentials
    if extractorName is None:
        raise HTTPException(status_code=404, detail=f"No extractor submitted")
    if (file := await db["files"].find_one({"_id": ObjectId(file_id)})) is not None:
        file_out = FileOut.from_mongo(file)

        # backward compatibility? Get extractor info from request (Clowder v1)
        req_headers = request.headers
        raw = req_headers.raw
        authorization = raw[1]
        # TODO this got the wrong thing, changing
        token = authorization[1].decode("utf-8").lstrip("Bearer").lstrip(" ")

<<<<<<< HEAD
        # for Clowder v2
        queue = extractorName
        routing_key = "extractors." + queue
        if parameters is None:
            parameters = {}
=======
        queue = req_info["extractor"]
        parameters = {}
        if "parameters" in req_info:
            parameters = req_info["parameters"]
        routing_key = queue
>>>>>>> 21ddd58a

        submit_file_message(
            file_out, queue, routing_key, parameters, access_token, db, rabbitmq_client
        )

        return {"message": "testing", "file_id": file_id}
    else:
        raise HTTPException(status_code=404, detail=f"File {file_id} not found")<|MERGE_RESOLUTION|>--- conflicted
+++ resolved
@@ -303,7 +303,6 @@
     raise HTTPException(status_code=404, detail=f"File {file_id} not found")
 
 
-<<<<<<< HEAD
 # submits file to extractor
 # can handle parameters pass in as key/values in info
 @router.post("/{file_id}/extract")
@@ -313,27 +312,11 @@
     request: Request,
     # parameters don't have a fixed model shape
     parameters: dict = None,
-=======
-@router.post("/{file_id}/extract")
-async def get_file_extract(
-    file_id: str,
-    info: Request,  # TODO: Pydantic class?
->>>>>>> 21ddd58a
     token: str = Depends(get_token),
     credentials: HTTPAuthorizationCredentials = Security(security),
     db: MongoClient = Depends(dependencies.get_db),
     rabbitmq_client: BlockingChannel = Depends(dependencies.get_rabbitmq),
 ):
-<<<<<<< HEAD
-=======
-    """
-    Submit file to an extractor.
-
-    :param file_id: UUID of file
-    :param info: must include "extractor" field with name, can also include key/value pairs in "parameters"
-    """
-    req_info = await info.json()
->>>>>>> 21ddd58a
     access_token = credentials.credentials
     if extractorName is None:
         raise HTTPException(status_code=404, detail=f"No extractor submitted")
@@ -347,19 +330,13 @@
         # TODO this got the wrong thing, changing
         token = authorization[1].decode("utf-8").lstrip("Bearer").lstrip(" ")
 
-<<<<<<< HEAD
         # for Clowder v2
         queue = extractorName
-        routing_key = "extractors." + queue
+        # routing_key = "extractors." + queue
+        routing_key = queue
+
         if parameters is None:
             parameters = {}
-=======
-        queue = req_info["extractor"]
-        parameters = {}
-        if "parameters" in req_info:
-            parameters = req_info["parameters"]
-        routing_key = queue
->>>>>>> 21ddd58a
 
         submit_file_message(
             file_out, queue, routing_key, parameters, access_token, db, rabbitmq_client
