import io
import mimetypes
from datetime import datetime
from typing import Optional, List
from typing import Union

<<<<<<< HEAD
from beanie import PydanticObjectId
from beanie.odm.operators.update.general import Inc
=======
>>>>>>> 05b8182a
from bson import ObjectId
from elasticsearch import Elasticsearch
from fastapi import APIRouter, HTTPException, Depends, Security
from fastapi import (
    File,
    UploadFile,
)
from fastapi.responses import StreamingResponse
from fastapi.security import HTTPAuthorizationCredentials, HTTPBearer
from minio import Minio
from pika.adapters.blocking_connection import BlockingChannel

from app import dependencies
from app.config import settings
from app.deps.authorization_deps import FileAuthorization
from app.keycloak_auth import get_current_user, get_token
<<<<<<< HEAD
from app.models.files import (
    FileOut,
    FileVersion,
    FileContentType,
    FileDB,
    FileVersionDB,
)
from app.models.metadata import MetadataDB
from app.models.users import UserOut
from app.rabbitmq.listeners import submit_file_job, EventListenerJobDB
=======
from app.models.files import FileOut, FileVersion, FileContentType, FileDB
from app.models.users import UserOut
from app.rabbitmq.listeners import submit_file_job
>>>>>>> 05b8182a
from app.routers.feeds import check_feed_listeners
from app.search.connect import (
    delete_document_by_id,
    update_record,
    delete_document_by_query,
)
<<<<<<< HEAD
=======
from app.search.index import index_file
>>>>>>> 05b8182a

router = APIRouter()
security = HTTPBearer()


async def _resubmit_file_extractors(
    file: FileOut,
    rabbitmq_client: BlockingChannel,
    user: UserOut,
    credentials: HTTPAuthorizationCredentials = Security(security),
):
    """This helper method will check metadata. We get the extractors run from metadata from extractors.
    Then they are resubmitted. At present parameters are not stored. This will change once Jobs are
    implemented.

        Arguments:
        file_id: Id of file
        credentials: credentials of logged in user
        rabbitmq_client: Rabbitmq Client

    """
    resubmitted_jobs = []
    async for job in EventListenerJobDB.find(
        EventListenerJobDB.resource_ref.resource_id == ObjectId(file.id),
        EventListenerJobDB.resource_ref.version == file.version_num - 1,
    ):
        resubmitted_job = {"listener_id": job.listener_id, "parameters": job.parameters}
        try:
            routing_key = job.listener_id
            access_token = credentials.credentials
            await submit_file_job(
                file,
                routing_key,
                job.parameters,
                user,
                rabbitmq_client,
                access_token,
            )
            resubmitted_job["status"] = "success"
            resubmitted_jobs.append(resubmitted_job)
        except Exception as e:
            resubmitted_job["status"] = "error"
            resubmitted_jobs.append(resubmitted_job)
    return resubmitted_jobs


# TODO: Move this to MongoDB middle layer
async def add_file_entry(
    new_file: FileDB,
    user: UserOut,
    fs: Minio,
    es: Elasticsearch,
    rabbitmq_client: BlockingChannel,
    token: str,
    file: Optional[io.BytesIO] = None,
    content_type: Optional[str] = None,
):
    """Insert FileDB object into MongoDB (makes Clowder ID), then Minio (makes version ID), then update MongoDB with
    the version ID from Minio.

    Arguments:
        file_db: FileDB object controlling dataset and folder destination
        file: bytes to upload
    """

    # Check all connection and abort if any one of them is not available
    if fs is None or es is None:
        raise HTTPException(status_code=503, detail="Service not available")
        return

    await new_file.insert()
    new_file_id = new_file.id
    if content_type is None:
        content_type = mimetypes.guess_type(new_file.name)
        content_type = content_type[0] if len(content_type) > 1 else content_type
    type_main = content_type.split("/")[0] if type(content_type) is str else "N/A"
    content_type_obj = FileContentType(content_type=content_type, main_type=type_main)

    # Use unique ID as key for Minio and get initial version ID
    response = fs.put_object(
        settings.MINIO_BUCKET_NAME,
        str(new_file_id),
        file,
        length=-1,
        part_size=settings.MINIO_UPLOAD_CHUNK_SIZE,
    )  # async write chunk to minio
    version_id = response.version_id
    bytes = len(fs.get_object(settings.MINIO_BUCKET_NAME, str(new_file_id)).data)
    if version_id is None:
        # TODO: This occurs in testing when minio is not running
        version_id = 999999999
    new_file.version_id = version_id
    new_file.version_num = 1
    new_file.bytes = bytes
    new_file.content_type = content_type_obj
    await new_file.replace()

    # Add FileVersion entry and update file
    new_version = FileVersionDB(
        file_id=new_file_id,
        creator=user,
        version_id=version_id,
        bytes=bytes,
    )
    await new_version.insert()

    # Add entry to the file index
<<<<<<< HEAD
    doc = {
        "name": new_file.name,
        "creator": new_file.creator.email,
        "created": new_file.created,
        "download": new_file.downloads,
        "dataset_id": str(new_file.dataset_id),
        "folder_id": str(new_file.folder_id),
        "bytes": new_file.bytes,
        "content_type": content_type_obj.content_type,
        "content_type_main": content_type_obj.main_type,
    }
    insert_record(es, "file", doc, new_file.id)
=======
    await index_file(db, es, file_db)
>>>>>>> 05b8182a

    # Submit file job to any qualifying feeds
    await check_feed_listeners(
        es, FileOut(**new_file.dict()), user, rabbitmq_client, token
    )


# TODO: Move this to MongoDB middle layer
async def remove_file_entry(
    file_id: Union[str, ObjectId], fs: Minio, es: Elasticsearch
):
    """Remove FileDB object into MongoDB, Minio, and associated metadata and version information."""
    # TODO: Deleting individual versions will require updating version_id in mongo, or deleting entire document

    # Check all connection and abort if any one of them is not available
    if fs is None or es is None:
        raise HTTPException(status_code=503, detail="Service not available")
        return
    fs.remove_object(settings.MINIO_BUCKET_NAME, str(file_id))
    # delete from elasticsearch
    delete_document_by_id(es, "file", str(file_id))
<<<<<<< HEAD
    query = {"match": {"resource_id": str(file_id)}}
    delete_document_by_query(es, "metadata", query)
    await FileDB.get(PydanticObjectId(file_id)).delete()
    await MetadataDB.find(MetadataDB.resource.resource_id == ObjectId(file_id)).delete()
    await FileVersionDB.find(FileVersionDB.file_id == ObjectId(file_id)).delete()
=======
    delete_document_by_query(es, "metadata", {"match": {"resource_id": str(file_id)}})

    await db["files"].delete_one({"_id": ObjectId(file_id)})
    await db.metadata.delete_many({"resource.resource_id": ObjectId(file_id)})
    await db["file_versions"].delete_many({"file_id": ObjectId(file_id)})
>>>>>>> 05b8182a


@router.put("/{file_id}", response_model=FileOut)
async def update_file(
    file_id: str,
    token=Depends(get_token),
    user=Depends(get_current_user),
    fs: Minio = Depends(dependencies.get_fs),
    file: UploadFile = File(...),
    es: Elasticsearch = Depends(dependencies.get_elasticsearchclient),
    credentials: HTTPAuthorizationCredentials = Security(security),
    rabbitmq_client: BlockingChannel = Depends(dependencies.get_rabbitmq),
    allow: bool = Depends(FileAuthorization("uploader")),
):
    # Check all connection and abort if any one of them is not available
    if fs is None or es is None:
        raise HTTPException(status_code=503, detail="Service not available")
        return

    if (updated_file := await FileDB.get(PydanticObjectId(file_id))) is not None:
        if (
            file.filename != updated_file.name
            or file.content_type != updated_file.content_type.content_type
        ):
            raise HTTPException(
                status_code=400,
                detail=f"File name and content type must match existing: {updated_file.name} & {updated_file.content_type}",
            )

        # Update file in Minio and get the new version IDs
        response = fs.put_object(
            settings.MINIO_BUCKET_NAME,
            str(updated_file.id),
            file.file,
            length=-1,
            part_size=settings.MINIO_UPLOAD_CHUNK_SIZE,
        )  # async write chunk to minio
        version_id = response.version_id

        # Update version/creator/created flags
        updated_file.name = file.filename
        updated_file.creator = user
        updated_file.created = datetime.utcnow()
        updated_file.version_id = version_id
        updated_file.version_num = updated_file.version_num + 1

        # Update byte size
        updated_file.bytes = len(
            fs.get_object(settings.MINIO_BUCKET_NAME, str(updated_file.id)).data
        )
        await updated_file.replace()

        # Put entry in FileVersion collection
        new_version = FileVersionDB(
            file_id=updated_file.id,
            creator=user,
            version_id=updated_file.version_id,
            version_num=updated_file.version_num,
            bytes=updated_file.bytes,
        )

        await new_version.insert()
        # Update entry to the file index
        doc = {
            "doc": {
                "name": updated_file.name,
                "creator": updated_file.creator.email,
                "created": datetime.utcnow(),
                "download": updated_file.downloads,
                "bytes": updated_file.bytes,
                "content_type": updated_file.content_type.content_type,
            }
        }
        update_record(es, "file", doc, updated_file.id)
        await index_file(db, es, updated_file, updated_file)
        await _resubmit_file_extractors(
            updated_file, rabbitmq_client, user, credentials
        )

        # updating metadata in elasticsearch
        metadata = await MetadataDB.find_one(
            MetadataDB.resource.resource_id == ObjectId(updated_file.id)
        )
        if metadata:
            doc = {
                "doc": {
                    "name": updated_file.name,
                    "content_type": updated_file.content_type.content_type,
                    "resource_created": updated_file.created.utcnow(),
                    "resource_creator": updated_file.creator.email,
                    "bytes": updated_file.bytes,
                }
            }
            update_record(es, "metadata", doc, str(metadata.id))
        return updated_file.dict()
    else:
        raise HTTPException(status_code=404, detail=f"File {file_id} not found")


@router.get("/{file_id}")
async def download_file(
    file_id: str,
    version: Optional[int] = None,
    fs: Minio = Depends(dependencies.get_fs),
    allow: bool = Depends(FileAuthorization("viewer")),
):
    # If file exists in MongoDB, download from Minio
    if (file := await FileDB.get(PydanticObjectId(file_id))) is not None:
        if version is not None:
            # Version is specified, so get the minio ID from versions table if possible
            file_vers = await FileVersionDB.find_one(
                FileVersionDB.file_id == ObjectId(file_id),
                FileVersionDB.version_num == version,
            )
            if file_vers is not None:
                vers = FileVersion(**file_vers.dict())
                content = fs.get_object(
                    settings.MINIO_BUCKET_NAME, file_id, version_id=vers.version_id
                )
            else:
                raise HTTPException(
                    status_code=404,
                    detail=f"File {file_id} version {version} not found",
                )
        else:
            # If no version specified, get latest version directly
            content = fs.get_object(settings.MINIO_BUCKET_NAME, file_id)

        # Get content type & open file stream
        response = StreamingResponse(content.stream(settings.MINIO_UPLOAD_CHUNK_SIZE))
        response.headers["Content-Disposition"] = "attachment; filename=%s" % file.name
        # Increment download count
        await file.update(Inc({FileDB.downloads, 1}))
        return response
    else:
        raise HTTPException(status_code=404, detail=f"File {file_id} not found")


@router.delete("/{file_id}")
async def delete_file(
    file_id: str,
    fs: Minio = Depends(dependencies.get_fs),
    es: Elasticsearch = Depends(dependencies.get_elasticsearchclient),
    allow: bool = Depends(FileAuthorization("editor")),
):
    if (await FileDB.get(PydanticObjectId(file_id))) is not None:
        await remove_file_entry(file_id, fs, es)
        return {"deleted": file_id}
    else:
        raise HTTPException(status_code=404, detail=f"File {file_id} not found")


@router.get("/{file_id}/summary", response_model=FileOut)
async def get_file_summary(
    file_id: str,
    allow: bool = Depends(FileAuthorization("viewer")),
):
    if (file := await FileDB.get(PydanticObjectId(file_id))) is not None:
        # TODO: Incrementing too often (3x per page view)
        # file.views += 1
        # await file.replace()
        return file.dict()
    else:
        raise HTTPException(status_code=404, detail=f"File {file_id} not found")


@router.get("/{file_id}/versions", response_model=List[FileVersion])
async def get_file_versions(
    file_id: str,
    skip: int = 0,
    limit: int = 20,
    allow: bool = Depends(FileAuthorization("viewer")),
):
    file = await FileDB.get(PydanticObjectId(file_id))
    if file is not None:
        mongo_versions = []
        async for ver in (
            FileVersionDB.find(FileVersionDB.file_id == ObjectId(file_id))
            .skip(skip)
            .limit(limit)
            .to_list()
        ):
            mongo_versions.append(FileVersion(**ver.dict()))
        return mongo_versions

    raise HTTPException(status_code=404, detail=f"File {file_id} not found")


# submits file to extractor
@router.post("/{file_id}/extract")
async def get_file_extract(
    file_id: str,
    extractorName: str,
    # parameters don't have a fixed model shape
    parameters: dict = None,
    user=Depends(get_current_user),
    credentials: HTTPAuthorizationCredentials = Security(security),
    rabbitmq_client: BlockingChannel = Depends(dependencies.get_rabbitmq),
    allow: bool = Depends(FileAuthorization("uploader")),
):
    if extractorName is None:
        raise HTTPException(status_code=400, detail=f"No extractorName specified")
    if (file := await FileDB.get(PydanticObjectId(file_id))) is not None:
        access_token = credentials.credentials

        # backward compatibility? Get extractor info from request (Clowder v1)
        queue = extractorName
        routing_key = queue
        if parameters is None:
            parameters = {}
        return await submit_file_job(
            FileOut(**file.dict()),
            routing_key,
            parameters,
            user,
            rabbitmq_client,
            access_token,
        )
    else:
        raise HTTPException(status_code=404, detail=f"File {file_id} not found")


@router.post("/{file_id}/resubmit_extract")
async def resubmit_file_extractions(
    file_id: str,
    user=Depends(get_current_user),
    credentials: HTTPAuthorizationCredentials = Security(security),
    rabbitmq_client: BlockingChannel = Depends(dependencies.get_rabbitmq),
    allow: bool = Depends(FileAuthorization("editor")),
):
    """This route will check metadata. We get the extractors run from metadata from extractors.
    Then they are resubmitted. At present parameters are not stored. This will change once Jobs are
    implemented.

        Arguments:
        file_id: Id of file
        credentials: credentials of logged in user
        rabbitmq_client: Rabbitmq Client

    """
    file = await FileDB.get(PydanticObjectId(file_id))
    if file is not None:
        resubmit_success_fail = await _resubmit_file_extractors(
            FileOut(**file.dict()), rabbitmq_client, user, credentials
        )
    return resubmit_success_fail<|MERGE_RESOLUTION|>--- conflicted
+++ resolved
@@ -4,11 +4,8 @@
 from typing import Optional, List
 from typing import Union
 
-<<<<<<< HEAD
 from beanie import PydanticObjectId
 from beanie.odm.operators.update.general import Inc
-=======
->>>>>>> 05b8182a
 from bson import ObjectId
 from elasticsearch import Elasticsearch
 from fastapi import APIRouter, HTTPException, Depends, Security
@@ -25,7 +22,6 @@
 from app.config import settings
 from app.deps.authorization_deps import FileAuthorization
 from app.keycloak_auth import get_current_user, get_token
-<<<<<<< HEAD
 from app.models.files import (
     FileOut,
     FileVersion,
@@ -36,21 +32,13 @@
 from app.models.metadata import MetadataDB
 from app.models.users import UserOut
 from app.rabbitmq.listeners import submit_file_job, EventListenerJobDB
-=======
-from app.models.files import FileOut, FileVersion, FileContentType, FileDB
-from app.models.users import UserOut
-from app.rabbitmq.listeners import submit_file_job
->>>>>>> 05b8182a
 from app.routers.feeds import check_feed_listeners
 from app.search.connect import (
     delete_document_by_id,
     update_record,
     delete_document_by_query,
 )
-<<<<<<< HEAD
-=======
 from app.search.index import index_file
->>>>>>> 05b8182a
 
 router = APIRouter()
 security = HTTPBearer()
@@ -158,22 +146,7 @@
     await new_version.insert()
 
     # Add entry to the file index
-<<<<<<< HEAD
-    doc = {
-        "name": new_file.name,
-        "creator": new_file.creator.email,
-        "created": new_file.created,
-        "download": new_file.downloads,
-        "dataset_id": str(new_file.dataset_id),
-        "folder_id": str(new_file.folder_id),
-        "bytes": new_file.bytes,
-        "content_type": content_type_obj.content_type,
-        "content_type_main": content_type_obj.main_type,
-    }
-    insert_record(es, "file", doc, new_file.id)
-=======
-    await index_file(db, es, file_db)
->>>>>>> 05b8182a
+    await index_file(es, new_file)
 
     # Submit file job to any qualifying feeds
     await check_feed_listeners(
@@ -195,19 +168,10 @@
     fs.remove_object(settings.MINIO_BUCKET_NAME, str(file_id))
     # delete from elasticsearch
     delete_document_by_id(es, "file", str(file_id))
-<<<<<<< HEAD
-    query = {"match": {"resource_id": str(file_id)}}
-    delete_document_by_query(es, "metadata", query)
+    delete_document_by_query(es, "metadata", {"match": {"resource_id": str(file_id)}})
     await FileDB.get(PydanticObjectId(file_id)).delete()
     await MetadataDB.find(MetadataDB.resource.resource_id == ObjectId(file_id)).delete()
     await FileVersionDB.find(FileVersionDB.file_id == ObjectId(file_id)).delete()
-=======
-    delete_document_by_query(es, "metadata", {"match": {"resource_id": str(file_id)}})
-
-    await db["files"].delete_one({"_id": ObjectId(file_id)})
-    await db.metadata.delete_many({"resource.resource_id": ObjectId(file_id)})
-    await db["file_versions"].delete_many({"file_id": ObjectId(file_id)})
->>>>>>> 05b8182a
 
 
 @router.put("/{file_id}", response_model=FileOut)
