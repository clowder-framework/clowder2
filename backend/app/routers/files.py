--- conflicted
+++ resolved
@@ -105,19 +105,7 @@
         "created": datetime.now(),
         "download": file_db.downloads,
     }
-<<<<<<< HEAD
-    new_index = SearchIndexContents(
-        id=str(new_file_id),
-        name=file_db.name,
-        creator=file_db.creator.email,
-        created=datetime.now(),
-        download=file_db.downloads,
-    )
-    # TODO: Make this handle the new_index object instead
-    insert_record(es, "file", doc)
-=======
     insert_record(es, "file", doc, file_db.id)
->>>>>>> aae305c0
 
     # Submit file job to any qualifying feeds
     await check_feed_listeners(es, file_out, user, db)
