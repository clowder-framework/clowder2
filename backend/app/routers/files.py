import io
import time
from datetime import datetime, timedelta
from typing import List, Optional

from app import dependencies
from app.config import settings
from app.db.dataset.version import remove_file_entry, remove_local_file_entry
from app.db.file.download import _increment_file_downloads
from app.deps.authorization_deps import FileAuthorization
from app.keycloak_auth import get_current_user, get_token
from app.models.files import (
    FileDB,
    FileDBViewList,
    FileOut,
    FileVersion,
    FileVersionDB,
    StorageType,
)
from app.models.metadata import MetadataDB
from app.models.thumbnails import ThumbnailDB
from app.models.users import UserOut
from app.rabbitmq.listeners import EventListenerJobDB, submit_file_job
from app.routers.feeds import check_feed_listeners
from app.routers.utils import get_content_type
from app.search.connect import insert_record, update_record
from app.search.index import index_file, index_thumbnail
from beanie import PydanticObjectId
from beanie.odm.operators.find.logical import Or
from bson import ObjectId
from elasticsearch import Elasticsearch, NotFoundError
from fastapi import APIRouter, Depends, File, HTTPException, Security, UploadFile
from fastapi.responses import FileResponse, StreamingResponse
from fastapi.security import HTTPAuthorizationCredentials, HTTPBearer
from minio import Minio
from pika.adapters.blocking_connection import BlockingChannel

router = APIRouter()
security = HTTPBearer()


async def _resubmit_file_extractors(
    file: FileOut,
    rabbitmq_client: BlockingChannel,
    user: UserOut,
    credentials: HTTPAuthorizationCredentials = Security(security),
):
    """This helper method will check metadata. We get the extractors run from metadata from extractors.
    Then they are resubmitted. At present parameters are not stored. This will change once Jobs are
    implemented.

        Arguments:
        file_id: Id of file
        credentials: credentials of logged in user
        rabbitmq_client: Rabbitmq Client

    """
    resubmitted_jobs = []
    async for job in EventListenerJobDB.find(
        EventListenerJobDB.resource_ref.resource_id == ObjectId(file.id),
        EventListenerJobDB.resource_ref.version == file.version_num - 1,
    ):
        resubmitted_job = {"listener_id": job.listener_id, "parameters": job.parameters}
        try:
            routing_key = job.listener_id
            access_token = credentials.credentials
            await submit_file_job(
                file,
                routing_key,
                job.parameters,
                user,
                rabbitmq_client,
                access_token,
            )
            resubmitted_job["status"] = "success"
            resubmitted_jobs.append(resubmitted_job)
        except Exception:
            resubmitted_job["status"] = "error"
            resubmitted_jobs.append(resubmitted_job)
    return resubmitted_jobs


# TODO: Move this to MongoDB middle layer
async def add_file_entry(
    new_file: FileDB,
    user: UserOut,
    fs: Minio,
    es: Elasticsearch,
    rabbitmq_client: BlockingChannel,
    file: Optional[io.BytesIO] = None,
    content_type: Optional[str] = None,
    public: bool = False,
    authenticated: bool = False,
):
    """Insert FileDB object into MongoDB (makes Clowder ID), then Minio (makes version ID), then update MongoDB with
    the version ID from Minio.

    Arguments:
        file_db: FileDB object controlling dataset and folder destination
        file: bytes to upload
    """

    await new_file.insert()
    new_file_id = new_file.id
    content_type_obj = get_content_type(new_file.name, content_type)

    # Use unique ID as key for Minio and get initial version ID
    response = fs.put_object(
        settings.MINIO_BUCKET_NAME,
        str(new_file_id),
        file,
        length=-1,
        part_size=settings.MINIO_UPLOAD_CHUNK_SIZE,
        content_type=new_file.content_type.content_type,
    )  # async write chunk to minio
    version_id = response.version_id
    bytes = len(fs.get_object(settings.MINIO_BUCKET_NAME, str(new_file_id)).data)
    if version_id is None:
        # TODO: This occurs in testing when minio is not running
        version_id = 999999999
    new_file.version_id = version_id
    new_file.version_num = 1
    new_file.bytes = bytes
    new_file.content_type = content_type_obj
    await new_file.replace()

    # Add FileVersion entry and update file
    new_version = FileVersionDB(
        file_id=new_file_id,
        creator=user,
        version_id=version_id,
        bytes=bytes,
    )
    await new_version.insert()

    # Add entry to the file index
    await index_file(es, FileOut(**new_file.dict()))

    # TODO - timing issue here, check_feed_listeners needs to happen asynchronously.
    time.sleep(1)

    # Submit file job to any qualifying feeds
    await check_feed_listeners(
        es,
        FileOut(**new_file.dict()),
        user,
        rabbitmq_client,
    )


async def add_local_file_entry(
    new_file: FileDB,
    user: UserOut,
    es: Elasticsearch,
    rabbitmq_client: BlockingChannel,
    content_type: Optional[str] = None,
):
    """Insert FileDB object into MongoDB (makes Clowder ID). Bytes are not stored in DB and versioning not supported
    for local files."""

    content_type_obj = get_content_type(new_file.name, content_type)
    new_file.content_type = content_type_obj
    await new_file.insert()

    # Add entry to the file index
    await index_file(es, FileOut(**new_file.dict()))

    # TODO - timing issue here, check_feed_listeners needs to happen asynchronously.
    time.sleep(1)

    # Submit file job to any qualifying feeds
    await check_feed_listeners(
        es,
        FileOut(**new_file.dict()),
        user,
        rabbitmq_client,
    )


@router.put("/{file_id}", response_model=FileOut)
async def update_file(
    file_id: str,
    token=Depends(get_token),
    user=Depends(get_current_user),
    fs: Minio = Depends(dependencies.get_fs),
    file: UploadFile = File(...),
    es: Elasticsearch = Depends(dependencies.get_elasticsearchclient),
    credentials: HTTPAuthorizationCredentials = Security(security),
    rabbitmq_client: BlockingChannel = Depends(dependencies.get_rabbitmq),
    allow: bool = Depends(FileAuthorization("uploader")),
):
    # Check all connection and abort if any one of them is not available
    if fs is None or es is None:
        raise HTTPException(status_code=503, detail="Service not available")
        return

    if (updated_file := await FileDB.get(PydanticObjectId(file_id))) is not None:
        if (
            file.filename != updated_file.name
            or file.content_type != updated_file.content_type.content_type
        ):
            raise HTTPException(
                status_code=400,
                detail=f"File name and content type must match existing: {updated_file.name} & {updated_file.content_type}",
            )

        # Update file in Minio and get the new version IDs
        response = fs.put_object(
            settings.MINIO_BUCKET_NAME,
            str(updated_file.id),
            file.file,
            length=-1,
            part_size=settings.MINIO_UPLOAD_CHUNK_SIZE,
            content_type=updated_file.content_type.content_type,
        )  # async write chunk to minio
        version_id = response.version_id

        # Update version/creator/created flags
        updated_file.name = file.filename
        updated_file.creator = user
        updated_file.created = datetime.utcnow()
        updated_file.version_id = version_id
        updated_file.version_num = updated_file.version_num + 1

        # Update byte size
        updated_file.bytes = len(
            fs.get_object(settings.MINIO_BUCKET_NAME, str(updated_file.id)).data
        )
        await updated_file.replace()

        # Put entry in FileVersion collection
        new_version = FileVersionDB(
            file_id=updated_file.id,
            creator=user,
            version_id=updated_file.version_id,
            version_num=updated_file.version_num,
            bytes=updated_file.bytes,
        )

        await new_version.insert()
        # Update entry to the file index
        await index_file(es, FileOut(**updated_file.dict()))
        await _resubmit_file_extractors(
            updated_file, rabbitmq_client, user, credentials
        )

        # updating metadata in elasticsearch
        metadata = await MetadataDB.find_one(
            MetadataDB.resource.resource_id == ObjectId(updated_file.id)
        )
        if metadata:
            doc = {
                "doc": {
                    "name": updated_file.name,
                    "content_type": updated_file.content_type.content_type,
                    "resource_created": updated_file.created.utcnow(),
                    "resource_creator": updated_file.creator.email,
                    "bytes": updated_file.bytes,
                }
            }
            try:
                update_record(es, "metadata", {"doc": doc}, str(metadata.id))
            except NotFoundError:
                insert_record(es, "metadata", doc, str(metadata.id))
        return updated_file.dict()
    else:
        raise HTTPException(status_code=404, detail=f"File {file_id} not found")


@router.get("/{file_id}")
async def download_file(
    file_id: str,
    version: Optional[int] = None,
    increment: Optional[bool] = True,
    es: Elasticsearch = Depends(dependencies.get_elasticsearchclient),
    fs: Minio = Depends(dependencies.get_fs),
    allow: bool = Depends(FileAuthorization("viewer")),
):
    # If file exists in MongoDB, download from Minio
    if (
        file := await FileDBViewList.find_one(
            FileDBViewList.id == PydanticObjectId(file_id)
        )
    ) is not None:
        # find the bytes id
        # if it's working draft file_id == origin_id
        # if it's published origin_id points to the raw bytes
        bytes_file_id = str(file.origin_id) if file.origin_id else str(file.id)

        if file.storage_type == StorageType.MINIO:
            if version is not None:
                # Version is specified, so get the minio ID from versions table if possible
                file_vers = await FileVersionDB.find_one(
                    Or(
                        FileVersionDB.file_id == ObjectId(file_id),
                        FileVersionDB.file_id == file.origin_id,
                    ),
                    FileVersionDB.version_num == version,
                )
                if file_vers is not None:
                    vers = FileVersion(**file_vers.dict())
                    content = fs.get_object(
                        settings.MINIO_BUCKET_NAME,
                        bytes_file_id,
                        version_id=vers.version_id,
                    )
                else:
                    raise HTTPException(
                        status_code=404,
                        detail=f"File {file_id} version {version} not found",
                    )
            else:
                # If no version specified, get latest version directly
                content = fs.get_object(settings.MINIO_BUCKET_NAME, bytes_file_id)

            # Get content type & open file stream
            response = StreamingResponse(
                content.stream(settings.MINIO_UPLOAD_CHUNK_SIZE)
            )
            response.headers["Content-Disposition"] = (
                "attachment; filename=%s" % file.name
            )

        elif file.storage_type == StorageType.LOCAL:
            response = FileResponse(
                path=file.storage_path,
                filename=file.name,
                media_type=file.content_type.content_type,
            )

        else:
            raise HTTPException(
                status_code=400, detail=f"Unable to download {file_id}."
            )

        if response:
            if increment:
<<<<<<< HEAD
                await _increment_file_downloads(file_id)
=======
                # Increment download count
                await file.update(Inc({FileDB.downloads: 1}))

                # reindex
                await index_file(es, FileOut(**file.dict()), update=True)
>>>>>>> b9d6a7ce

            return response

    else:
        raise HTTPException(status_code=404, detail=f"File {file_id} not found")


@router.get("/{file_id}/url/")
async def download_file_url(
    file_id: str,
    version: Optional[int] = None,
    expires_in_seconds: Optional[int] = 3600,
    es: Elasticsearch = Depends(dependencies.get_elasticsearchclient),
    external_fs: Minio = Depends(dependencies.get_external_fs),
    allow: bool = Depends(FileAuthorization("viewer")),
):
    # If file exists in MongoDB, download from Minio
    if (
        file := await FileDBViewList.find_one(
            FileDBViewList.id == PydanticObjectId(file_id)
        )
    ) is not None:
        # find the bytes id
        # if it's working draft file_id == origin_id
        # if it's published origin_id points to the raw bytes
        bytes_file_id = str(file.origin_id) if file.origin_id else str(file.id)
        if expires_in_seconds is None:
            expires = timedelta(seconds=settings.MINIO_EXPIRES)
        else:
            expires = timedelta(seconds=expires_in_seconds)

        if version is not None:
            # Version is specified, so get the minio ID from versions table if possible
            file_vers = await FileVersionDB.find_one(
                Or(
                    FileVersionDB.file_id == ObjectId(file_id),
                    FileVersionDB.file_id == file.origin_id,
                ),
                FileVersionDB.version_num == version,
            )
            if file_vers is not None:
                vers = FileVersion(**file_vers.dict())
                # If no version specified, get latest version directly
                presigned_url = external_fs.presigned_get_object(
                    bucket_name=settings.MINIO_BUCKET_NAME,
                    object_name=bytes_file_id,
                    version_id=vers.version_id,
                    expires=expires,
                )
            else:
                raise HTTPException(
                    status_code=404,
                    detail=f"File {file_id} version {version} not found",
                )
        else:
            # If no version specified, get latest version directly
            presigned_url = external_fs.presigned_get_object(
                bucket_name=settings.MINIO_BUCKET_NAME,
                object_name=bytes_file_id,
                expires=expires,
            )

        if presigned_url is not None:
            await _increment_file_downloads(file_id)

<<<<<<< HEAD
            return {"presigned_url": presigned_url}
=======
        # reindex
        await index_file(es, FileOut(**file.dict()), update=True)

        # return presigned url
        return {"presigned_url": presigned_url}
>>>>>>> b9d6a7ce
    else:
        raise HTTPException(status_code=404, detail=f"File {file_id} not found")


@router.delete("/{file_id}")
async def delete_file(
    file_id: str,
    fs: Minio = Depends(dependencies.get_fs),
    es: Elasticsearch = Depends(dependencies.get_elasticsearchclient),
    allow: bool = Depends(FileAuthorization("editor")),
):
    if (file := await FileDB.get(PydanticObjectId(file_id))) is not None:
        if file.storage_type == StorageType.LOCAL:
            await remove_local_file_entry(file_id, es)
        else:
            await remove_file_entry(file_id, fs, es)
        return {"deleted": file_id}
    else:
        raise HTTPException(status_code=404, detail=f"File {file_id} not found")


@router.get("/{file_id}/summary", response_model=FileOut)
async def get_file_summary(
    file_id: str,
    allow: bool = Depends(FileAuthorization("viewer")),
):
    if (
        file := await FileDBViewList.find_one(
            FileDBViewList.id == PydanticObjectId(file_id)
        )
    ) is not None:
        # TODO: Incrementing too often (3x per page view)
        # file.views += 1
        # await file.replace()
        return file.dict()
    else:
        raise HTTPException(status_code=404, detail=f"File {file_id} not found")


@router.get("/{file_id}/version_details", response_model=FileOut)
async def get_file_version_details(
    file_id: str,
    version_num: Optional[int] = 0,
    allow: bool = Depends(FileAuthorization("viewer")),
):
    if (
        file := await FileDBViewList.find_one(
            FileDBViewList.id == PydanticObjectId(file_id)
        )
    ) is not None:
        # TODO: Incrementing too often (3x per page view)
        file_vers = await FileVersionDB.find_one(
            Or(
                FileVersionDB.file_id == ObjectId(file_id),
                FileVersionDB.file_id == file.origin_id,
            ),
            FileVersionDB.version_num == version_num,
        )
        file_vers_dict = file_vers.dict()
        file_vers_details = file.copy()
        file_vers_keys = list(file_vers.keys())
        for file_vers_key in file_vers_keys:
            file_vers_details[file_vers_key] = file_vers_dict[file_vers_key]
        return file_vers_details
    else:
        raise HTTPException(status_code=404, detail=f"File {file_id} not found")


@router.get("/{file_id}/versions", response_model=List[FileVersion])
async def get_file_versions(
    file_id: str,
    skip: int = 0,
    limit: int = 20,
    allow: bool = Depends(FileAuthorization("viewer")),
):
    if (
        file := await FileDBViewList.find_one(
            FileDBViewList.id == PydanticObjectId(file_id)
        )
    ) is not None:
        mongo_versions = []
        if file.storage_type == StorageType.MINIO:
            async for ver in (
                FileVersionDB.find(
                    Or(
                        FileVersionDB.file_id == ObjectId(file_id),
                        FileVersionDB.file_id == file.origin_id,
                    )
                )
                .sort(-FileVersionDB.created)
                .skip(skip)
                .limit(limit)
            ):
                mongo_versions.append(FileVersion(**ver.dict()))
        return mongo_versions

    raise HTTPException(status_code=404, detail=f"File {file_id} not found")


# submits file to extractor
@router.post("/{file_id}/extract")
async def post_file_extract(
    file_id: str,
    extractorName: str,
    # parameters don't have a fixed model shape
    parameters: dict = None,
    user=Depends(get_current_user),
    credentials: HTTPAuthorizationCredentials = Security(security),
    rabbitmq_client: BlockingChannel = Depends(dependencies.get_rabbitmq),
    allow: bool = Depends(FileAuthorization("uploader")),
):
    if extractorName is None:
        raise HTTPException(status_code=400, detail="No extractorName specified")
    if (file := await FileDB.get(PydanticObjectId(file_id))) is not None:
        # backward compatibility? Get extractor info from request (Clowder v1)
        queue = extractorName
        routing_key = queue
        if parameters is None:
            parameters = {}
        return await submit_file_job(
            FileOut(**file.dict()),
            routing_key,
            parameters,
            user,
            rabbitmq_client,
        )
    else:
        raise HTTPException(status_code=404, detail=f"File {file_id} not found")


@router.post("/{file_id}/resubmit_extract")
async def resubmit_file_extractions(
    file_id: str,
    user=Depends(get_current_user),
    credentials: HTTPAuthorizationCredentials = Security(security),
    rabbitmq_client: BlockingChannel = Depends(dependencies.get_rabbitmq),
    allow: bool = Depends(FileAuthorization("editor")),
):
    """This route will check metadata. We get the extractors run from metadata from extractors.
    Then they are resubmitted. At present parameters are not stored. This will change once Jobs are
    implemented.

        Arguments:
        file_id: Id of file
        credentials: credentials of logged in user
        rabbitmq_client: Rabbitmq Client

    """
    file = await FileDB.get(PydanticObjectId(file_id))
    if file is not None:
        resubmit_success_fail = await _resubmit_file_extractors(
            FileOut(**file.dict()), rabbitmq_client, user, credentials
        )
    return resubmit_success_fail


@router.get("/{file_id}/thumbnail")
async def download_file_thumbnail(
    file_id: str,
    fs: Minio = Depends(dependencies.get_fs),
    allow: bool = Depends(FileAuthorization("viewer")),
):
    # If file exists in MongoDB, download from Minio
    if (
        file := await FileDBViewList.find_one(
            FileDBViewList.id == PydanticObjectId(file_id)
        )
    ) is not None:
        # TODO investigate what happens with dataset versoning and thumbnail
        if file.thumbnail_id is not None:
            content = fs.get_object(settings.MINIO_BUCKET_NAME, str(file.thumbnail_id))
        else:
            raise HTTPException(
                status_code=404, detail=f"File {file_id} has no associated thumbnail"
            )

        # Get content type & open file stream
        response = StreamingResponse(content.stream(settings.MINIO_UPLOAD_CHUNK_SIZE))
        # TODO: How should filenames be handled for thumbnails?
        response.headers["Content-Disposition"] = "attachment; filename=%s" % "thumb"
        return response
    else:
        raise HTTPException(status_code=404, detail=f"File {file_id} not found")


@router.patch("/{file_id}/thumbnail/{thumbnail_id}", response_model=FileOut)
async def add_file_thumbnail(
    file_id: str,
    thumbnail_id: str,
    allow: bool = Depends(FileAuthorization("editor")),
    es: Elasticsearch = Depends(dependencies.get_elasticsearchclient),
):
    if (file := await FileDB.get(PydanticObjectId(file_id))) is not None:
        if (await ThumbnailDB.get(PydanticObjectId(thumbnail_id))) is not None:
            # TODO: Should we garbage collect existing thumbnail if nothing else points to it?
            file.thumbnail_id = thumbnail_id
            await file.save()
            await index_thumbnail(
                es, thumbnail_id, str(file.id), str(file.dataset_id), False
            )
            return file.dict()
        else:
            raise HTTPException(
                status_code=404, detail=f"Thumbnail {thumbnail_id} not found"
            )
    raise HTTPException(status_code=404, detail=f"File {file_id} not found")<|MERGE_RESOLUTION|>--- conflicted
+++ resolved
@@ -335,15 +335,10 @@
 
         if response:
             if increment:
-<<<<<<< HEAD
                 await _increment_file_downloads(file_id)
-=======
-                # Increment download count
-                await file.update(Inc({FileDB.downloads: 1}))
 
                 # reindex
                 await index_file(es, FileOut(**file.dict()), update=True)
->>>>>>> b9d6a7ce
 
             return response
 
@@ -408,16 +403,13 @@
 
         if presigned_url is not None:
             await _increment_file_downloads(file_id)
-
-<<<<<<< HEAD
+            # reindex
+            await index_file(es, FileOut(**file.dict()), update=True)
+            # return presigned url
             return {"presigned_url": presigned_url}
-=======
-        # reindex
-        await index_file(es, FileOut(**file.dict()), update=True)
-
-        # return presigned url
-        return {"presigned_url": presigned_url}
->>>>>>> b9d6a7ce
+        else:
+            raise HTTPException(status_code=500, detail="Presigned URL not generated")
+
     else:
         raise HTTPException(status_code=404, detail=f"File {file_id} not found")
 
