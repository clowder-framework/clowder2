--- conflicted
+++ resolved
@@ -19,10 +19,6 @@
 from pymongo import MongoClient
 
 from app import dependencies
-<<<<<<< HEAD
-from app.deps.authorization_deps import FileAuthorization, CheckFileStatus
-=======
->>>>>>> 05b8182a
 from app.config import settings
 from app.deps.authorization_deps import FileAuthorization
 from app.keycloak_auth import get_current_user, get_token
@@ -30,6 +26,8 @@
 from app.models.users import UserOut
 from app.rabbitmq.listeners import submit_file_job
 from app.routers.feeds import check_feed_listeners
+from app.deps.authorization_deps import FileAuthorization, CheckFileStatus
+from app.config import settings
 from app.search.connect import (
     delete_document_by_id,
     update_record,
@@ -298,7 +296,6 @@
     version: Optional[int] = None,
     db: MongoClient = Depends(dependencies.get_db),
     fs: Minio = Depends(dependencies.get_fs),
-    public: bool = Depends(CheckFileStatus("PUBLIC")),
     allow: bool = Depends(FileAuthorization("viewer")),
 ):
     # If file exists in MongoDB, download from Minio
@@ -357,7 +354,6 @@
 async def get_file_summary(
     file_id: str,
     db: MongoClient = Depends(dependencies.get_db),
-    public: bool = Depends(CheckFileStatus("PUBLIC")),
     allow: bool = Depends(FileAuthorization("viewer")),
 ):
     if (file := await db["files"].find_one({"_id": ObjectId(file_id)})) is not None:
@@ -375,7 +371,6 @@
     db: MongoClient = Depends(dependencies.get_db),
     skip: int = 0,
     limit: int = 20,
-    public: bool = Depends(CheckFileStatus("PUBLIC")),
     allow: bool = Depends(FileAuthorization("viewer")),
 ):
     if (file := await db["files"].find_one({"_id": ObjectId(file_id)})) is not None:
