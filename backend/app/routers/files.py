--- conflicted
+++ resolved
@@ -32,10 +32,6 @@
     delete_document_by_query,
 )
 from app.models.files import FileIn, FileOut, FileVersion, FileDB
-<<<<<<< HEAD
-=======
-from app.models.listeners import EventListenerMessage, ExtractorInfo
->>>>>>> 115b95c9
 from app.models.users import UserOut
 from app.routers.feeds import check_feed_listeners
 from app.keycloak_auth import get_user, get_current_user, get_token
@@ -350,14 +346,10 @@
         queue = extractorName
         routing_key = queue
 
-<<<<<<< HEAD
-        await submit_file_job(
-=======
         if parameters is None:
             parameters = {}
 
-        submit_file_message(
->>>>>>> 115b95c9
+        await submit_file_job(
             file_out, queue, routing_key, parameters, access_token, db, rabbitmq_client
         )
 
