import io
import mimetypes
from datetime import datetime
from typing import Optional, List
from typing import Union

<<<<<<< HEAD
from beanie import PydanticObjectId
=======
>>>>>>> 4439a013
from bson import ObjectId
from elasticsearch import Elasticsearch
from fastapi import APIRouter, HTTPException, Depends, Security
from fastapi import (
    File,
    UploadFile,
    Request,
)
from fastapi.responses import StreamingResponse
from fastapi.security import HTTPAuthorizationCredentials, HTTPBearer
from minio import Minio
from pika.adapters.blocking_connection import BlockingChannel
from pymongo import MongoClient

from app import dependencies
from app.config import settings
from app.deps.authorization_deps import FileAuthorization
from app.keycloak_auth import get_current_user, get_token
<<<<<<< HEAD
from app.models.files import (
    FileOut,
    FileVersion,
    FileContentType,
    FileDB,
    FileVersionDB,
)
from app.models.metadata import MetadataDB
from app.models.users import UserOut
from app.rabbitmq.listeners import submit_file_job
=======
from app.models.files import FileOut, FileVersion, FileContentType, FileDB
from app.models.metadata import MetadataDB
from app.models.users import UserOut
from app.rabbitmq.listeners import submit_file_job, EventListenerJobDB
>>>>>>> 4439a013
from app.routers.feeds import check_feed_listeners
from app.search.connect import (
    insert_record,
    delete_document_by_id,
    update_record,
    delete_document_by_query,
)

router = APIRouter()
security = HTTPBearer()


async def _resubmit_file_extractors(
        file: FileOut,
        db: MongoClient,
        rabbitmq_client: BlockingChannel,
        user: UserOut,
        credentials: HTTPAuthorizationCredentials = Security(security),
):
    """This helper method will check metadata. We get the extractors run from metadata from extractors.
    Then they are resubmitted. At present parameters are not stored. This will change once Jobs are
    implemented.

        Arguments:
        file_id: Id of file
        credentials: credentials of logged in user
        db: MongoDB Client
        rabbitmq_client: Rabbitmq Client

    """
    resubmitted_jobs = []
    jobs = await EventListenerJobDB.find(
        EventListenerJobDB.resource_ref.resource_id == ObjectId(file.id),
        EventListenerJobDB.resource_ref.version == file.version_num - 1,
    )
    for job in jobs:
        resubmitted_job = {"listener_id": job.listener_id, "parameters": job.parameters}
        try:
            routing_key = job.listener_id
            access_token = credentials.credentials
            await submit_file_job(
                file,
                routing_key,
                job.parameters,
                user,
                rabbitmq_client,
                access_token,
            )
            resubmitted_job["status"] = "success"
            resubmitted_jobs.append(resubmitted_job)
        except Exception as e:
            resubmitted_job["status"] = "error"
            resubmitted_jobs.append(resubmitted_job)
    return resubmitted_jobs


# TODO: Move this to MongoDB middle layer
async def add_file_entry(
        file_db: FileDB,
        user: UserOut,
        db: MongoClient,
        fs: Minio,
        es: Elasticsearch,
        rabbitmq_client: BlockingChannel,
        token: str,
        file: Optional[io.BytesIO] = None,
        content_type: Optional[str] = None,
):
    """Insert FileDB object into MongoDB (makes Clowder ID), then Minio (makes version ID), then update MongoDB with
    the version ID from Minio.

    Arguments:
        file_db: FileDB object controlling dataset and folder destination
        file: bytes to upload
    """

    # Check all connection and abort if any one of them is not available
    if fs is None or es is None:
        raise HTTPException(status_code=503, detail="Service not available")
        return

    new_file = await file_db.insert()
    new_file_id = new_file.id
    if content_type is None:
        content_type = mimetypes.guess_type(file_db.name)
        content_type = content_type[0] if len(content_type) > 1 else content_type
    type_main = content_type.split("/")[0] if type(content_type) is str else "N/A"
    content_type_obj = FileContentType(content_type=content_type, main_type=type_main)

    # Use unique ID as key for Minio and get initial version ID
    response = fs.put_object(
        settings.MINIO_BUCKET_NAME,
        str(new_file_id),
        file,
        length=-1,
        part_size=settings.MINIO_UPLOAD_CHUNK_SIZE,
    )  # async write chunk to minio
    version_id = response.version_id
    bytes = len(fs.get_object(settings.MINIO_BUCKET_NAME, str(new_file_id)).data)
    if version_id is None:
        # TODO: This occurs in testing when minio is not running
        version_id = 999999999
    file_db.version_id = version_id
    file_db.version_num = 1
    file_db.bytes = bytes
    file_db.content_type = content_type_obj
    await file_db.replace()
    file_out = FileOut(**file_db.dict())

    # Add FileVersion entry and update file
    new_version = FileVersionDB(
        file_id=new_file_id,
        creator=user,
        version_id=version_id,
        bytes=bytes,
    )
    await new_version.insert()

    # Add entry to the file index
    doc = {
        "name": file_db.name,
        "creator": file_db.creator.email,
        "created": file_db.created,
        "download": file_db.downloads,
        "dataset_id": str(file_db.dataset_id),
        "folder_id": str(file_db.folder_id),
        "bytes": file_db.bytes,
        "content_type": content_type_obj.content_type,
        "content_type_main": content_type_obj.main_type,
    }
    insert_record(es, "file", doc, file_db.id)

    # Submit file job to any qualifying feeds
    await check_feed_listeners(es, file_out, user, rabbitmq_client, token)


# TODO: Move this to MongoDB middle layer
async def remove_file_entry(
        file_id: Union[str, ObjectId], fs: Minio, es: Elasticsearch
):
    """Remove FileDB object into MongoDB, Minio, and associated metadata and version information."""
    # TODO: Deleting individual versions will require updating version_id in mongo, or deleting entire document

    # Check all connection and abort if any one of them is not available
    if fs is None or es is None:
        raise HTTPException(status_code=503, detail="Service not available")
        return
    fs.remove_object(settings.MINIO_BUCKET_NAME, str(file_id))
    # delete from elasticsearch
    delete_document_by_id(es, "file", str(file_id))
    query = {"match": {"resource_id": str(file_id)}}
    delete_document_by_query(es, "metadata", query)
    await FileDB.find_one(FileDB.id == ObjectId(file_id)).delete_one()
    await MetadataDB.find(MetadataDB.resource.resource_id == ObjectId(file_id)).delete()
    await FileVersionDB.find(FileVersionDB.file_id == ObjectId(file_id)).delete()


@router.put("/{file_id}", response_model=FileOut)
async def update_file(
        file_id: str,
        token=Depends(get_token),
        user=Depends(get_current_user),
        db: MongoClient = Depends(dependencies.get_db),
        fs: Minio = Depends(dependencies.get_fs),
        file: UploadFile = File(...),
        es: Elasticsearch = Depends(dependencies.get_elasticsearchclient),
        credentials: HTTPAuthorizationCredentials = Security(security),
        rabbitmq_client: BlockingChannel = Depends(dependencies.get_rabbitmq),
        allow: bool = Depends(FileAuthorization("uploader")),
):
    # Check all connection and abort if any one of them is not available
    if fs is None or es is None:
        raise HTTPException(status_code=503, detail="Service not available")
        return

    file_q = await FileDB.get(PydanticObjectId(file_id))
    if file_q is not None:
        updated_file = FileOut(**file_q.dict())

        if (
                file.filename != updated_file.name
                or file.content_type != updated_file.content_type.content_type
        ):
            raise HTTPException(
                status_code=400,
                detail=f"File name and content type must match existing: {updated_file.name} & {updated_file.content_type}",
            )

        # Update file in Minio and get the new version IDs
        version_id = None
        response = fs.put_object(
            settings.MINIO_BUCKET_NAME,
            str(updated_file.id),
            file.file,
            length=-1,
            part_size=settings.MINIO_UPLOAD_CHUNK_SIZE,
        )  # async write chunk to minio
        version_id = response.version_id

        # Update version/creator/created flags
        updated_file.name = file.filename
        updated_file.creator = user
        updated_file.created = datetime.utcnow()
        updated_file.version_id = version_id
        updated_file.version_num = updated_file.version_num + 1

        # Update byte size
        updated_file.bytes = len(
            fs.get_object(settings.MINIO_BUCKET_NAME, str(updated_file.id)).data
        )
        await updated_file.replace()

        # Put entry in FileVersion collection
        new_version = FileVersionDB(
            file_id=updated_file.id,
            creator=user,
            version_id=updated_file.version_id,
            version_num=updated_file.version_num,
            bytes=updated_file.bytes,
        )

        await new_version.insert()
        # Update entry to the file index
        doc = {
            "doc": {
                "name": updated_file.name,
                "creator": updated_file.creator.email,
                "created": datetime.utcnow(),
                "download": updated_file.downloads,
                "bytes": updated_file.bytes,
                "content_type": updated_file.content_type.content_type,
            }
        }
        update_record(es, "file", doc, updated_file.id)
        await _resubmit_file_extractors(
            updated_file, db, rabbitmq_client, user, credentials
        )

        # updating metadata in elasticsearch
<<<<<<< HEAD
        metadata = await MetadataDB.find_one(
            MetadataDB.resource.resource_id == ObjectId(updated_file.id)
        )
        if metadata is not None:
=======
        metadata = MetadataDB.find_one(
            MetadataDB.resource.resource_id == ObjectId(updated_file.id)
        )
        if metadata:
>>>>>>> 4439a013
            doc = {
                "doc": {
                    "name": updated_file.name,
                    "content_type": updated_file.content_type.content_type,
                    "resource_created": updated_file.created.utcnow(),
                    "resource_creator": updated_file.creator.email,
                    "bytes": updated_file.bytes,
                }
            }
            update_record(es, "metadata", doc, str(metadata.id))
        return updated_file
    else:
        raise HTTPException(status_code=404, detail=f"File {file_id} not found")


@router.get("/{file_id}")
async def download_file(
        file_id: str,
        version: Optional[int] = None,
        db: MongoClient = Depends(dependencies.get_db),
        fs: Minio = Depends(dependencies.get_fs),
        allow: bool = Depends(FileAuthorization("viewer")),
):
    # If file exists in MongoDB, download from Minio
    file = await FileDB.get(PydanticObjectId(file_id))
    if file is not None:
        file_obj = FileOut(**file.dict())
        if version is not None:
            # Version is specified, so get the minio ID from versions table if possible
            file_vers = await FileVersionDB.find_one(FileVersionDB.file_id == ObjectId(file_id),
                                                     FileVersionDB.version_num == version)
            if file_vers is not None:
                vers = FileVersion(**file_vers.dict())
                content = fs.get_object(
                    settings.MINIO_BUCKET_NAME, file_id, version_id=vers.version_id
                )
            else:
                raise HTTPException(
                    status_code=404,
                    detail=f"File {file_id} version {version} not found",
                )
        else:
            # If no version specified, get latest version directly
            content = fs.get_object(settings.MINIO_BUCKET_NAME, file_id)

        # Get content type & open file stream
        response = StreamingResponse(content.stream(settings.MINIO_UPLOAD_CHUNK_SIZE))
        response.headers["Content-Disposition"] = (
                "attachment; filename=%s" % file_obj.name
        )
        # Increment download count
        # TODO figure out how to do $inc
        await db["files"].update_one(
            {"_id": ObjectId(file_id)}, {"$inc": {"downloads": 1}}
        )
        return response
    else:
        raise HTTPException(status_code=404, detail=f"File {file_id} not found")


@router.delete("/{file_id}")
async def delete_file(
        file_id: str,
        db: MongoClient = Depends(dependencies.get_db),
        fs: Minio = Depends(dependencies.get_fs),
        es: Elasticsearch = Depends(dependencies.get_elasticsearchclient),
        allow: bool = Depends(FileAuthorization("editor")),
):
    file = await FileDB.get(PydanticObjectId(file_id))
    if file is not None:
        await remove_file_entry(file_id, fs, es)
        return {"deleted": file_id}
    else:
        raise HTTPException(status_code=404, detail=f"File {file_id} not found")


@router.get("/{file_id}/summary")
async def get_file_summary(
        file_id: str,
        db: MongoClient = Depends(dependencies.get_db),
        allow: bool = Depends(FileAuthorization("viewer")),
):
    file = await FileDB.get(PydanticObjectId(file_id))
    if file is not None:
        # TODO: Incrementing too often (3x per page view)
        # file["views"] += 1
        # db["files"].replace_one({"_id": ObjectId(file_id)}, file)
        return FileOut(**file.dict())
    else:
        raise HTTPException(status_code=404, detail=f"File {file_id} not found")


@router.get("/{file_id}/versions", response_model=List[FileVersion])
async def get_file_versions(
        file_id: str,
        db: MongoClient = Depends(dependencies.get_db),
        skip: int = 0,
        limit: int = 20,
        allow: bool = Depends(FileAuthorization("viewer")),
):
    file = await FileDB.get(PydanticObjectId(file_id))
    if file is not None:
        mongo_versions = []
        for ver in (
                await FileVersionDB.find(FileVersionDB.file_id == ObjectId(file_id))
                        .skip(skip)
                        .limit(limit)
                        .to_list(length=limit)
        ):
            mongo_versions.append(FileVersion(**ver.dict()))
        return mongo_versions

    raise HTTPException(status_code=404, detail=f"File {file_id} not found")


# submits file to extractor
@router.post("/{file_id}/extract")
async def get_file_extract(
        file_id: str,
        extractorName: str,
        request: Request,
        # parameters don't have a fixed model shape
        parameters: dict = None,
        user=Depends(get_current_user),
        credentials: HTTPAuthorizationCredentials = Security(security),
        db: MongoClient = Depends(dependencies.get_db),
        rabbitmq_client: BlockingChannel = Depends(dependencies.get_rabbitmq),
        allow: bool = Depends(FileAuthorization("uploader")),
):
    if extractorName is None:
        raise HTTPException(status_code=400, detail=f"No extractorName specified")
    file = await FileDB.get(PydanticObjectId(file_id))
    if file is not None:
        file_out = FileOut(**file.dict())
        access_token = credentials.credentials

        # backward compatibility? Get extractor info from request (Clowder v1)
        queue = extractorName
        routing_key = queue
        if parameters is None:
            parameters = {}
        return await submit_file_job(
            file_out,
            routing_key,
            parameters,
            user,
            rabbitmq_client,
            access_token,
        )
    else:
        raise HTTPException(status_code=404, detail=f"File {file_id} not found")


@router.post("/{file_id}/resubmit_extract")
async def resubmit_file_extractions(
        file_id: str,
        request: Request,
        user=Depends(get_current_user),
        credentials: HTTPAuthorizationCredentials = Security(security),
        db: MongoClient = Depends(dependencies.get_db),
        rabbitmq_client: BlockingChannel = Depends(dependencies.get_rabbitmq),
        allow: bool = Depends(FileAuthorization("editor")),
):
    """This route will check metadata. We get the extractors run from metadata from extractors.
    Then they are resubmitted. At present parameters are not stored. This will change once Jobs are
    implemented.

        Arguments:
        file_id: Id of file
        credentials: credentials of logged in user
        db: MongoDB Client
        rabbitmq_client: Rabbitmq Client

    """
    file = await FileDB.get(PydanticObjectId(file_id))
    if file is not None:
        resubmit_success_fail = await _resubmit_file_extractors(
            FileOut(**file.dict()), db, rabbitmq_client, user, credentials
        )
    return resubmit_success_fail<|MERGE_RESOLUTION|>--- conflicted
+++ resolved
@@ -4,10 +4,7 @@
 from typing import Optional, List
 from typing import Union
 
-<<<<<<< HEAD
 from beanie import PydanticObjectId
-=======
->>>>>>> 4439a013
 from bson import ObjectId
 from elasticsearch import Elasticsearch
 from fastapi import APIRouter, HTTPException, Depends, Security
@@ -26,7 +23,6 @@
 from app.config import settings
 from app.deps.authorization_deps import FileAuthorization
 from app.keycloak_auth import get_current_user, get_token
-<<<<<<< HEAD
 from app.models.files import (
     FileOut,
     FileVersion,
@@ -36,13 +32,7 @@
 )
 from app.models.metadata import MetadataDB
 from app.models.users import UserOut
-from app.rabbitmq.listeners import submit_file_job
-=======
-from app.models.files import FileOut, FileVersion, FileContentType, FileDB
-from app.models.metadata import MetadataDB
-from app.models.users import UserOut
 from app.rabbitmq.listeners import submit_file_job, EventListenerJobDB
->>>>>>> 4439a013
 from app.routers.feeds import check_feed_listeners
 from app.search.connect import (
     insert_record,
@@ -282,17 +272,10 @@
         )
 
         # updating metadata in elasticsearch
-<<<<<<< HEAD
-        metadata = await MetadataDB.find_one(
-            MetadataDB.resource.resource_id == ObjectId(updated_file.id)
-        )
-        if metadata is not None:
-=======
         metadata = MetadataDB.find_one(
             MetadataDB.resource.resource_id == ObjectId(updated_file.id)
         )
         if metadata:
->>>>>>> 4439a013
             doc = {
                 "doc": {
                     "name": updated_file.name,
