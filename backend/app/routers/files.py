--- conflicted
+++ resolved
@@ -34,7 +34,6 @@
 from app.models.files import FileIn, FileOut, FileVersion, FileDB
 from app.models.listeners import EventListenerMessage, ExtractorInfo
 from app.models.users import UserOut
-from app.models.metadata import MetadataOut
 from app.models.search import SearchIndexContents
 from app.routers.feeds import check_feed_listeners
 from app.keycloak_auth import get_user, get_current_user, get_token
@@ -201,8 +200,6 @@
     fs: Minio = Depends(dependencies.get_fs),
     file: UploadFile = File(...),
     es: Elasticsearch = Depends(dependencies.get_elasticsearchclient),
-    credentials: HTTPAuthorizationCredentials = Security(security),
-    rabbitmq_client: BlockingChannel = Depends(dependencies.get_rabbitmq),
 ):
 
     # Check all connection and abort if any one of them is not available
@@ -258,9 +255,7 @@
             }
         }
         update_record(es, "file", doc, updated_file.id)
-<<<<<<< HEAD
         await _resubmit_file_extractors(file_id, credentials, db, rabbitmq_client)
-=======
         # updating metadata in elasticsearch
         if (
             metadata := await db["metadata"].find_one(
@@ -278,7 +273,6 @@
                 }
             }
             update_record(es, "metadata", doc, str(metadata["_id"]))
->>>>>>> 115b95c9
         return updated_file
     else:
         raise HTTPException(status_code=404, detail=f"File {file_id} not found")
