import io
from datetime import datetime
from typing import Optional, List

from bson import ObjectId
from fastapi import (
    APIRouter,
    HTTPException,
    Depends,
    File,
    Form,
    UploadFile,
)
from fastapi.responses import StreamingResponse
from minio import Minio
from pydantic import Json
from pymongo import MongoClient

from app import dependencies
from app.config import settings
from app.models.files import FileIn, FileOut, FileVersion, FileDB
from app.models.users import UserOut
from app.keycloak_auth import get_user, get_current_user, get_token

router = APIRouter()


@router.put("/{file_id}", response_model=FileOut)
async def update_file(
    file_id: str,
    token=Depends(get_token),
    user=Depends(get_current_user),
    db: MongoClient = Depends(dependencies.get_db),
    fs: Minio = Depends(dependencies.get_fs),
    file: UploadFile = File(...),
):
    if (file_q := await db["files"].find_one({"_id": ObjectId(file_id)})) is not None:
        # First, add to database and get unique ID
        updated_file = FileOut.from_mongo(file_q)

        # Update file in Minio and get the new version IDs
        version_id = None
        while content := file.file.read(
            settings.MINIO_UPLOAD_CHUNK_SIZE
        ):  # async read chunk
            response = fs.put_object(
                settings.MINIO_BUCKET_NAME,
                str(updated_file.id),
                io.BytesIO(content),
                length=-1,
                part_size=settings.MINIO_UPLOAD_CHUNK_SIZE,
            )  # async write chunk to minio
            version_id = response.version_id

        # Update version/creator/created flags
        updated_file.name = file.filename
        updated_file.creator = user
        updated_file.created = datetime.utcnow()
        updated_file.version_id = version_id
        updated_file.version_num = updated_file.version_num + 1
        await db["files"].replace_one(
            {"_id": ObjectId(file_id)}, updated_file.to_mongo()
        )

        # Put entry in FileVersion collection
        new_version = FileVersion(
            version_id=updated_file.version_id,
            version_num=updated_file.version_num,
            file_id=updated_file.id,
            creator=user,
        )
        await db["file_versions"].insert_one(new_version.to_mongo())
        return updated_file
    else:
        raise HTTPException(status_code=404, detail=f"File {file_id} not found")


@router.get("/{file_id}")
async def download_file(
    file_id: str,
    db: MongoClient = Depends(dependencies.get_db),
    fs: Minio = Depends(dependencies.get_fs),
):
    # If file exists in MongoDB, download from Minio
    if (file := await db["files"].find_one({"_id": ObjectId(file_id)})) is not None:
        # Get content type & open file stream
        content = fs.get_object(settings.MINIO_BUCKET_NAME, file_id)
        response = StreamingResponse(content.stream(settings.MINIO_UPLOAD_CHUNK_SIZE))
        response.headers["Content-Disposition"] = (
            "attachment; filename=%s" % file["name"]
        )
        # Increment download count
        await db["files"].update_one(
            {"_id": ObjectId(file_id)}, {"$inc": {"downloads": 1}}
        )
        return response
    else:
        raise HTTPException(status_code=404, detail=f"File {file_id} not found")


@router.delete("/{file_id}")
async def delete_file(
    file_id: str,
    db: MongoClient = Depends(dependencies.get_db),
    fs: Minio = Depends(dependencies.get_fs),
):
    if (file := await db["files"].find_one({"_id": ObjectId(file_id)})) is not None:
        if (
            dataset := await db["datasets"].find_one({"files": ObjectId(file_id)})
        ) is not None:
            await db["datasets"].update_one(
                {"_id": ObjectId(dataset["id"])},
                {"$pull": {"files": ObjectId(file_id)}},
            )

        # TODO: Deleting individual versions may require updating version_id in mongo, or deleting entire document
        fs.remove_object(settings.MINIO_BUCKET_NAME, str(file_id))
<<<<<<< HEAD
        await db["files"].delete_one({"_id": ObjectId(file_id)})
        await db.metadata.delete_many({"resource.resource_id": ObjectId(file_id)})
        await db["file_versions"].delete_many({"file_id": ObjectId(file_id)})
=======
        removed_file = await db["files"].delete_one({"_id": ObjectId(file_id)})
        removed_vers = await db["file_versions"].delete_many(
            {"file_id": ObjectId(file_id)}
        )
>>>>>>> 1ff5c942
        return {"deleted": file_id}
    else:
        raise HTTPException(status_code=404, detail=f"File {file_id} not found")


@router.get("/{file_id}/summary")
async def get_file_summary(
    file_id: str,
    db: MongoClient = Depends(dependencies.get_db),
):
    if (file := await db["files"].find_one({"_id": ObjectId(file_id)})) is not None:
        # TODO: Incrementing too often (3x per page view)
        # file["views"] += 1
        # db["files"].replace_one({"_id": ObjectId(file_id)}, file)
        return FileOut.from_mongo(file)

    raise HTTPException(status_code=404, detail=f"File {file_id} not found")


@router.get("/{file_id}/versions", response_model=List[FileVersion])
async def get_file_versions(
    file_id: str,
    db: MongoClient = Depends(dependencies.get_db),
    skip: int = 0,
    limit: int = 20,
):
    if (file := await db["files"].find_one({"_id": ObjectId(file_id)})) is not None:
        """
        # DEPRECATED: Get version information from Minio directly (no creator field)
        file_versions = []
        minio_versions = fs.list_objects(
            settings.MINIO_BUCKET_NAME,
            prefix=file_id,
            include_version=True,
        )
        for version in minio_versions:
            file_versions.append(
                {
                    "version_id": version._version_id,
                    "latest": version._is_latest,
                    "modified": version._last_modified,
                }
            )
        return file_versions
        """

        mongo_versions = []
        for ver in (
            await db["file_versions"]
            .find({"file_id": ObjectId(file_id)})
            .skip(skip)
            .limit(limit)
            .to_list(length=limit)
        ):
            mongo_versions.append(FileVersion.from_mongo(ver))
        return mongo_versions

    raise HTTPException(status_code=404, detail=f"File {file_id} not found")<|MERGE_RESOLUTION|>--- conflicted
+++ resolved
@@ -115,16 +115,11 @@
 
         # TODO: Deleting individual versions may require updating version_id in mongo, or deleting entire document
         fs.remove_object(settings.MINIO_BUCKET_NAME, str(file_id))
-<<<<<<< HEAD
         await db["files"].delete_one({"_id": ObjectId(file_id)})
         await db.metadata.delete_many({"resource.resource_id": ObjectId(file_id)})
-        await db["file_versions"].delete_many({"file_id": ObjectId(file_id)})
-=======
-        removed_file = await db["files"].delete_one({"_id": ObjectId(file_id)})
-        removed_vers = await db["file_versions"].delete_many(
+        await db["file_versions"].delete_many(
             {"file_id": ObjectId(file_id)}
         )
->>>>>>> 1ff5c942
         return {"deleted": file_id}
     else:
         raise HTTPException(status_code=404, detail=f"File {file_id} not found")
