import io
import time
from datetime import datetime, timedelta
from typing import List, Optional

from app import dependencies
from app.config import settings
from app.db.dataset.version import remove_file_entry, remove_local_file_entry
from app.db.file.download import _increment_file_downloads
from app.deps.authorization_deps import FileAuthorization
from app.keycloak_auth import get_current_user, get_token
from app.models.files import (
    FileDB,
    FileDBViewList,
    FileOut,
    FileVersion,
    FileVersionDB,
    StorageType,
)
from app.models.metadata import MetadataDB
from app.models.thumbnails import ThumbnailDB
from app.models.users import UserOut
from app.rabbitmq.listeners import EventListenerJobDB, submit_file_job
from app.routers.feeds import check_feed_listeners
from app.routers.utils import get_content_type
from app.search.connect import insert_record, update_record
from app.search.index import index_file, index_thumbnail
from beanie import PydanticObjectId
from beanie.odm.operators.find.logical import Or
from bson import ObjectId
from elasticsearch import Elasticsearch, NotFoundError
from fastapi import APIRouter, Depends, File, HTTPException, Security, UploadFile
from fastapi.responses import FileResponse, StreamingResponse
from fastapi.security import HTTPAuthorizationCredentials, HTTPBearer
from minio import Minio
from pika.adapters.blocking_connection import BlockingChannel

router = APIRouter()
security = HTTPBearer()


async def _resubmit_file_extractors(
    file: FileOut,
    rabbitmq_client: BlockingChannel,
    user: UserOut,
    credentials: HTTPAuthorizationCredentials = Security(security),
):
    """This helper method will check metadata. We get the extractors run from metadata from extractors.
    Then they are resubmitted. At present parameters are not stored. This will change once Jobs are
    implemented.

        Arguments:
        file_id: Id of file
        credentials: credentials of logged in user
        rabbitmq_client: Rabbitmq Client

    """
    resubmitted_jobs = []
    async for job in EventListenerJobDB.find(
        EventListenerJobDB.resource_ref.resource_id == ObjectId(file.id),
        EventListenerJobDB.resource_ref.version == file.version_num - 1,
    ):
        resubmitted_job = {"listener_id": job.listener_id, "parameters": job.parameters}
        try:
            routing_key = job.listener_id
            access_token = credentials.credentials
            await submit_file_job(
                file,
                routing_key,
                job.parameters,
                user,
                rabbitmq_client,
                access_token,
            )
            resubmitted_job["status"] = "success"
            resubmitted_jobs.append(resubmitted_job)
        except Exception:
            resubmitted_job["status"] = "error"
            resubmitted_jobs.append(resubmitted_job)
    return resubmitted_jobs


# TODO: Move this to MongoDB middle layer
async def add_file_entry(
    new_file: FileDB,
    user: UserOut,
    fs: Minio,
    es: Elasticsearch,
    rabbitmq_client: BlockingChannel,
    file: Optional[io.BytesIO] = None,
    content_type: Optional[str] = None,
    public: bool = False,
    authenticated: bool = False,
):
    """Insert FileDB object into MongoDB (makes Clowder ID), then Minio (makes version ID), then update MongoDB with
    the version ID from Minio.

    Arguments:
        file_db: FileDB object controlling dataset and folder destination
        file: bytes to upload
    """

    await new_file.insert()
    new_file_id = new_file.id
    content_type_obj = get_content_type(new_file.name, content_type)

    # Use unique ID as key for Minio and get initial version ID
    response = fs.put_object(
        settings.MINIO_BUCKET_NAME,
        str(new_file_id),
        file,
        length=-1,
        part_size=settings.MINIO_UPLOAD_CHUNK_SIZE,
        content_type=new_file.content_type.content_type,
    )  # async write chunk to minio
    version_id = response.version_id
    bytes = len(fs.get_object(settings.MINIO_BUCKET_NAME, str(new_file_id)).data)
    if version_id is None:
        # TODO: This occurs in testing when minio is not running
        version_id = 999999999
    new_file.version_id = version_id
    new_file.version_num = 1
    new_file.bytes = bytes
    new_file.content_type = content_type_obj
    await new_file.replace()

    # Add FileVersion entry and update file
    new_version = FileVersionDB(
        file_id=new_file_id,
        creator=user,
        version_id=version_id,
        bytes=bytes,
    )
    await new_version.insert()

    # Add entry to the file index
    await index_file(es, FileOut(**new_file.dict()))

    # TODO - timing issue here, check_feed_listeners needs to happen asynchronously.
    time.sleep(1)

    # Submit file job to any qualifying feeds
    await check_feed_listeners(
        es,
        FileOut(**new_file.dict()),
        user,
        rabbitmq_client,
    )


async def add_local_file_entry(
    new_file: FileDB,
    user: UserOut,
    es: Elasticsearch,
    rabbitmq_client: BlockingChannel,
    content_type: Optional[str] = None,
):
    """Insert FileDB object into MongoDB (makes Clowder ID). Bytes are not stored in DB and versioning not supported
    for local files."""

    content_type_obj = get_content_type(new_file.name, content_type)
    new_file.content_type = content_type_obj
    await new_file.insert()

    # Add entry to the file index
    await index_file(es, FileOut(**new_file.dict()))

    # TODO - timing issue here, check_feed_listeners needs to happen asynchronously.
    time.sleep(1)

    # Submit file job to any qualifying feeds
    await check_feed_listeners(
        es,
        FileOut(**new_file.dict()),
        user,
        rabbitmq_client,
    )


@router.put("/{file_id}", response_model=FileOut)
async def update_file(
    file_id: str,
    token=Depends(get_token),
    user=Depends(get_current_user),
    fs: Minio = Depends(dependencies.get_fs),
    file: UploadFile = File(...),
    es: Elasticsearch = Depends(dependencies.get_elasticsearchclient),
    credentials: HTTPAuthorizationCredentials = Security(security),
    rabbitmq_client: BlockingChannel = Depends(dependencies.get_rabbitmq),
    allow: bool = Depends(FileAuthorization("uploader")),
):
    # Check all connection and abort if any one of them is not available
    if fs is None or es is None:
        raise HTTPException(status_code=503, detail="Service not available")
        return

    if (updated_file := await FileDB.get(PydanticObjectId(file_id))) is not None:
        if (
            file.filename != updated_file.name
            or file.content_type != updated_file.content_type.content_type
        ):
            raise HTTPException(
                status_code=400,
                detail=f"File name and content type must match existing: {updated_file.name} & {updated_file.content_type}",
            )

        # Update file in Minio and get the new version IDs
        response = fs.put_object(
            settings.MINIO_BUCKET_NAME,
            str(updated_file.id),
            file.file,
            length=-1,
            part_size=settings.MINIO_UPLOAD_CHUNK_SIZE,
            content_type=updated_file.content_type.content_type,
        )  # async write chunk to minio
        version_id = response.version_id

        # Update version/creator/created flags
        updated_file.name = file.filename
        updated_file.creator = user
        updated_file.created = datetime.utcnow()
        updated_file.version_id = version_id
        updated_file.version_num = updated_file.version_num + 1

        # Update byte size
        updated_file.bytes = len(
            fs.get_object(settings.MINIO_BUCKET_NAME, str(updated_file.id)).data
        )
        await updated_file.replace()

        # Put entry in FileVersion collection
        new_version = FileVersionDB(
            file_id=updated_file.id,
            creator=user,
            version_id=updated_file.version_id,
            version_num=updated_file.version_num,
            bytes=updated_file.bytes,
        )

        await new_version.insert()
        # Update entry to the file index
        await index_file(es, FileOut(**updated_file.dict()))
        await _resubmit_file_extractors(
            updated_file, rabbitmq_client, user, credentials
        )

        # updating metadata in elasticsearch
        metadata = await MetadataDB.find_one(
            MetadataDB.resource.resource_id == ObjectId(updated_file.id)
        )
        if metadata:
            doc = {
                "doc": {
                    "name": updated_file.name,
                    "content_type": updated_file.content_type.content_type,
                    "resource_created": updated_file.created.utcnow(),
                    "resource_creator": updated_file.creator.email,
                    "bytes": updated_file.bytes,
                }
            }
            try:
                update_record(es, "metadata", {"doc": doc}, str(metadata.id))
            except NotFoundError:
                insert_record(es, "metadata", doc, str(metadata.id))
        return updated_file.dict()
    else:
        raise HTTPException(status_code=404, detail=f"File {file_id} not found")


@router.get("/{file_id}")
async def download_file(
    file_id: str,
    version: Optional[int] = None,
    increment: Optional[bool] = True,
    es: Elasticsearch = Depends(dependencies.get_elasticsearchclient),
    fs: Minio = Depends(dependencies.get_fs),
    allow: bool = Depends(FileAuthorization("viewer")),
):
    # If file exists in MongoDB, download from Minio
    if (
        file := await FileDBViewList.find_one(
            FileDBViewList.id == PydanticObjectId(file_id)
        )
    ) is not None:
        # find the bytes id
        # if it's working draft file_id == origin_id
        # if it's published origin_id points to the raw bytes
        bytes_file_id = str(file.origin_id) if file.origin_id else str(file.id)

        if file.storage_type == StorageType.MINIO:
            if version is not None:
                # Version is specified, so get the minio ID from versions table if possible
                file_vers = await FileVersionDB.find_one(
                    Or(
                        FileVersionDB.file_id == ObjectId(file_id),
                        FileVersionDB.file_id == file.origin_id,
                    ),
                    FileVersionDB.version_num == version,
                )
                if file_vers is not None:
                    vers = FileVersion(**file_vers.dict())
                    content = fs.get_object(
                        settings.MINIO_BUCKET_NAME,
                        bytes_file_id,
                        version_id=vers.version_id,
                    )
                else:
                    raise HTTPException(
                        status_code=404,
                        detail=f"File {file_id} version {version} not found",
                    )
            else:
                # If no version specified, get latest version directly
                content = fs.get_object(settings.MINIO_BUCKET_NAME, bytes_file_id)

            # Get content type & open file stream
            response = StreamingResponse(
                content.stream(settings.MINIO_UPLOAD_CHUNK_SIZE)
            )
            response.headers["Content-Disposition"] = (
                "attachment; filename=%s" % file.name
            )

        elif file.storage_type == StorageType.LOCAL:
            response = FileResponse(
                path=file.storage_path,
                filename=file.name,
                media_type=file.content_type.content_type,
            )

        else:
            raise HTTPException(
                status_code=400, detail=f"Unable to download {file_id}."
            )

        if response:
            if increment:
                await _increment_file_downloads(file_id)

                # reindex
                await index_file(es, FileOut(**file.dict()), update=True)

            return response

    else:
        raise HTTPException(status_code=404, detail=f"File {file_id} not found")


@router.get("/{file_id}/url/")
async def download_file_url(
    file_id: str,
    version: Optional[int] = None,
    expires_in_seconds: Optional[int] = 3600,
    increment: Optional[bool] = True,
    es: Elasticsearch = Depends(dependencies.get_elasticsearchclient),
    external_fs: Minio = Depends(dependencies.get_external_fs),
    allow: bool = Depends(FileAuthorization("viewer")),
):
    # If file exists in MongoDB, download from Minio
    if (
        file := await FileDBViewList.find_one(
            FileDBViewList.id == PydanticObjectId(file_id)
        )
    ) is not None:
        # find the bytes id
        # if it's working draft file_id == origin_id
        # if it's published origin_id points to the raw bytes
        bytes_file_id = str(file.origin_id) if file.origin_id else str(file.id)
        if expires_in_seconds is None:
            expires = timedelta(seconds=settings.MINIO_EXPIRES)
        else:
            expires = timedelta(seconds=expires_in_seconds)

        if version is not None:
            # Version is specified, so get the minio ID from versions table if possible
            file_vers = await FileVersionDB.find_one(
                Or(
                    FileVersionDB.file_id == ObjectId(file_id),
                    FileVersionDB.file_id == file.origin_id,
                ),
                FileVersionDB.version_num == version,
            )
            if file_vers is not None:
                vers = FileVersion(**file_vers.dict())
                # If no version specified, get latest version directly
                presigned_url = external_fs.presigned_get_object(
                    bucket_name=settings.MINIO_BUCKET_NAME,
                    object_name=bytes_file_id,
                    version_id=vers.version_id,
                    expires=expires,
                )
            else:
                raise HTTPException(
                    status_code=404,
                    detail=f"File {file_id} version {version} not found",
                )
        else:
            # If no version specified, get latest version directly
            presigned_url = external_fs.presigned_get_object(
                bucket_name=settings.MINIO_BUCKET_NAME,
                object_name=bytes_file_id,
                expires=expires,
            )

        if presigned_url is not None:
<<<<<<< HEAD
            await _increment_file_downloads(file_id)
            # reindex
            await index_file(es, FileOut(**file.dict()), update=True)
            # return presigned url
            return {"presigned_url": presigned_url}
        else:
            raise HTTPException(status_code=500, detail="Presigned URL not generated")

=======
            if increment:
                # Increment download count
                await file.update(Inc({FileDB.downloads: 1}))

                # reindex
                await index_file(es, FileOut(**file.dict()), update=True)

            # return presigned url
            return {"presigned_url": presigned_url}
        else:
            raise HTTPException(
                status_code=500, detail="Unable to generate presigned URL"
            )
>>>>>>> f81b6a6c
    else:
        raise HTTPException(status_code=404, detail=f"File {file_id} not found")


@router.delete("/{file_id}")
async def delete_file(
    file_id: str,
    fs: Minio = Depends(dependencies.get_fs),
    es: Elasticsearch = Depends(dependencies.get_elasticsearchclient),
    allow: bool = Depends(FileAuthorization("editor")),
):
    if (file := await FileDB.get(PydanticObjectId(file_id))) is not None:
        if file.storage_type == StorageType.LOCAL:
            await remove_local_file_entry(file_id, es)
        else:
            await remove_file_entry(file_id, fs, es)
        return {"deleted": file_id}
    else:
        raise HTTPException(status_code=404, detail=f"File {file_id} not found")


@router.get("/{file_id}/summary", response_model=FileOut)
async def get_file_summary(
    file_id: str,
    allow: bool = Depends(FileAuthorization("viewer")),
):
    if (
        file := await FileDBViewList.find_one(
            FileDBViewList.id == PydanticObjectId(file_id)
        )
    ) is not None:
        # TODO: Incrementing too often (3x per page view)
        # file.views += 1
        # await file.replace()
        return file.dict()
    else:
        raise HTTPException(status_code=404, detail=f"File {file_id} not found")


@router.get("/{file_id}/version_details", response_model=FileOut)
async def get_file_version_details(
    file_id: str,
    version_num: Optional[int] = 0,
    allow: bool = Depends(FileAuthorization("viewer")),
):
    if (
        file := await FileDBViewList.find_one(
            FileDBViewList.id == PydanticObjectId(file_id)
        )
    ) is not None:
        # TODO: Incrementing too often (3x per page view)
        file_vers = await FileVersionDB.find_one(
            Or(
                FileVersionDB.file_id == ObjectId(file_id),
                FileVersionDB.file_id == file.origin_id,
            ),
            FileVersionDB.version_num == version_num,
        )
        file_vers_dict = file_vers.dict()
        file_vers_details = file.copy()
        file_vers_keys = list(file_vers.keys())
        for file_vers_key in file_vers_keys:
            file_vers_details[file_vers_key] = file_vers_dict[file_vers_key]
        return file_vers_details
    else:
        raise HTTPException(status_code=404, detail=f"File {file_id} not found")


@router.get("/{file_id}/versions", response_model=List[FileVersion])
async def get_file_versions(
    file_id: str,
    skip: int = 0,
    limit: int = 20,
    allow: bool = Depends(FileAuthorization("viewer")),
):
    if (
        file := await FileDBViewList.find_one(
            FileDBViewList.id == PydanticObjectId(file_id)
        )
    ) is not None:
        mongo_versions = []
        if file.storage_type == StorageType.MINIO:
            async for ver in (
                FileVersionDB.find(
                    Or(
                        FileVersionDB.file_id == ObjectId(file_id),
                        FileVersionDB.file_id == file.origin_id,
                    )
                )
                .sort(-FileVersionDB.created)
                .skip(skip)
                .limit(limit)
            ):
                mongo_versions.append(FileVersion(**ver.dict()))
        return mongo_versions

    raise HTTPException(status_code=404, detail=f"File {file_id} not found")


# submits file to extractor
@router.post("/{file_id}/extract")
async def post_file_extract(
    file_id: str,
    extractorName: str,
    # parameters don't have a fixed model shape
    parameters: dict = None,
    user=Depends(get_current_user),
    credentials: HTTPAuthorizationCredentials = Security(security),
    rabbitmq_client: BlockingChannel = Depends(dependencies.get_rabbitmq),
    allow: bool = Depends(FileAuthorization("uploader")),
):
    if extractorName is None:
        raise HTTPException(status_code=400, detail="No extractorName specified")
    if (file := await FileDB.get(PydanticObjectId(file_id))) is not None:
        # backward compatibility? Get extractor info from request (Clowder v1)
        queue = extractorName
        routing_key = queue
        if parameters is None:
            parameters = {}
        return await submit_file_job(
            FileOut(**file.dict()),
            routing_key,
            parameters,
            user,
            rabbitmq_client,
        )
    else:
        raise HTTPException(status_code=404, detail=f"File {file_id} not found")


@router.post("/{file_id}/resubmit_extract")
async def resubmit_file_extractions(
    file_id: str,
    user=Depends(get_current_user),
    credentials: HTTPAuthorizationCredentials = Security(security),
    rabbitmq_client: BlockingChannel = Depends(dependencies.get_rabbitmq),
    allow: bool = Depends(FileAuthorization("editor")),
):
    """This route will check metadata. We get the extractors run from metadata from extractors.
    Then they are resubmitted. At present parameters are not stored. This will change once Jobs are
    implemented.

        Arguments:
        file_id: Id of file
        credentials: credentials of logged in user
        rabbitmq_client: Rabbitmq Client

    """
    file = await FileDB.get(PydanticObjectId(file_id))
    if file is not None:
        resubmit_success_fail = await _resubmit_file_extractors(
            FileOut(**file.dict()), rabbitmq_client, user, credentials
        )
    return resubmit_success_fail


@router.get("/{file_id}/thumbnail")
async def download_file_thumbnail(
    file_id: str,
    fs: Minio = Depends(dependencies.get_fs),
    allow: bool = Depends(FileAuthorization("viewer")),
):
    # If file exists in MongoDB, download from Minio
    if (
        file := await FileDBViewList.find_one(
            FileDBViewList.id == PydanticObjectId(file_id)
        )
    ) is not None:
        # TODO investigate what happens with dataset versoning and thumbnail
        if file.thumbnail_id is not None:
            content = fs.get_object(settings.MINIO_BUCKET_NAME, str(file.thumbnail_id))
        else:
            raise HTTPException(
                status_code=404, detail=f"File {file_id} has no associated thumbnail"
            )

        # Get content type & open file stream
        response = StreamingResponse(content.stream(settings.MINIO_UPLOAD_CHUNK_SIZE))
        # TODO: How should filenames be handled for thumbnails?
        response.headers["Content-Disposition"] = "attachment; filename=%s" % "thumb"
        return response
    else:
        raise HTTPException(status_code=404, detail=f"File {file_id} not found")


@router.patch("/{file_id}/thumbnail/{thumbnail_id}", response_model=FileOut)
async def add_file_thumbnail(
    file_id: str,
    thumbnail_id: str,
    allow: bool = Depends(FileAuthorization("editor")),
    es: Elasticsearch = Depends(dependencies.get_elasticsearchclient),
):
    if (file := await FileDB.get(PydanticObjectId(file_id))) is not None:
        if (await ThumbnailDB.get(PydanticObjectId(thumbnail_id))) is not None:
            # TODO: Should we garbage collect existing thumbnail if nothing else points to it?
            file.thumbnail_id = thumbnail_id
            await file.save()
            await index_thumbnail(
                es, thumbnail_id, str(file.id), str(file.dataset_id), False
            )
            return file.dict()
        else:
            raise HTTPException(
                status_code=404, detail=f"Thumbnail {thumbnail_id} not found"
            )
    raise HTTPException(status_code=404, detail=f"File {file_id} not found")<|MERGE_RESOLUTION|>--- conflicted
+++ resolved
@@ -403,30 +403,16 @@
             )
 
         if presigned_url is not None:
-<<<<<<< HEAD
-            await _increment_file_downloads(file_id)
-            # reindex
-            await index_file(es, FileOut(**file.dict()), update=True)
-            # return presigned url
-            return {"presigned_url": presigned_url}
-        else:
-            raise HTTPException(status_code=500, detail="Presigned URL not generated")
-
-=======
             if increment:
-                # Increment download count
-                await file.update(Inc({FileDB.downloads: 1}))
-
+                await _increment_file_downloads(file_id)
                 # reindex
                 await index_file(es, FileOut(**file.dict()), update=True)
-
-            # return presigned url
+                # return presigned url
             return {"presigned_url": presigned_url}
         else:
             raise HTTPException(
                 status_code=500, detail="Unable to generate presigned URL"
             )
->>>>>>> f81b6a6c
     else:
         raise HTTPException(status_code=404, detail=f"File {file_id} not found")
 
