from typing import List, Optional

<<<<<<< HEAD
from beanie import PydanticObjectId
from beanie.operators import Or
from fastapi import APIRouter, Depends, HTTPException
from pika.adapters.blocking_connection import BlockingChannel

=======
from app.deps.authorization_deps import ListenerAuthorization
>>>>>>> 875dfe82
from app.keycloak_auth import get_current_user, get_current_username
from app.models.feeds import FeedDB, FeedIn, FeedOut
from app.models.files import FileOut
from app.models.groups import GroupDB
from app.models.listeners import EventListenerDB, FeedListener
from app.models.users import UserOut
from app.rabbitmq.listeners import submit_file_job
from app.routers.authentication import get_admin, get_admin_mode
from app.search.connect import check_search_result

router = APIRouter()


# TODO: Move this to MongoDB middle layer
async def disassociate_listener_db(feed_id: str, listener_id: str):
    """Remove a specific Event Listener from a feed. Does not delete either resource, just removes relationship.

    This actually performs the database operations, and can be used by any endpoints that need this functionality.
    """
    if (feed := await FeedDB.get(PydanticObjectId(feed_id))) is not None:
        new_listeners = []
        for feed_listener in feed.listeners:
            if feed_listener.listener_id != PydanticObjectId(listener_id):
                new_listeners.append(feed_listener)
        feed.listeners = new_listeners
        await feed.save()


async def check_feed_listeners(
    es_client,
    file_out: FileOut,
    user: UserOut,
    rabbitmq_client: BlockingChannel,
):
    """Automatically submit new file to listeners on feeds that fit the search criteria."""
    listener_ids_found = []
    async for feed in FeedDB.find(FeedDB.listeners.automatic == True):  # noqa: E712
        # Verify whether resource_id is found when searching the specified criteria
        feed_match = check_search_result(es_client, file_out, feed.search)
        if feed_match:
            for listener in feed.listeners:
                if listener.automatic:
                    listener_ids_found.append(listener.listener_id)
    for targ_listener in listener_ids_found:
        if (
            listener_info := await EventListenerDB.get(PydanticObjectId(targ_listener))
        ) is not None:
            if (
                listener_info.access is not None
                and not user.admin
                and not user.admin_mode
            ):
                dataset_id = file_out.dataset_id
                user_id = user.email
                group_q = await GroupDB.find(
                    Or(GroupDB.creator == user_id, GroupDB.users.email == user_id),
                ).to_list()
                user_groups = [g.id for g in group_q]

                valid_submission = (
                    (listener_info.access.owner == user_id)
                    or (user.email in listener_info.access.users)
                    or (dataset_id in listener_info.access.datasets)
                    or (not set(user_groups).isdisjoint(listener_info.access.groups))
                )
                if not valid_submission:
                    continue
            await submit_file_job(
                file_out,
                listener_info.name,  # routing_key
                {},  # parameters
                user,
                rabbitmq_client,
            )
    return listener_ids_found


@router.post("", response_model=FeedOut)
async def save_feed(
    feed_in: FeedIn,
    user=Depends(get_current_username),
):
    """Create a new Feed (i.e. saved search) in the database."""
    feed = FeedDB(**feed_in.dict(), creator=user)
    await feed.insert()
    return feed.dict()


@router.get("", response_model=List[FeedOut])
async def get_feeds(
    name: Optional[str] = None,
    user=Depends(get_current_user),
    skip: int = 0,
    limit: int = 10,
):
    """Fetch all existing Feeds."""
    if name is not None:
        feeds = (
            await FeedDB.find(FeedDB.name == name)
            .sort(-FeedDB.created)
            .skip(skip)
            .limit(limit)
            .to_list()
        )
    else:
        feeds = (
            await FeedDB.find().sort(-FeedDB.created).skip(skip).limit(limit).to_list()
        )

    return [feed.dict() for feed in feeds]


@router.get("/{feed_id}", response_model=FeedOut)
async def get_feed(
    feed_id: str,
    user=Depends(get_current_user),
):
    """Fetch an existing saved search Feed."""
    if (feed := await FeedDB.get(PydanticObjectId(feed_id))) is not None:
        return feed.dict()
    else:
        raise HTTPException(status_code=404, detail=f"Feed {feed_id} not found")


@router.delete("/{feed_id}")
async def delete_feed(
    feed_id: str,
    user=Depends(get_current_user),
):
    """Delete an existing saved search Feed."""
    if (feed := await FeedDB.get(PydanticObjectId(feed_id))) is not None:
        await feed.delete()
        return {"deleted": feed_id}
    raise HTTPException(status_code=404, detail=f"Feed {feed_id} not found")


@router.post("/{feed_id}/listeners", response_model=FeedOut)
async def associate_listener(
    feed_id: str,
    listener: FeedListener,
<<<<<<< HEAD
    user_id=Depends(get_current_username),
=======
    user=Depends(get_current_user),
    admin=Depends(get_admin),
    admin_mode=Depends(get_admin_mode),
>>>>>>> 875dfe82
):
    """Associate an existing Event Listener with a Feed, e.g. so it will be triggered on new Feed results.

    Arguments:
        feed_id: Feed that should have new Event Listener associated
        listener: JSON object with "listener_id" field and "automatic" bool field (whether to auto-trigger on new data)
    """
    if (feed := await FeedDB.get(PydanticObjectId(feed_id))) is not None:
        if (
<<<<<<< HEAD
            listener_obj := await EventListenerDB.get(
                PydanticObjectId(listener.listener_id)
            )
        ) is not None:
            if listener_obj.access is not None:
                group_q = await GroupDB.find(
                    Or(GroupDB.creator == user_id, GroupDB.users.email == user_id),
                ).to_list()
                user_groups = [g.id for g in group_q]

                valid_modificaiton = (
                    (listener_obj.access.owner == user_id)
                    or (user_id in listener_obj.access.users)
                    or (not set(user_groups).isdisjoint(listener_obj.access.groups))
                )
                if not valid_modificaiton:
                    raise HTTPException(
                        status_code=403,
                        detail=f"Insufficient permissions for this listener",
                    )
            feed.listeners.append(listener)
            await feed.save()
            return feed.dict()
=======
            listener_db := await EventListenerDB.get(
                PydanticObjectId(listener.listener_id)
            )
        ) is not None:
            if (
                (admin and admin_mode)
                or (listener_db.creator and listener_db.creator.email == user.email)
                or listener_db.active
            ):
                feed.listeners.append(listener)
                await feed.save()
                return feed.dict()
            else:
                raise HTTPException(
                    status_code=403,
                    detail=f"User {user} doesn't have permission to submit job to listener {listener.listener_id}",
                )
>>>>>>> 875dfe82
        raise HTTPException(
            status_code=404, detail=f"listener {listener.listener_id} not found"
        )
    raise HTTPException(status_code=404, detail=f"feed {feed_id} not found")


@router.delete("/{feed_id}/listeners/{listener_id}")
async def disassociate_listener(
    feed_id: str,
    listener_id: str,
<<<<<<< HEAD
    user_id=Depends(get_current_username),
=======
    user=Depends(get_current_user),
    allow: bool = Depends(ListenerAuthorization()),
>>>>>>> 875dfe82
):
    """Disassociate an Event Listener from a Feed.

    Arguments:
        feed_id: UUID of search Feed that is being changed
        listener_id: UUID of Event Listener that should be disassociated
    """
    if (await FeedDB.get(PydanticObjectId(feed_id))) is not None:
        if (
            listener_obj := await EventListenerDB.get(PydanticObjectId(listener_id))
        ) is not None:
            if listener_obj.access is not None:
                group_q = await GroupDB.find(
                    Or(GroupDB.creator == user_id, GroupDB.users.email == user_id),
                ).to_list()
                user_groups = [g.id for g in group_q]

                valid_modificaiton = (
                    (listener_obj.access.owner == user_id)
                    or (user_id in listener_obj.access.users)
                    or (not set(user_groups).isdisjoint(listener_obj.access.groups))
                )
                if not valid_modificaiton:
                    raise HTTPException(
                        status_code=403,
                        detail=f"Insufficient permissions for this listener",
                    )
        await disassociate_listener_db(feed_id, listener_id)
        return {"disassociated": listener_id}
    raise HTTPException(status_code=404, detail=f"feed {feed_id} not found")<|MERGE_RESOLUTION|>--- conflicted
+++ resolved
@@ -1,14 +1,9 @@
 from typing import List, Optional
-
-<<<<<<< HEAD
 from beanie import PydanticObjectId
 from beanie.operators import Or
 from fastapi import APIRouter, Depends, HTTPException
 from pika.adapters.blocking_connection import BlockingChannel
-
-=======
 from app.deps.authorization_deps import ListenerAuthorization
->>>>>>> 875dfe82
 from app.keycloak_auth import get_current_user, get_current_username
 from app.models.feeds import FeedDB, FeedIn, FeedOut
 from app.models.files import FileOut
@@ -16,7 +11,6 @@
 from app.models.listeners import EventListenerDB, FeedListener
 from app.models.users import UserOut
 from app.rabbitmq.listeners import submit_file_job
-from app.routers.authentication import get_admin, get_admin_mode
 from app.search.connect import check_search_result
 
 router = APIRouter()
@@ -147,15 +141,7 @@
 
 @router.post("/{feed_id}/listeners", response_model=FeedOut)
 async def associate_listener(
-    feed_id: str,
-    listener: FeedListener,
-<<<<<<< HEAD
-    user_id=Depends(get_current_username),
-=======
-    user=Depends(get_current_user),
-    admin=Depends(get_admin),
-    admin_mode=Depends(get_admin_mode),
->>>>>>> 875dfe82
+    feed_id: str, listener: FeedListener, allow: bool = Depends(ListenerAuthorization())
 ):
     """Associate an existing Event Listener with a Feed, e.g. so it will be triggered on new Feed results.
 
@@ -165,65 +151,20 @@
     """
     if (feed := await FeedDB.get(PydanticObjectId(feed_id))) is not None:
         if (
-<<<<<<< HEAD
-            listener_obj := await EventListenerDB.get(
-                PydanticObjectId(listener.listener_id)
-            )
+            await EventListenerDB.get(PydanticObjectId(listener.listener_id))
         ) is not None:
-            if listener_obj.access is not None:
-                group_q = await GroupDB.find(
-                    Or(GroupDB.creator == user_id, GroupDB.users.email == user_id),
-                ).to_list()
-                user_groups = [g.id for g in group_q]
-
-                valid_modificaiton = (
-                    (listener_obj.access.owner == user_id)
-                    or (user_id in listener_obj.access.users)
-                    or (not set(user_groups).isdisjoint(listener_obj.access.groups))
-                )
-                if not valid_modificaiton:
-                    raise HTTPException(
-                        status_code=403,
-                        detail=f"Insufficient permissions for this listener",
-                    )
             feed.listeners.append(listener)
             await feed.save()
             return feed.dict()
-=======
-            listener_db := await EventListenerDB.get(
-                PydanticObjectId(listener.listener_id)
-            )
-        ) is not None:
-            if (
-                (admin and admin_mode)
-                or (listener_db.creator and listener_db.creator.email == user.email)
-                or listener_db.active
-            ):
-                feed.listeners.append(listener)
-                await feed.save()
-                return feed.dict()
-            else:
-                raise HTTPException(
-                    status_code=403,
-                    detail=f"User {user} doesn't have permission to submit job to listener {listener.listener_id}",
-                )
->>>>>>> 875dfe82
         raise HTTPException(
-            status_code=404, detail=f"listener {listener.listener_id} not found"
+            status_code=404, detail=f"Listener {listener.listener_id} not found"
         )
     raise HTTPException(status_code=404, detail=f"feed {feed_id} not found")
 
 
 @router.delete("/{feed_id}/listeners/{listener_id}")
 async def disassociate_listener(
-    feed_id: str,
-    listener_id: str,
-<<<<<<< HEAD
-    user_id=Depends(get_current_username),
-=======
-    user=Depends(get_current_user),
-    allow: bool = Depends(ListenerAuthorization()),
->>>>>>> 875dfe82
+    feed_id: str, listener_id: str, allow: bool = Depends(ListenerAuthorization())
 ):
     """Disassociate an Event Listener from a Feed.
 
@@ -232,25 +173,8 @@
         listener_id: UUID of Event Listener that should be disassociated
     """
     if (await FeedDB.get(PydanticObjectId(feed_id))) is not None:
-        if (
-            listener_obj := await EventListenerDB.get(PydanticObjectId(listener_id))
-        ) is not None:
-            if listener_obj.access is not None:
-                group_q = await GroupDB.find(
-                    Or(GroupDB.creator == user_id, GroupDB.users.email == user_id),
-                ).to_list()
-                user_groups = [g.id for g in group_q]
-
-                valid_modificaiton = (
-                    (listener_obj.access.owner == user_id)
-                    or (user_id in listener_obj.access.users)
-                    or (not set(user_groups).isdisjoint(listener_obj.access.groups))
-                )
-                if not valid_modificaiton:
-                    raise HTTPException(
-                        status_code=403,
-                        detail=f"Insufficient permissions for this listener",
-                    )
-        await disassociate_listener_db(feed_id, listener_id)
-        return {"disassociated": listener_id}
-    raise HTTPException(status_code=404, detail=f"feed {feed_id} not found")+        if (await EventListenerDB.get(PydanticObjectId(listener_id))) is not None:
+            await disassociate_listener_db(feed_id, listener_id)
+            return {"disassociated": listener_id}
+        raise HTTPException(status_code=404, detail=f"Listener {listener_id} not found")
+    raise HTTPException(status_code=404, detail=f"Feed {feed_id} not found")