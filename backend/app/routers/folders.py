from app.models.folders import FolderDBViewList
from beanie import PydanticObjectId
from bson import ObjectId
from fastapi import APIRouter, HTTPException

router = APIRouter()


@router.get("/{folder_id}/path")
async def download_folder(
    folder_id: str,
):
    folder = await FolderDBViewList.find_one(
        FolderDBViewList.id == PydanticObjectId(folder_id)
    )
    if folder is not None:
        path = []
        current_folder_id = folder_id
        # TODO switch to $graphLookup
        while (
<<<<<<< HEAD
            current_folder := await FolderDB.find_one(
                FolderDB.id == PydanticObjectId(current_folder_id)
=======
            current_folder := await FolderDBViewList.find_one(
                FolderDBViewList.id == ObjectId(current_folder_id)
>>>>>>> c88990e6
            )
        ) is not None:
            folder_info = {
                "folder_name": current_folder.name,
                "folder_id": str(current_folder.id),
            }
            path.insert(0, folder_info)
            current_folder_id = current_folder.parent_folder
        return path
    else:
        raise HTTPException(status_code=404, detail=f"Folder {folder_id} not found")<|MERGE_RESOLUTION|>--- conflicted
+++ resolved
@@ -1,7 +1,7 @@
+from beanie import PydanticObjectId
+from fastapi import APIRouter, HTTPException
+
 from app.models.folders import FolderDBViewList
-from beanie import PydanticObjectId
-from bson import ObjectId
-from fastapi import APIRouter, HTTPException
 
 router = APIRouter()
 
@@ -18,13 +18,8 @@
         current_folder_id = folder_id
         # TODO switch to $graphLookup
         while (
-<<<<<<< HEAD
-            current_folder := await FolderDB.find_one(
-                FolderDB.id == PydanticObjectId(current_folder_id)
-=======
             current_folder := await FolderDBViewList.find_one(
-                FolderDBViewList.id == ObjectId(current_folder_id)
->>>>>>> c88990e6
+                FolderDBViewList.id == PydanticObjectId(current_folder_id)
             )
         ) is not None:
             folder_info = {
