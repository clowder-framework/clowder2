from typing import List, Optional

from app import dependencies
from app.config import settings
from app.db.file.download import _increment_file_downloads
from app.models.datasets import DatasetDBViewList, DatasetStatus
from app.models.files import FileDBViewList, FileOut, FileVersion, FileVersionDB
from app.models.metadata import (
    MetadataDBViewList,
    MetadataDefinitionDB,
    MetadataDefinitionOut,
    MetadataOut,
)
from beanie import PydanticObjectId
from beanie.odm.operators.find.logical import Or
from bson import ObjectId
from fastapi import APIRouter, Depends, Form, HTTPException
from fastapi.responses import StreamingResponse
from fastapi.security import HTTPBearer
from minio import Minio

router = APIRouter()
security = HTTPBearer()


@router.get("/{file_id}/summary", response_model=FileOut)
async def get_file_summary(
    file_id: str,
):
    if (
        file := await FileDBViewList.find_one(
            FileDBViewList.id == PydanticObjectId(file_id)
        )
    ) is not None:
        # TODO: Incrementing too often (3x per page view)
        # file.views += 1
        # await file.replace()
        if (
            dataset := await DatasetDBViewList.find_one(
                DatasetDBViewList.id == PydanticObjectId(file.dataset_id)
            )
        ) is not None:
            if dataset.status == DatasetStatus.PUBLIC.name:
                return file.dict()
    else:
        raise HTTPException(status_code=404, detail=f"File {file_id} not found")


@router.get("/{file_id}/version_details", response_model=FileOut)
async def get_file_version_details(
    file_id: str,
    version_num: Optional[int] = 0,
):
    if (
        file := await FileDBViewList.find_one(
            FileDBViewList.id == PydanticObjectId(file_id)
        )
    ) is not None:
        # TODO: Incrementing too often (3x per page view)
        if (
            dataset := await DatasetDBViewList.find_one(
                DatasetDBViewList.id == PydanticObjectId(file.dataset_id)
            )
        ) is not None:
            if dataset.status == DatasetStatus.PUBLIC.name:
                file_vers = await FileVersionDB.find_one(
<<<<<<< HEAD
                    FileVersionDB.file_id == PydanticObjectId(file_id),
=======
                    Or(
                        FileVersionDB.file_id == ObjectId(file_id),
                        FileVersionDB.file_id == file.origin_id,
                    ),
>>>>>>> c88990e6
                    FileVersionDB.version_num == version_num,
                )
                file_vers_dict = file_vers.dict()
                file_vers_details = file.copy()
                file_vers_keys = list(file_vers.keys())
                for file_vers_key in file_vers_keys:
                    file_vers_details[file_vers_key] = file_vers_dict[file_vers_key]
                return file_vers_details
    else:
        raise HTTPException(status_code=404, detail=f"File {file_id} not found")


@router.get("/{file_id}/versions", response_model=List[FileVersion])
async def get_file_versions(
    file_id: str,
    skip: int = 0,
    limit: int = 20,
):
    file = await FileDBViewList.find_one(FileDBViewList.id == PydanticObjectId(file_id))
    if file is not None:
        if (
            dataset := await DatasetDBViewList.find_one(
                DatasetDBViewList.id == PydanticObjectId(file.dataset_id)
            )
        ) is not None:
            if dataset.status == DatasetStatus.PUBLIC.name:
                mongo_versions = []
                async for ver in (
                    FileVersionDB.find(
                        FileVersionDB.file_id == PydanticObjectId(file_id)
                    )
                    .sort(-FileVersionDB.created)
                    .skip(skip)
                    .limit(limit)
                ):
                    mongo_versions.append(FileVersion(**ver.dict()))
                return mongo_versions
    raise HTTPException(status_code=404, detail=f"File {file_id} not found")


@router.get("/{file_id}")
async def download_file(
    file_id: str,
    version: Optional[int] = None,
    increment: Optional[bool] = True,
    fs: Minio = Depends(dependencies.get_fs),
):
    # If file exists in MongoDB, download from Minio
    if (
        file := await FileDBViewList.find_one(
            FileDBViewList.id == PydanticObjectId(file_id)
        )
    ) is not None:
        # find the bytes id
        # if it's working draft file_id == origin_id
        # if it's published origin_id points to the raw bytes
        bytes_file_id = str(file.origin_id) if file.origin_id else str(file.id)

        if (
            dataset := await DatasetDBViewList.find_one(
                DatasetDBViewList.id == PydanticObjectId(file.dataset_id)
            )
        ) is not None:
            if dataset.status == DatasetStatus.PUBLIC.name:
                if version is not None:
                    # Version is specified, so get the minio ID from versions table if possible
                    file_vers = await FileVersionDB.find_one(
<<<<<<< HEAD
                        FileVersionDB.file_id == PydanticObjectId(file_id),
=======
                        Or(
                            FileVersionDB.file_id == ObjectId(file_id),
                            FileVersionDB.file_id == file.origin_id,
                        ),
>>>>>>> c88990e6
                        FileVersionDB.version_num == version,
                    )
                    if file_vers is not None:
                        vers = FileVersion(**file_vers.dict())
                        content = fs.get_object(
                            settings.MINIO_BUCKET_NAME,
                            bytes_file_id,
                            version_id=vers.version_id,
                        )
                    else:
                        raise HTTPException(
                            status_code=404,
                            detail=f"File {file_id} version {version} not found",
                        )
                else:
                    # If no version specified, get latest version directly
                    content = fs.get_object(settings.MINIO_BUCKET_NAME, bytes_file_id)

                # Get content type & open file stream
                response = StreamingResponse(
                    content.stream(settings.MINIO_UPLOAD_CHUNK_SIZE)
                )
                response.headers["Content-Disposition"] = (
                    "attachment; filename=%s" % file.name
                )
                if increment:
                    # Increment download count
                    await _increment_file_downloads(file_id)

                return response
    else:
        raise HTTPException(status_code=404, detail=f"File {file_id} not found")


@router.get("/{file_id}/thumbnail")
async def download_file_thumbnail(
    file_id: str,
    fs: Minio = Depends(dependencies.get_fs),
):
    # If file exists in MongoDB, download from Minio
    if (
        file := await FileDBViewList.find_one(
            FileDBViewList.id == PydanticObjectId(file_id)
        )
    ) is not None:
        if (
            dataset := await DatasetDBViewList.find_one(
                DatasetDBViewList.id == PydanticObjectId(file.dataset_id)
            )
        ) is not None:
            if dataset.status == DatasetStatus.PUBLIC.name:
                if file.thumbnail_id is not None:
                    content = fs.get_object(
                        settings.MINIO_BUCKET_NAME, str(file.thumbnail_id)
                    )
                else:
                    raise HTTPException(
                        status_code=404,
                        detail=f"File {file_id} has no associated thumbnail",
                    )

                # Get content type & open file stream
                response = StreamingResponse(
                    content.stream(settings.MINIO_UPLOAD_CHUNK_SIZE)
                )
                # TODO: How should filenames be handled for thumbnails?
                response.headers["Content-Disposition"] = (
                    "attachment; filename=%s" % "thumb"
                )
                return response
    else:
        raise HTTPException(status_code=404, detail=f"File {file_id} not found")


@router.get("/{file_id}/metadata", response_model=List[MetadataOut])
async def get_file_metadata(
    file_id: str,
    version: Optional[int] = None,
    all_versions: Optional[bool] = False,
    definition: Optional[str] = Form(None),
    listener_name: Optional[str] = Form(None),
    listener_version: Optional[float] = Form(None),
):
    """Get file metadata."""
    if (
        file := await FileDBViewList.find_one(
            FileDBViewList.id == PydanticObjectId(file_id)
        )
    ) is not None:
        if (
            dataset := await DatasetDBViewList.find_one(
                DatasetDBViewList.id == PydanticObjectId(file.dataset_id)
            )
        ) is not None:
            if dataset.status == DatasetStatus.PUBLIC.name:
<<<<<<< HEAD
                query = [MetadataDB.resource.resource_id == PydanticObjectId(file_id)]
=======
                query = [MetadataDBViewList.resource.resource_id == ObjectId(file_id)]
>>>>>>> c88990e6

                # Validate specified version, or use latest by default
                if not all_versions:
                    if version is not None:
                        if (
                            await FileVersionDB.find_one(
<<<<<<< HEAD
                                FileVersionDB.file_id == PydanticObjectId(file_id),
=======
                                Or(
                                    FileVersionDB.file_id == ObjectId(file_id),
                                    FileVersionDB.file_id == file.origin_id,
                                ),
>>>>>>> c88990e6
                                FileVersionDB.version_num == version,
                            )
                        ) is None:
                            raise HTTPException(
                                status_code=404,
                                detail=f"File version {version} does not exist",
                            )
                        target_version = version
                    else:
                        target_version = file.version_num
                    query.append(MetadataDBViewList.resource.version == target_version)

                if definition is not None:
                    # TODO: Check if definition exists in database and raise error if not
                    query.append(MetadataDBViewList.definition == definition)

                if listener_name is not None:
                    query.append(
                        MetadataDBViewList.agent.extractor.name == listener_name
                    )
                if listener_version is not None:
                    query.append(
                        MetadataDBViewList.agent.extractor.version == listener_version
                    )

                metadata = []
                async for md in MetadataDBViewList.find(*query):
                    if md.definition is not None:
                        if (
                            md_def := await MetadataDefinitionDB.find_one(
                                MetadataDefinitionDB.name == md.definition
                            )
                        ) is not None:
                            md_def = MetadataDefinitionOut(**md_def.dict())
                            md.description = md_def.description
                    metadata.append(md.dict())
                return metadata
            else:
                raise HTTPException(status_code=404, detail=f"File {file_id} not found")
        else:
            raise HTTPException(status_code=404, detail=f"File {file_id} not found")
    else:
        raise HTTPException(status_code=404, detail=f"File {file_id} not found")<|MERGE_RESOLUTION|>--- conflicted
+++ resolved
@@ -64,14 +64,10 @@
         ) is not None:
             if dataset.status == DatasetStatus.PUBLIC.name:
                 file_vers = await FileVersionDB.find_one(
-<<<<<<< HEAD
-                    FileVersionDB.file_id == PydanticObjectId(file_id),
-=======
                     Or(
-                        FileVersionDB.file_id == ObjectId(file_id),
+                        FileVersionDB.file_id == PydanticObjectId(file_id),
                         FileVersionDB.file_id == file.origin_id,
                     ),
->>>>>>> c88990e6
                     FileVersionDB.version_num == version_num,
                 )
                 file_vers_dict = file_vers.dict()
@@ -139,14 +135,10 @@
                 if version is not None:
                     # Version is specified, so get the minio ID from versions table if possible
                     file_vers = await FileVersionDB.find_one(
-<<<<<<< HEAD
-                        FileVersionDB.file_id == PydanticObjectId(file_id),
-=======
                         Or(
-                            FileVersionDB.file_id == ObjectId(file_id),
+                            FileVersionDB.file_id == PydanticObjectId(file_id),
                             FileVersionDB.file_id == file.origin_id,
                         ),
->>>>>>> c88990e6
                         FileVersionDB.version_num == version,
                     )
                     if file_vers is not None:
@@ -242,25 +234,19 @@
             )
         ) is not None:
             if dataset.status == DatasetStatus.PUBLIC.name:
-<<<<<<< HEAD
-                query = [MetadataDB.resource.resource_id == PydanticObjectId(file_id)]
-=======
-                query = [MetadataDBViewList.resource.resource_id == ObjectId(file_id)]
->>>>>>> c88990e6
+                query = [
+                    MetadataDBViewList.resource.resource_id == PydanticObjectId(file_id)
+                ]
 
                 # Validate specified version, or use latest by default
                 if not all_versions:
                     if version is not None:
                         if (
                             await FileVersionDB.find_one(
-<<<<<<< HEAD
-                                FileVersionDB.file_id == PydanticObjectId(file_id),
-=======
                                 Or(
-                                    FileVersionDB.file_id == ObjectId(file_id),
+                                    FileVersionDB.file_id == PydanticObjectId(file_id),
                                     FileVersionDB.file_id == file.origin_id,
                                 ),
->>>>>>> c88990e6
                                 FileVersionDB.version_num == version,
                             )
                         ) is None:
