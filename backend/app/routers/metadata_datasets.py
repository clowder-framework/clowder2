--- conflicted
+++ resolved
@@ -1,10 +1,7 @@
 import os
 from typing import List, Optional
 
-<<<<<<< HEAD
 from beanie import PydanticObjectId
-=======
->>>>>>> 05b8182a
 from bson import ObjectId
 from elasticsearch import Elasticsearch
 from fastapi import APIRouter, HTTPException, Depends
@@ -13,13 +10,8 @@
 from app import dependencies
 from app.deps.authorization_deps import Authorization
 from app.keycloak_auth import get_current_user, UserOut
-<<<<<<< HEAD
 from app.models.datasets import DatasetOut, DatasetDB
 from app.models.listeners import LegacyEventListenerIn, EventListenerDB
-=======
-from app.models.datasets import DatasetOut
-from app.models.listeners import LegacyEventListenerIn
->>>>>>> 05b8182a
 from app.models.metadata import (
     MongoDBRef,
     MetadataAgent,
@@ -127,27 +119,8 @@
         await md.insert()
 
         # Add an entry to the metadata index
-<<<<<<< HEAD
-        doc = {
-            "resource_id": dataset_id,
-            "resource_type": "dataset",
-            "created": md.created.utcnow(),
-            "creator": user.email,
-            "content": md.content,
-            "context_url": md.context_url,
-            "context": md.context,
-            "name": dataset.name,
-            "resource_created": dataset.created,
-            "author": dataset.creator.email,
-            "description": dataset.description,
-        }
-
-        insert_record(es, "metadata", doc, md.id)
+        await index_dataset_metadata(es, dataset, md)
         return md.dict()
-=======
-        await index_dataset_metadata(db, es, dataset, metadata_out)
-        return metadata_out
->>>>>>> 05b8182a
 
 
 @router.put("/{dataset_id}/metadata", response_model=MetadataOut)
@@ -198,14 +171,8 @@
             new_metadata = await md.replace()
 
             # Update entry to the metadata index
-<<<<<<< HEAD
-            doc = {"doc": {"content": new_metadata.content}}
-            update_record(es, "metadata", doc, new_metadata.id)
+            await index_dataset_metadata(es, dataset, new_metadata, update=True)
             return new_metadata.dict()
-=======
-            await index_dataset_metadata(db, es, dataset, metadata_out, update=True)
-            return metadata_out
->>>>>>> 05b8182a
     else:
         raise HTTPException(status_code=404, detail=f"Dataset {dataset_id} not found")
 
@@ -271,13 +238,8 @@
         md = await MetadataDB.find_one(*query)
         if md is not None:
             # TODO: Refactor this with permissions checks etc.
-<<<<<<< HEAD
+            await index_dataset_metadata(es, dataset, md, update=True)
             return await patch_metadata(md, content, es)
-=======
-            md_out = await patch_metadata(md, content, db, es)
-            await index_dataset_metadata(db, es, dataset, md_out, update=True)
-            return md_out
->>>>>>> 05b8182a
         else:
             raise HTTPException(
                 status_code=404, detail=f"Metadata matching the query not found"
