--- conflicted
+++ resolved
@@ -15,7 +15,6 @@
 from app.models.metadata import (
     MongoDBRef,
     MetadataAgent,
-    MetadataDefinitionDB,
     MetadataIn,
     MetadataDB,
     MetadataOut,
@@ -34,14 +33,10 @@
 
 
 async def _build_metadata_db_obj(
-<<<<<<< HEAD
-    db: MongoClient,
-=======
->>>>>>> 4439a013
-    metadata_in: MetadataIn,
-    dataset: DatasetOut,
-    user: UserOut,
-    agent: MetadataAgent = None,
+        metadata_in: MetadataIn,
+        dataset: DatasetOut,
+        user: UserOut,
+        agent: MetadataAgent = None,
 ):
     """Convenience function for converting MetadataIn to MetadataDB object."""
     content = await validate_context(
@@ -55,21 +50,12 @@
         # Build MetadataAgent depending on whether extractor info is present
         if metadata_in.extractor is not None:
             extractor_in = LegacyEventListenerIn(**metadata_in.extractor.dict())
-<<<<<<< HEAD
-            if (
-                extractor := await db["listeners"].find_one(
-                    {"_id": extractor_in.id, "version": extractor_in.version}
-                )
-            ) is not None:
-                agent = MetadataAgent(creator=user, extractor=extractor)
-=======
             listener = await EventListenerDB.find_one(
                 EventListenerDB.id == extractor_in.id,
                 EventListenerDB.version == extractor_in.version,
             )
             if listener:
                 agent = MetadataAgent(creator=user, listener=listener)
->>>>>>> 4439a013
             else:
                 raise HTTPException(status_code=404, detail=f"Listener not found")
         else:
@@ -89,15 +75,11 @@
 
 @router.post("/{dataset_id}/metadata", response_model=MetadataOut)
 async def add_dataset_metadata(
-    metadata_in: MetadataIn,
-    dataset_id: str,
-    user=Depends(get_current_user),
-<<<<<<< HEAD
-    db: MongoClient = Depends(dependencies.get_db),
-=======
->>>>>>> 4439a013
-    es: Elasticsearch = Depends(dependencies.get_elasticsearchclient),
-    allow: bool = Depends(Authorization("uploader")),
+        metadata_in: MetadataIn,
+        dataset_id: str,
+        user=Depends(get_current_user),
+        es: Elasticsearch = Depends(dependencies.get_elasticsearchclient),
+        allow: bool = Depends(Authorization("uploader")),
 ):
     """Attach new metadata to a dataset. The body must include a contents field with the JSON metadata, and either a
     context JSON-LD object, context_url, or definition (name of a metadata definition) to be valid.
@@ -153,15 +135,11 @@
 
 @router.put("/{dataset_id}/metadata", response_model=MetadataOut)
 async def replace_dataset_metadata(
-    metadata_in: MetadataIn,
-    dataset_id: str,
-    user=Depends(get_current_user),
-<<<<<<< HEAD
-    db: MongoClient = Depends(dependencies.get_db),
-=======
->>>>>>> 4439a013
-    es: Elasticsearch = Depends(dependencies.get_elasticsearchclient),
-    allow: bool = Depends(Authorization("editor")),
+        metadata_in: MetadataIn,
+        dataset_id: str,
+        user=Depends(get_current_user),
+        es: Elasticsearch = Depends(dependencies.get_elasticsearchclient),
+        allow: bool = Depends(Authorization("editor")),
 ):
     """Update metadata. Any fields provided in the contents JSON will be added or updated in the metadata. If context or
     agent should be changed, use PUT.
@@ -174,24 +152,12 @@
 
         # Filter by MetadataAgent
         if metadata_in.extractor is not None:
-<<<<<<< HEAD
-            if (
-                extractor := await db["listeners"].find_one(
-                    {
-                        "name": metadata_in.extractor.name,
-                        "version": metadata_in.extractor.version,
-                    }
-                )
-            ) is not None:
-                agent = MetadataAgent(creator=user, extractor=extractor)
-=======
             listener = EventListenerDB.find_one(
                 EventListenerDB.name == metadata_in.extractor.name,
                 EventListenerDB.version == metadata_in.extractor.version,
             )
             if listener:
                 agent = MetadataAgent(creator=user, listener=listener)
->>>>>>> 4439a013
                 # TODO: How do we handle two different users creating extractor metadata? Currently we ignore user
                 query.append(MetadataDB.agent.listener.name == agent.listener.name)
                 query.append(
@@ -206,11 +172,7 @@
         if (md := await MetadataDB.find_one(*query)) is not None:
             # Metadata exists, so prepare the new document we are going to replace it with
             new_md = await _build_metadata_db_obj(
-<<<<<<< HEAD
-                db, metadata_in, DatasetOut(**dataset.dict()), user, agent=agent
-=======
                 metadata_in, DatasetOut(**dataset.dict()), user, agent=agent
->>>>>>> 4439a013
             )
             # keep the id but update every other fields
             tmp_md_id = md.id
@@ -229,15 +191,11 @@
 
 @router.patch("/{dataset_id}/metadata", response_model=MetadataOut)
 async def update_dataset_metadata(
-    metadata_in: MetadataPatch,
-    dataset_id: str,
-    user=Depends(get_current_user),
-<<<<<<< HEAD
-    db: MongoClient = Depends(dependencies.get_db),
-=======
->>>>>>> 4439a013
-    es: Elasticsearch = Depends(dependencies.get_elasticsearchclient),
-    allow: bool = Depends(Authorization("editor")),
+        metadata_in: MetadataPatch,
+        dataset_id: str,
+        user=Depends(get_current_user),
+        es: Elasticsearch = Depends(dependencies.get_elasticsearchclient),
+        allow: bool = Depends(Authorization("editor")),
 ):
     """Update metadata. Any fields provided in the contents JSON will be added or updated in the metadata. If context or
     agent should be changed, use PUT.
@@ -252,14 +210,9 @@
         if metadata_in.metadata_id is not None:
             # If a specific metadata_id is provided, validate the patch against existing context
             if (
-<<<<<<< HEAD
-                existing_md := await MetadataDB.find_one(
-                    MetadataDB.id == ObjectId(metadata_in.metadata_id)
-=======
-                existing := await MetadataDB.get(
-                    PydanticObjectId(metadata_in.metadata_id)
->>>>>>> 4439a013
-                )
+                    existing := await MetadataDB.get(
+                        PydanticObjectId(metadata_in.metadata_id)
+                    )
             ) is not None:
                 content = await validate_context(
                     metadata_in.content,
@@ -277,22 +230,11 @@
 
         # Filter by MetadataAgent
         if metadata_in.extractor is not None:
-<<<<<<< HEAD
-            if (
-                listener := await db["listeners"].find_one(
-                    {
-                        "name": metadata_in.extractor.name,
-                        "version": metadata_in.extractor.version,
-                    }
-                )
-            ) is not None:
-=======
             listener = EventListenerDB.find_one(
                 EventListenerDB.name == metadata_in.extractor.name,
                 EventListenerDB.version == metadata_in.extractor.version,
             )
             if listener:
->>>>>>> 4439a013
                 agent = MetadataAgent(creator=user, listener=listener)
                 # TODO: How do we handle two different users creating extractor metadata? Currently we ignore user
                 query.append(MetadataDB.agent.listener.name == agent.listener.name)
@@ -318,15 +260,11 @@
 
 @router.get("/{dataset_id}/metadata", response_model=List[MetadataOut])
 async def get_dataset_metadata(
-    dataset_id: str,
-    listener_name: Optional[str] = Form(None),
-    listener_version: Optional[float] = Form(None),
-    user=Depends(get_current_user),
-<<<<<<< HEAD
-    db: MongoClient = Depends(dependencies.get_db),
-=======
->>>>>>> 4439a013
-    allow: bool = Depends(Authorization("viewer")),
+        dataset_id: str,
+        listener_name: Optional[str] = Form(None),
+        listener_version: Optional[float] = Form(None),
+        user=Depends(get_current_user),
+        allow: bool = Depends(Authorization("viewer")),
 ):
     if (dataset := await DatasetDB.get(PydanticObjectId(dataset_id))) is not None:
         query = [MetadataDB.resource.resource_id == ObjectId(dataset_id)]
@@ -354,15 +292,11 @@
 
 @router.delete("/{dataset_id}/metadata", response_model=MetadataOut)
 async def delete_dataset_metadata(
-    metadata_in: MetadataDelete,
-    dataset_id: str,
-    user=Depends(get_current_user),
-<<<<<<< HEAD
-    db: MongoClient = Depends(dependencies.get_db),
-=======
->>>>>>> 4439a013
-    es: Elasticsearch = Depends(dependencies.get_elasticsearchclient),
-    allow: bool = Depends(Authorization("editor")),
+        metadata_in: MetadataDelete,
+        dataset_id: str,
+        user=Depends(get_current_user),
+        es: Elasticsearch = Depends(dependencies.get_elasticsearchclient),
+        allow: bool = Depends(Authorization("editor")),
 ):
     if (dataset := await DatasetDB.get(PydanticObjectId(dataset_id))) is not None:
         # filter by metadata_id or definition
@@ -370,13 +304,9 @@
         if metadata_in.metadata_id is not None:
             # If a specific metadata_id is provided, delete the matching entry
             if (
-<<<<<<< HEAD
-                existing_md := await MetadataDB(
-=======
-                existing_md := await MetadataDB.find_one(
->>>>>>> 4439a013
-                    MetadataDB.metadata_id == ObjectId(metadata_in.metadata_id)
-                )
+                    existing_md := await MetadataDB.find_one(
+                        MetadataDB.metadata_id == ObjectId(metadata_in.metadata_id)
+                    )
             ) is not None:
                 query.append(MetadataDB.metadata_id == metadata_in.metadata_id)
         else:
@@ -389,21 +319,12 @@
         # Filter by MetadataAgent
         extractor_info = metadata_in.extractor_info
         if extractor_info is not None:
-<<<<<<< HEAD
-            if (
-                extractor := await db["listeners"].find_one(
-                    {"name": extractor_info.name, "version": extractor_info.version}
-                )
-            ) is not None:
-                agent = MetadataAgent(creator=user, extractor=extractor)
-=======
             listener = EventListenerDB.find_one(
                 EventListenerDB.name == metadata_in.extractor.name,
                 EventListenerDB.version == metadata_in.extractor.version,
             )
             if listener:
                 agent = MetadataAgent(creator=user, listener=listener)
->>>>>>> 4439a013
                 # TODO: How do we handle two different users creating extractor metadata? Currently we ignore user
                 query.append(MetadataDB.agent.listener.name == agent.listener.name)
                 query.append(
