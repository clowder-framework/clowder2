import os
from typing import List, Optional

from app import dependencies
from app.config import settings
from app.deps.authorization_deps import Authorization
from app.keycloak_auth import UserOut, get_current_user
from app.models.datasets import DatasetDB, DatasetDBViewList, DatasetOut
from app.models.listeners import EventListenerDB
from app.models.metadata import (
    MetadataAgent,
    MetadataDB,
    MetadataDBViewList,
    MetadataDefinitionDB,
    MetadataDelete,
    MetadataIn,
    MetadataOut,
    MetadataPatch,
    MongoDBRef,
    patch_metadata,
    validate_context,
)
from app.search.connect import delete_document_by_id
from app.search.index import index_dataset
from beanie import PydanticObjectId
from bson import ObjectId
from elasticsearch import Elasticsearch
from fastapi import APIRouter, Depends, Form, HTTPException

router = APIRouter()

clowder_bucket = os.getenv("MINIO_BUCKET_NAME", "clowder")


async def _build_metadata_db_obj(
    metadata_in: MetadataIn,
    dataset: DatasetOut,
    user: UserOut,
    agent: MetadataAgent = None,
):
    """Convenience function for converting MetadataIn to MetadataDB object."""
    content = await validate_context(
        metadata_in.content,
        metadata_in.definition,
        metadata_in.context_url,
        metadata_in.context,
    )

    if agent is None:
        # Build MetadataAgent depending on whether extractor info is present
        listener = metadata_in.listener
        if listener:
            agent = MetadataAgent(creator=user, listener=listener)
        else:
            agent = MetadataAgent(creator=user)

    dataset_ref = MongoDBRef(collection="datasets", resource_id=dataset.id)

    # Apply any typecast fixes from definition validation
    metadata_in = metadata_in.dict()
    metadata_in["content"] = content
    return MetadataDB(
        **metadata_in,
        resource=dataset_ref,
        agent=agent,
    )


@router.post("/{dataset_id}/metadata", response_model=MetadataOut)
async def add_dataset_metadata(
    metadata_in: MetadataIn,
    dataset_id: str,
    user=Depends(get_current_user),
    es: Elasticsearch = Depends(dependencies.get_elasticsearchclient),
    allow: bool = Depends(Authorization("uploader")),
):
    """Attach new metadata to a dataset. The body must include a contents field with the JSON metadata, and either a
    context JSON-LD object, context_url, or definition (name of a metadata definition) to be valid.

    Returns:
        Metadata document that was added to database
    """

    if (dataset := await DatasetDB.get(PydanticObjectId(dataset_id))) is not None:
        # If dataset already has metadata using this definition, don't allow duplication
        query = []
        if metadata_in.definition is not None:
            query.append(MetadataDB.resource.resource_id == dataset.id)
            query.append(MetadataDB.definition == metadata_in.definition)

            # Extracted metadata doesn't care about user
            if metadata_in.listener is not None:
                query.append(
                    MetadataDB.agent.listener.name == metadata_in.listener.name
                )
                query.append(
                    MetadataDB.agent.listener.version == metadata_in.listener.version
                )
            else:
                query.append(MetadataDB.agent.creator.id == user.id)

            if (await MetadataDB.find_one(*query)) is not None:
                raise HTTPException(
                    409,
                    f"Metadata for {metadata_in.definition} already exists on this dataset",
                )

        md = await _build_metadata_db_obj(
            metadata_in, DatasetOut(**dataset.dict()), user
        )
        await md.insert()

        # Add an entry to the metadata index
        await index_dataset(es, dataset)
        return md.dict()


@router.put("/{dataset_id}/metadata", response_model=MetadataOut)
async def replace_dataset_metadata(
    metadata_in: MetadataIn,
    dataset_id: str,
    user=Depends(get_current_user),
    es: Elasticsearch = Depends(dependencies.get_elasticsearchclient),
    allow: bool = Depends(Authorization("editor")),
):
    """Update metadata. Any fields provided in the contents JSON will be added or updated in the metadata. If context or
    agent should be changed, use PUT.

    Returns:
        Metadata document that was updated
    """
    if (dataset := await DatasetDB.get(PydanticObjectId(dataset_id))) is not None:
        query = [MetadataDB.resource.resource_id == PydanticObjectId(dataset_id)]

        # Filter by MetadataAgent
        if metadata_in.listener is not None:
            listener = await EventListenerDB.find_one(
                EventListenerDB.name == metadata_in.listener.name,
                EventListenerDB.version == metadata_in.listener.version,
            )
            if listener:
                agent = MetadataAgent(creator=user, listener=listener)
                # TODO: How do we handle two different users creating extractor metadata? Currently we ignore user
                query.append(MetadataDB.agent.listener.name == agent.listener.name)
                query.append(
                    MetadataDB.agent.listener.version == agent.listener.version
                )
            else:
                raise HTTPException(status_code=404, detail="Listener not found")
        else:
            agent = MetadataAgent(creator=user)
            query.append(MetadataDB.agent.creator.id == agent.creator.id)

        if (md := await MetadataDB.find_one(*query)) is not None:
            # Metadata exists, so prepare the new document we are going to replace it with
            new_md = await _build_metadata_db_obj(
                metadata_in, DatasetOut(**dataset.dict()), user, agent=agent
            )
            # keep the id but update every other fields
            tmp_md_id = md.id
            md = new_md
            md.id = tmp_md_id
            await md.replace()

            # Update entry to the metadata index
            await index_dataset(es, dataset, update=True)
            return md.dict()
    else:
        raise HTTPException(status_code=404, detail=f"Dataset {dataset_id} not found")


@router.patch("/{dataset_id}/metadata", response_model=MetadataOut)
async def update_dataset_metadata(
    metadata_in: MetadataPatch,
    dataset_id: str,
    user=Depends(get_current_user),
    es: Elasticsearch = Depends(dependencies.get_elasticsearchclient),
    allow: bool = Depends(Authorization("editor")),
):
    """Update metadata. Any fields provided in the contents JSON will be added or updated in the metadata. If context or
    agent should be changed, use PUT.

    Returns:
        Metadata document that was updated
    """
    if (dataset := await DatasetDB.get(PydanticObjectId(dataset_id))) is not None:
        query = [MetadataDB.resource.resource_id == PydanticObjectId(dataset_id)]
        content = metadata_in.content

        if metadata_in.metadata_id is not None:
            # If a specific metadata_id is provided, validate the patch against existing context
            if (
                existing := await MetadataDB.get(
                    PydanticObjectId(metadata_in.metadata_id)
                )
            ) is not None:
                content = await validate_context(
                    metadata_in.content,
                    existing.definition,
                    existing.context_url,
                    existing.context,
                )
                query.append(MetadataDB.id == metadata_in.metadata_id)
        else:
            # Use provided definition name as filter (don't validate yet, as patched data doesn't require completeness)
            # TODO: Should context_url also be unique to the file version?
            definition = metadata_in.definition
            if definition is not None:
                query.append(MetadataDB.definition == definition)

        # Filter by MetadataAgent
        if metadata_in.listener is not None:
            listener = await EventListenerDB.find_one(
                EventListenerDB.name == metadata_in.listener.name,
                EventListenerDB.version == metadata_in.listener.version,
            )
            if listener:
                agent = MetadataAgent(creator=user, listener=listener)
                # TODO: How do we handle two different users creating extractor metadata? Currently we ignore user
                query.append(MetadataDB.agent.listener.name == agent.listener.name)
                query.append(
                    MetadataDB.agent.listener.version == agent.listener.version
                )
            else:
                raise HTTPException(status_code=404, detail="Extractor not found")
        else:
            agent = MetadataAgent(creator=user)
            query.append(MetadataDB.agent.creator.id == agent.creator.id)

        md = await MetadataDB.find_one(*query)
        if md is not None:
            await index_dataset(es, dataset, update=True)
            return await patch_metadata(md, content, es)
        else:
            raise HTTPException(
                status_code=404, detail="Metadata matching the query not found"
            )
    raise HTTPException(status_code=404, detail=f"Dataset {dataset_id} not found")


@router.get("/{dataset_id}/metadata", response_model=List[MetadataOut])
async def get_dataset_metadata(
    dataset_id: str,
    listener_name: Optional[str] = Form(None),
    listener_version: Optional[float] = Form(None),
    user=Depends(get_current_user),
    allow: bool = Depends(Authorization("viewer")),
):
<<<<<<< HEAD
    if (await DatasetDB.get(PydanticObjectId(dataset_id))) is not None:
        query = [MetadataDB.resource.resource_id == PydanticObjectId(dataset_id)]
=======
    if (
        await DatasetDBViewList.find_one(
            DatasetDBViewList.id == PydanticObjectId(dataset_id)
        )
    ) is not None:
        query = [MetadataDBViewList.resource.resource_id == ObjectId(dataset_id)]
>>>>>>> c88990e6

        if listener_name is not None:
            query.append(MetadataDBViewList.agent.listener.name == listener_name)
        if listener_version is not None:
            query.append(MetadataDBViewList.agent.listener.version == listener_version)

        metadata = []
        async for md in MetadataDBViewList.find(*query):
            if md.definition is not None:
                if (
                    md_def := await MetadataDefinitionDB.find_one(
                        MetadataDefinitionDB.name == md.definition
                    )
                ) is not None:
                    md.description = md_def.description
            metadata.append(md)
        return [md.dict() for md in metadata]
    else:
        raise HTTPException(status_code=404, detail=f"Dataset {dataset_id} not found")


@router.delete("/{dataset_id}/metadata", response_model=MetadataOut)
async def delete_dataset_metadata(
    metadata_in: MetadataDelete,
    dataset_id: str,
    user=Depends(get_current_user),
    es: Elasticsearch = Depends(dependencies.get_elasticsearchclient),
    allow: bool = Depends(Authorization("editor")),
):
    if (await DatasetDB.get(PydanticObjectId(dataset_id))) is not None:
        # filter by metadata_id or definition
        query = [MetadataDB.resource.resource_id == PydanticObjectId(dataset_id)]
        if metadata_in.metadata_id is not None:
            # If a specific metadata_id is provided, delete the matching entry
            if (
                await MetadataDB.find_one(
                    MetadataDB.metadata_id == PydanticObjectId(metadata_in.metadata_id)
                )
            ) is not None:
                query.append(MetadataDB.metadata_id == metadata_in.metadata_id)
        else:
            # Use provided definition name as filter
            # TODO: Should context_url also be unique to the file version?
            definition = metadata_in.definition
            if definition is not None:
                query.append(MetadataDB.definition == definition)

        # Filter by MetadataAgent
        if metadata_in.listener is not None:
            listener = await EventListenerDB.find_one(
                EventListenerDB.name == metadata_in.listener.name,
                EventListenerDB.version == metadata_in.listener.version,
            )
            if listener:
                agent = MetadataAgent(creator=user, listener=listener)
                # TODO: How do we handle two different users creating extractor metadata? Currently we ignore user
                query.append(MetadataDB.agent.listener.name == agent.listener.name)
                query.append(
                    MetadataDB.agent.listener.version == agent.listener.version
                )
            else:
                raise HTTPException(status_code=404, detail="Extractor not found")
        else:
            agent = MetadataAgent(creator=user)
            query.append(MetadataDB.agent.creator.id == agent.creator.id)

        # delete from elasticsearch
        delete_document_by_id(
            es, settings.elasticsearch_index, str(metadata_in.metadata_id)
        )

        md = await MetadataDB.find_one(*query)
        if md is not None:
            await md.delete()
            return md.dict()  # TODO: Do we need to return what we just deleted?
        else:
            raise HTTPException(
                status_code=404, detail="No metadata found with that criteria"
            )
    else:
        raise HTTPException(status_code=404, detail=f"Dataset {dataset_id} not found")<|MERGE_RESOLUTION|>--- conflicted
+++ resolved
@@ -246,17 +246,14 @@
     user=Depends(get_current_user),
     allow: bool = Depends(Authorization("viewer")),
 ):
-<<<<<<< HEAD
-    if (await DatasetDB.get(PydanticObjectId(dataset_id))) is not None:
-        query = [MetadataDB.resource.resource_id == PydanticObjectId(dataset_id)]
-=======
     if (
         await DatasetDBViewList.find_one(
             DatasetDBViewList.id == PydanticObjectId(dataset_id)
         )
     ) is not None:
-        query = [MetadataDBViewList.resource.resource_id == ObjectId(dataset_id)]
->>>>>>> c88990e6
+        query = [
+            MetadataDBViewList.resource.resource_id == PydanticObjectId(dataset_id)
+        ]
 
         if listener_name is not None:
             query.append(MetadataDBViewList.agent.listener.name == listener_name)
