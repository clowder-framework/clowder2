--- conflicted
+++ resolved
@@ -4,13 +4,8 @@
 from app import dependencies
 from app.config import settings
 from app.deps.authorization_deps import Authorization
-<<<<<<< HEAD
-from app.keycloak_auth import get_current_user, UserOut
-from app.models.datasets import DatasetOut, DatasetDB, DatasetDBViewList
-=======
 from app.keycloak_auth import UserOut, get_current_user
-from app.models.datasets import DatasetDB, DatasetOut
->>>>>>> 29e72710
+from app.models.datasets import DatasetDB, DatasetDBViewList, DatasetOut
 from app.models.listeners import EventListenerDB
 from app.models.metadata import (
     MetadataAgent,
@@ -250,15 +245,7 @@
     user=Depends(get_current_user),
     allow: bool = Depends(Authorization("viewer")),
 ):
-<<<<<<< HEAD
-    if (
-        dataset := await DatasetDBViewList.find_one(
-            DatasetDBViewList.id == PydanticObjectId(dataset_id)
-        )
-    ) is not None:
-=======
-    if (await DatasetDB.get(PydanticObjectId(dataset_id))) is not None:
->>>>>>> 29e72710
+    if (await DatasetDBViewList.get(PydanticObjectId(dataset_id))) is not None:
         query = [MetadataDB.resource.resource_id == ObjectId(dataset_id)]
 
         if listener_name is not None:
