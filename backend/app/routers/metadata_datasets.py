import os
from typing import List, Optional

from beanie import PydanticObjectId
from bson import ObjectId
from elasticsearch import Elasticsearch
from fastapi import APIRouter, HTTPException, Depends
from fastapi import Form

from app import dependencies
from app.deps.authorization_deps import Authorization
from app.keycloak_auth import get_current_user, UserOut
from app.models.datasets import DatasetOut, DatasetDB
from app.models.listeners import LegacyEventListenerIn, EventListenerDB
from app.models.metadata import (
    MongoDBRef,
    MetadataAgent,
    MetadataDefinitionDB,
    MetadataIn,
    MetadataDB,
    MetadataOut,
    MetadataPatch,
    validate_context,
    patch_metadata,
    MetadataDelete,
    MetadataDefinitionDB,
)
from app.search.connect import insert_record, update_record, delete_document_by_id

router = APIRouter()

clowder_bucket = os.getenv("MINIO_BUCKET_NAME", "clowder")


async def _build_metadata_db_obj(
    metadata_in: MetadataIn,
    dataset: DatasetOut,
    user: UserOut,
    agent: MetadataAgent = None,
):
    content = await validate_context(
        metadata_in.content,
        metadata_in.definition,
        metadata_in.context_url,
        metadata_in.context,
    )

    if agent is None:
        # Build MetadataAgent depending on whether extractor info is present
        if metadata_in.extractor is not None:
            extractor_in = LegacyEventListenerIn(**metadata_in.extractor.dict())
            listener = await EventListenerDB.find_one(
                EventListenerDB.id == extractor_in.id,
                EventListenerDB.version == extractor_in.version,
            )
            if listener:
                agent = MetadataAgent(creator=user, listener=listener)
            else:
                raise HTTPException(status_code=404, detail=f"Listener not found")
        else:
            agent = MetadataAgent(creator=user)

    dataset_ref = MongoDBRef(collection="datasets", resource_id=dataset.id)

    # Apply any typecast fixes from definition validation
    metadata_in = metadata_in.dict()
    metadata_in["content"] = content
    return MetadataDB(
        **metadata_in,
        resource=dataset_ref,
        agent=agent,
    )


@router.post("/{dataset_id}/metadata", response_model=MetadataOut)
async def add_dataset_metadata(
    metadata_in: MetadataIn,
    dataset_id: str,
    user=Depends(get_current_user),
    es: Elasticsearch = Depends(dependencies.get_elasticsearchclient),
    allow: bool = Depends(Authorization("uploader")),
):
    """Attach new metadata to a dataset. The body must include a contents field with the JSON metadata, and either a
    context JSON-LD object, context_url, or definition (name of a metadata definition) to be valid.

    Returns:
        Metadata document that was added to database
    """
<<<<<<< HEAD
    dataset = DatasetDB.find_one(DatasetDB.id == ObjectId(dataset_id))
    if dataset:
=======
    dataset = await DatasetDB.get(PydanticObjectId(dataset_id))
    if dataset is not None:
        dataset = DatasetOut(**dataset.dict())
>>>>>>> 681a0f82
        # If dataset already has metadata using this definition, don't allow duplication
        definition = metadata_in.definition
        query = []
        if definition is not None:
            query.append(MetadataDB.resource.resource_id == dataset.id)
            query.append(MetadataDB.definition == definition)

            # Extracted metadata doesn't care about user
            if metadata_in.extractor is not None:
<<<<<<< HEAD
                existing_q["agent.listener.name"] = metadata_in.extractor.name
                existing_q["agent.listener.version"] = metadata_in.extractor.version
            else:
                existing_q["agent.creator.id"] = user.id
            existing = await MetadataDB.find_one(existing_q)
            if existing:
                raise HTTPException(
                    409, f"Metadata for {definition} already exists on this dataset"
=======
                query.append(
                    MetadataDB.agent.listener.name == metadata_in.extractor.name
>>>>>>> 681a0f82
                )
                query.append(
                    MetadataDB.agent.listener.version == metadata_in.extractor.version
                )
            else:
                query.append(MetadataDB.agent.creator.id == user.id)

<<<<<<< HEAD
        md = await _build_metadata_db_obj(metadata_in, dataset, user)
        await md.save()
=======
        if (existing := await MetadataDB.find_one(*query)) is not None:
            raise HTTPException(
                409, f"Metadata for {definition} already exists on this dataset"
            )
        md = await _build_metadata_db_obj(db, metadata_in, dataset, user)
        new_metadata = await md.insert()
        metadata_out = MetadataOut(**new_metadata.dict())
>>>>>>> 681a0f82

        # Add an entry to the metadata index
        doc = {
            "resource_id": dataset_id,
            "resource_type": "dataset",
            "created": md.created.utcnow(),
            "creator": user.email,
            "content": md.content,
            "context_url": md.context_url,
            "context": md.context,
            "name": dataset.name,
            "resource_created": dataset.created,
            "author": dataset.author.email,
            "description": dataset.description,
        }
        insert_record(es, "metadata", doc, md.id)
        return md


@router.put("/{dataset_id}/metadata", response_model=MetadataOut)
async def replace_dataset_metadata(
    metadata_in: MetadataIn,
    dataset_id: str,
    user=Depends(get_current_user),
    es: Elasticsearch = Depends(dependencies.get_elasticsearchclient),
    allow: bool = Depends(Authorization("editor")),
):
    """Update metadata. Any fields provided in the contents JSON will be added or updated in the metadata. If context or
    agent should be changed, use PUT.

    Returns:
        Metadata document that was updated
    """
<<<<<<< HEAD
    dataset = DatasetDB.find_one(DatasetDB.id == ObjectId(dataset_id))
    if dataset:
        query = {"resource.resource_id": ObjectId(dataset_id)}

=======
    dataset = await DatasetDB.get(PydanticObjectId(dataset_id))
    if dataset is not None:
        query = [MetadataDB.resource.resource_id == ObjectId(dataset_id)]
>>>>>>> 681a0f82
        # Filter by MetadataAgent
        if metadata_in.extractor is not None:
            listener = EventListenerDB.find_one(
                EventListenerDB.name == metadata_in.extractor.name,
                EventListenerDB.version == metadata_in.extractor.version,
            )
            if listener:
                agent = MetadataAgent(creator=user, listener=listener)
                # TODO: How do we handle two different users creating extractor metadata? Currently we ignore user
                query.append(MetadataDB.agent.listener.name == agent.listener.name)
                query.append(
                    MetadataDB.agent.listener.version == agent.listener.version
                )
            else:
                raise HTTPException(status_code=404, detail=f"Listener not found")
        else:
            agent = MetadataAgent(creator=user)
            query.append(MetadataDB.agent.creator.id == agent.creator.id)

<<<<<<< HEAD
        md = await MetadataDB.find_one(query)
        if md:
            # Metadata exists, so prepare the new document we are going to replace it with
            md = _build_metadata_db_obj(metadata_in, dataset, user, agent=agent)
            await md.save()
            # Update entry to the metadata index
            doc = {"doc": {"content": md.content}}
            update_record(es, "metadata", doc, md.id)
            return md
=======
        if (md := await MetadataDB.find_one(*query)) is not None:
            # Metadata exists, so prepare the new document we are going to replace it with
            new_md = await _build_metadata_db_obj(db, metadata_in, DatasetOut(**dataset.dict()), user, agent=agent)
            # keep the id but update every other fields
            tmp_md_id = md.id
            md = new_md
            md.id = tmp_md_id
            new_metadata = await md.replace()
            metadata_out = MetadataOut(**new_metadata.dict())

            # Update entry to the metadata index
            doc = {"doc": {"content": metadata_out.content}}
            update_record(es, "metadata", doc, metadata_out.id)
            return metadata_out
>>>>>>> 681a0f82
    else:
        raise HTTPException(status_code=404, detail=f"Dataset {dataset_id} not found")


@router.patch("/{dataset_id}/metadata", response_model=MetadataOut)
async def update_dataset_metadata(
    metadata_in: MetadataPatch,
    dataset_id: str,
    user=Depends(get_current_user),
    es: Elasticsearch = Depends(dependencies.get_elasticsearchclient),
    allow: bool = Depends(Authorization("editor")),
):
    """Update metadata. Any fields provided in the contents JSON will be added or updated in the metadata. If context or
    agent should be changed, use PUT.

    Returns:
        Metadata document that was updated
    """
<<<<<<< HEAD
    dataset = DatasetDB.find_one(DatasetDB.id == ObjectId(dataset_id))
    if dataset:
        query = {"resource.resource_id": ObjectId(dataset_id)}
=======
    dataset = await DatasetDB.get(PydanticObjectId(dataset_id))
    if dataset is not None:
        query = [MetadataDB.resource.resource_id == ObjectId(dataset_id)]
>>>>>>> 681a0f82
        content = metadata_in.content

        if metadata_in.metadata_id is not None:
            # If a specific metadata_id is provided, validate the patch against existing context
<<<<<<< HEAD
            existing = await MetadataDB.find_one(
                MetadataDB.id == ObjectId(metadata_in.metadata_id)
            )
            if existing:
=======
            if (
                    existing_md := await MetadataDB.find_one(MetadataDB.id == ObjectId(metadata_in.metadata_id))
            ) is not None:
>>>>>>> 681a0f82
                content = await validate_context(
                    metadata_in.content,
                    existing.definition,
                    existing.context_url,
                    existing.context,
                )
                query.append(MetadataDB.id == metadata_in.metadata_id)
        else:
            # Use provided definition name as filter (don't validate yet, as patched data doesn't require completeness)
            # TODO: Should context_url also be unique to the file version?
            definition = metadata_in.definition
            if definition is not None:
                query.append(MetadataDB.definition == definition)

        # Filter by MetadataAgent
        if metadata_in.extractor is not None:
            listener = EventListenerDB.find_one(
                EventListenerDB.name == metadata_in.extractor.name,
                EventListenerDB.version == metadata_in.extractor.version,
            )
            if listener:
                agent = MetadataAgent(creator=user, listener=listener)
                # TODO: How do we handle two different users creating extractor metadata? Currently we ignore user
                query.append(MetadataDB.agent.listener.name == agent.listener.name)
                query.append(
                    MetadataDB.agent.listener.version == agent.listener.version
                )
            else:
                raise HTTPException(status_code=404, detail=f"Extractor not found")
        else:
            agent = MetadataAgent(creator=user)
            query.append(MetadataDB.agent.creator.id == agent.creator.id)

<<<<<<< HEAD
        md = await MetadataDB.find_one(query)
        if md:
=======
        md = await MetadataDB.find_one(*query)
        if md is not None:
>>>>>>> 681a0f82
            # TODO: Refactor this with permissions checks etc.
            return await patch_metadata(md, content, es)
        else:
            raise HTTPException(
                status_code=404, detail=f"Metadata matching the query not found"
            )
    raise HTTPException(status_code=404, detail=f"Dataset {dataset_id} not found")


@router.get("/{dataset_id}/metadata", response_model=List[MetadataOut])
async def get_dataset_metadata(
    dataset_id: str,
    listener_name: Optional[str] = Form(None),
    listener_version: Optional[float] = Form(None),
    user=Depends(get_current_user),
    allow: bool = Depends(Authorization("viewer")),
):
<<<<<<< HEAD
    dataset = await DatasetDB.get(dataset_id)
    if dataset is not None:
        query = {"resource.resource_id": ObjectId(dataset_id)}
=======
    dataset = await DatasetDB.get(PydanticObjectId(dataset_id))
    if dataset is not None:
        query = [MetadataDB.resource.resource_id == ObjectId(dataset_id)]

>>>>>>> 681a0f82
        if listener_name is not None:
            query.append(MetadataDB.agent.listener.name == listener_name)
        if listener_version is not None:
            query.append(MetadataDB.agent.listener.version == listener_version)

        metadata = []
<<<<<<< HEAD
        for md in await MetadataDB.find(query):
            # TODO: Can this be accomplished with a view?
            if md.definition is not None:
                md_def = MetadataDefinitionDB.find_one(
                    MetadataDefinitionDB.name == md.definition
                )
                if md_def:
                    md.description = md_def.description
            metadata.append(md)
=======
        async for md in MetadataDB.find(*query):
            md_out = MetadataOut(**md.dict())
            if md_out.definition is not None:
                md_df = await MetadataDefinitionDB.find_one(
                    MetadataDefinitionDB.name == md_out.definition
                )
                if md_df is not None:
                    md_def = MetadataDefinitionOut(**md_df.dict())
                    md_out.description = md_def.description
            metadata.append(md_out)
>>>>>>> 681a0f82
        return metadata
    else:
        raise HTTPException(status_code=404, detail=f"Dataset {dataset_id} not found")


@router.delete("/{dataset_id}/metadata", response_model=MetadataOut)
async def delete_dataset_metadata(
    metadata_in: MetadataDelete,
    dataset_id: str,
    user=Depends(get_current_user),
    es: Elasticsearch = Depends(dependencies.get_elasticsearchclient),
    allow: bool = Depends(Authorization("editor")),
):
<<<<<<< HEAD
    dataset = await DatasetDB.get(dataset_id)
    if dataset:
=======
    dataset = await DatasetDB.get(PydanticObjectId(dataset_id))
    if dataset is not None:
>>>>>>> 681a0f82
        # filter by metadata_id or definition
        query = [MetadataDB.resource.resource_id == ObjectId(dataset_id)]
        if metadata_in.metadata_id is not None:
            # If a specific metadata_id is provided, delete the matching entry
<<<<<<< HEAD
            existing = await MetadataDB.find_one(
                MetadataDB.id == ObjectId(metadata_in.metadata_id)
            )
            if existing:
                query["metadata_id"] = metadata_in.metadata_id
            else:
                raise HTTPException(
                    status_code=404,
                    detail=f"Metadata id {metadata_in.metadata_id} not found",
                )
=======
            if (
                    existing_md := await MetadataDB(
                        MetadataDB.metadata_id == ObjectId(metadata_in.metadata_id)
                    )
            ) is not None:
                query.append(MetadataDB.metadata_id == metadata_in.metadata_id)
>>>>>>> 681a0f82
        else:
            # Use provided definition name as filter
            # TODO: Should context_url also be unique to the file version?
            definition = metadata_in.definition
            if definition is not None:
                query.append(MetadataDB.definition == definition)

        # Filter by MetadataAgent
        extractor_info = metadata_in.extractor_info
        if extractor_info is not None:
            listener = EventListenerDB.find_one(
                EventListenerDB.name == metadata_in.extractor.name,
                EventListenerDB.version == metadata_in.extractor.version,
            )
            if listener:
                agent = MetadataAgent(creator=user, listener=listener)
                # TODO: How do we handle two different users creating extractor metadata? Currently we ignore user
                query.append(MetadataDB.agent.listener.name == agent.listener.name)
                query.append(
                    MetadataDB.agent.listener.version == agent.listener.version
                )
            else:
                raise HTTPException(status_code=404, detail=f"Extractor not found")
        else:
            agent = MetadataAgent(creator=user)
            query.append(MetadataDB.agent.creator.id == agent.creator.id)

        # delete from elasticsearch
        delete_document_by_id(es, "metadata", str(metadata_in.id))

<<<<<<< HEAD
        md = MetadataDB.find_one(query)
        if md:
            return await md.delete()
=======
        md = await MetadataDB.find_one(*query)
        if md is not None:
            if await md.delete() is not None:
                return MetadataOut(**md.dict())
>>>>>>> 681a0f82
        else:
            raise HTTPException(
                status_code=404, detail=f"No metadata found with that criteria"
            )
    else:
        raise HTTPException(status_code=404, detail=f"Dataset {dataset_id} not found")<|MERGE_RESOLUTION|>--- conflicted
+++ resolved
@@ -24,6 +24,7 @@
     patch_metadata,
     MetadataDelete,
     MetadataDefinitionDB,
+    MetadataDefinitionOut,
 )
 from app.search.connect import insert_record, update_record, delete_document_by_id
 
@@ -86,14 +87,8 @@
     Returns:
         Metadata document that was added to database
     """
-<<<<<<< HEAD
     dataset = DatasetDB.find_one(DatasetDB.id == ObjectId(dataset_id))
     if dataset:
-=======
-    dataset = await DatasetDB.get(PydanticObjectId(dataset_id))
-    if dataset is not None:
-        dataset = DatasetOut(**dataset.dict())
->>>>>>> 681a0f82
         # If dataset already has metadata using this definition, don't allow duplication
         definition = metadata_in.definition
         query = []
@@ -103,19 +98,8 @@
 
             # Extracted metadata doesn't care about user
             if metadata_in.extractor is not None:
-<<<<<<< HEAD
-                existing_q["agent.listener.name"] = metadata_in.extractor.name
-                existing_q["agent.listener.version"] = metadata_in.extractor.version
-            else:
-                existing_q["agent.creator.id"] = user.id
-            existing = await MetadataDB.find_one(existing_q)
-            if existing:
-                raise HTTPException(
-                    409, f"Metadata for {definition} already exists on this dataset"
-=======
                 query.append(
                     MetadataDB.agent.listener.name == metadata_in.extractor.name
->>>>>>> 681a0f82
                 )
                 query.append(
                     MetadataDB.agent.listener.version == metadata_in.extractor.version
@@ -123,18 +107,12 @@
             else:
                 query.append(MetadataDB.agent.creator.id == user.id)
 
-<<<<<<< HEAD
-        md = await _build_metadata_db_obj(metadata_in, dataset, user)
-        await md.save()
-=======
         if (existing := await MetadataDB.find_one(*query)) is not None:
             raise HTTPException(
                 409, f"Metadata for {definition} already exists on this dataset"
             )
-        md = await _build_metadata_db_obj(db, metadata_in, dataset, user)
-        new_metadata = await md.insert()
-        metadata_out = MetadataOut(**new_metadata.dict())
->>>>>>> 681a0f82
+        md = await _build_metadata_db_obj(metadata_in, dataset, user)
+        await md.insert()
 
         # Add an entry to the metadata index
         doc = {
@@ -151,7 +129,7 @@
             "description": dataset.description,
         }
         insert_record(es, "metadata", doc, md.id)
-        return md
+        return MetadataOut(**md.dict())
 
 
 @router.put("/{dataset_id}/metadata", response_model=MetadataOut)
@@ -168,16 +146,10 @@
     Returns:
         Metadata document that was updated
     """
-<<<<<<< HEAD
     dataset = DatasetDB.find_one(DatasetDB.id == ObjectId(dataset_id))
     if dataset:
-        query = {"resource.resource_id": ObjectId(dataset_id)}
-
-=======
-    dataset = await DatasetDB.get(PydanticObjectId(dataset_id))
-    if dataset is not None:
         query = [MetadataDB.resource.resource_id == ObjectId(dataset_id)]
->>>>>>> 681a0f82
+
         # Filter by MetadataAgent
         if metadata_in.extractor is not None:
             listener = EventListenerDB.find_one(
@@ -197,20 +169,11 @@
             agent = MetadataAgent(creator=user)
             query.append(MetadataDB.agent.creator.id == agent.creator.id)
 
-<<<<<<< HEAD
-        md = await MetadataDB.find_one(query)
-        if md:
-            # Metadata exists, so prepare the new document we are going to replace it with
-            md = _build_metadata_db_obj(metadata_in, dataset, user, agent=agent)
-            await md.save()
-            # Update entry to the metadata index
-            doc = {"doc": {"content": md.content}}
-            update_record(es, "metadata", doc, md.id)
-            return md
-=======
         if (md := await MetadataDB.find_one(*query)) is not None:
             # Metadata exists, so prepare the new document we are going to replace it with
-            new_md = await _build_metadata_db_obj(db, metadata_in, DatasetOut(**dataset.dict()), user, agent=agent)
+            new_md = await _build_metadata_db_obj(
+                metadata_in, DatasetOut(**dataset.dict()), user, agent=agent
+            )
             # keep the id but update every other fields
             tmp_md_id = md.id
             md = new_md
@@ -222,7 +185,6 @@
             doc = {"doc": {"content": metadata_out.content}}
             update_record(es, "metadata", doc, metadata_out.id)
             return metadata_out
->>>>>>> 681a0f82
     else:
         raise HTTPException(status_code=404, detail=f"Dataset {dataset_id} not found")
 
@@ -241,29 +203,17 @@
     Returns:
         Metadata document that was updated
     """
-<<<<<<< HEAD
     dataset = DatasetDB.find_one(DatasetDB.id == ObjectId(dataset_id))
     if dataset:
         query = {"resource.resource_id": ObjectId(dataset_id)}
-=======
-    dataset = await DatasetDB.get(PydanticObjectId(dataset_id))
-    if dataset is not None:
-        query = [MetadataDB.resource.resource_id == ObjectId(dataset_id)]
->>>>>>> 681a0f82
         content = metadata_in.content
 
         if metadata_in.metadata_id is not None:
             # If a specific metadata_id is provided, validate the patch against existing context
-<<<<<<< HEAD
             existing = await MetadataDB.find_one(
                 MetadataDB.id == ObjectId(metadata_in.metadata_id)
             )
             if existing:
-=======
-            if (
-                    existing_md := await MetadataDB.find_one(MetadataDB.id == ObjectId(metadata_in.metadata_id))
-            ) is not None:
->>>>>>> 681a0f82
                 content = await validate_context(
                     metadata_in.content,
                     existing.definition,
@@ -297,13 +247,8 @@
             agent = MetadataAgent(creator=user)
             query.append(MetadataDB.agent.creator.id == agent.creator.id)
 
-<<<<<<< HEAD
-        md = await MetadataDB.find_one(query)
-        if md:
-=======
         md = await MetadataDB.find_one(*query)
         if md is not None:
->>>>>>> 681a0f82
             # TODO: Refactor this with permissions checks etc.
             return await patch_metadata(md, content, es)
         else:
@@ -321,33 +266,16 @@
     user=Depends(get_current_user),
     allow: bool = Depends(Authorization("viewer")),
 ):
-<<<<<<< HEAD
-    dataset = await DatasetDB.get(dataset_id)
-    if dataset is not None:
-        query = {"resource.resource_id": ObjectId(dataset_id)}
-=======
     dataset = await DatasetDB.get(PydanticObjectId(dataset_id))
     if dataset is not None:
         query = [MetadataDB.resource.resource_id == ObjectId(dataset_id)]
 
->>>>>>> 681a0f82
         if listener_name is not None:
             query.append(MetadataDB.agent.listener.name == listener_name)
         if listener_version is not None:
             query.append(MetadataDB.agent.listener.version == listener_version)
 
         metadata = []
-<<<<<<< HEAD
-        for md in await MetadataDB.find(query):
-            # TODO: Can this be accomplished with a view?
-            if md.definition is not None:
-                md_def = MetadataDefinitionDB.find_one(
-                    MetadataDefinitionDB.name == md.definition
-                )
-                if md_def:
-                    md.description = md_def.description
-            metadata.append(md)
-=======
         async for md in MetadataDB.find(*query):
             md_out = MetadataOut(**md.dict())
             if md_out.definition is not None:
@@ -358,7 +286,6 @@
                     md_def = MetadataDefinitionOut(**md_df.dict())
                     md_out.description = md_def.description
             metadata.append(md_out)
->>>>>>> 681a0f82
         return metadata
     else:
         raise HTTPException(status_code=404, detail=f"Dataset {dataset_id} not found")
@@ -372,36 +299,18 @@
     es: Elasticsearch = Depends(dependencies.get_elasticsearchclient),
     allow: bool = Depends(Authorization("editor")),
 ):
-<<<<<<< HEAD
-    dataset = await DatasetDB.get(dataset_id)
-    if dataset:
-=======
     dataset = await DatasetDB.get(PydanticObjectId(dataset_id))
     if dataset is not None:
->>>>>>> 681a0f82
         # filter by metadata_id or definition
         query = [MetadataDB.resource.resource_id == ObjectId(dataset_id)]
         if metadata_in.metadata_id is not None:
             # If a specific metadata_id is provided, delete the matching entry
-<<<<<<< HEAD
-            existing = await MetadataDB.find_one(
-                MetadataDB.id == ObjectId(metadata_in.metadata_id)
-            )
-            if existing:
-                query["metadata_id"] = metadata_in.metadata_id
-            else:
-                raise HTTPException(
-                    status_code=404,
-                    detail=f"Metadata id {metadata_in.metadata_id} not found",
-                )
-=======
             if (
-                    existing_md := await MetadataDB(
-                        MetadataDB.metadata_id == ObjectId(metadata_in.metadata_id)
-                    )
+                existing_md := await MetadataDB.find_one(
+                    MetadataDB.metadata_id == ObjectId(metadata_in.metadata_id)
+                )
             ) is not None:
                 query.append(MetadataDB.metadata_id == metadata_in.metadata_id)
->>>>>>> 681a0f82
         else:
             # Use provided definition name as filter
             # TODO: Should context_url also be unique to the file version?
@@ -432,16 +341,10 @@
         # delete from elasticsearch
         delete_document_by_id(es, "metadata", str(metadata_in.id))
 
-<<<<<<< HEAD
-        md = MetadataDB.find_one(query)
-        if md:
-            return await md.delete()
-=======
         md = await MetadataDB.find_one(*query)
         if md is not None:
             if await md.delete() is not None:
                 return MetadataOut(**md.dict())
->>>>>>> 681a0f82
         else:
             raise HTTPException(
                 status_code=404, detail=f"No metadata found with that criteria"
