import os
from typing import List, Optional

from bson import ObjectId
from elasticsearch import Elasticsearch
from fastapi import APIRouter, HTTPException, Depends
from fastapi import Form
from pymongo import MongoClient

from app import dependencies
<<<<<<< HEAD
from app.deps.authorization_deps import Authorization, CheckStatus
from app.keycloak_auth import (
    get_user,
    get_current_user,
    get_current_username_or_anonymous_user,
    UserOut,
)
from app.config import settings
=======
from app.deps.authorization_deps import Authorization
from app.keycloak_auth import get_current_user, UserOut
>>>>>>> 05b8182a
from app.models.datasets import DatasetOut
from app.models.listeners import LegacyEventListenerIn
from app.models.metadata import (
    MongoDBRef,
    MetadataAgent,
    MetadataDefinitionOut,
    MetadataIn,
    MetadataDB,
    MetadataOut,
    MetadataPatch,
    validate_context,
    patch_metadata,
    MetadataDelete,
)
from app.search.connect import delete_document_by_id
from app.search.index import index_dataset_metadata

router = APIRouter()

clowder_bucket = os.getenv("MINIO_BUCKET_NAME", "clowder")


async def _build_metadata_db_obj(
    db: MongoClient,
    metadata_in: MetadataIn,
    dataset: DatasetOut,
    user: UserOut,
    agent: MetadataAgent = None,
):
    content = await validate_context(
        db,
        metadata_in.content,
        metadata_in.definition,
        metadata_in.context_url,
        metadata_in.context,
    )

    if agent is None:
        # Build MetadataAgent depending on whether extractor info is present
        if metadata_in.extractor is not None:
            extractor_in = LegacyEventListenerIn(**metadata_in.extractor.dict())
            if (
                extractor := await db["listeners"].find_one(
                    {"_id": extractor_in.id, "version": extractor_in.version}
                )
            ) is not None:
                agent = MetadataAgent(creator=user, extractor=extractor)
            else:
                raise HTTPException(status_code=404, detail=f"Listener not found")
        else:
            agent = MetadataAgent(creator=user)

    dataset_ref = MongoDBRef(collection="datasets", resource_id=dataset.id)

    # Apply any typecast fixes from definition validation
    metadata_in = metadata_in.dict()
    metadata_in["content"] = content
    return MetadataDB(
        **metadata_in,
        resource=dataset_ref,
        agent=agent,
    )


@router.post("/{dataset_id}/metadata", response_model=MetadataOut)
async def add_dataset_metadata(
    metadata_in: MetadataIn,
    dataset_id: str,
    user=Depends(get_current_user),
    db: MongoClient = Depends(dependencies.get_db),
    es: Elasticsearch = Depends(dependencies.get_elasticsearchclient),
    allow: bool = Depends(Authorization("uploader")),
):
    """Attach new metadata to a dataset. The body must include a contents field with the JSON metadata, and either a
    context JSON-LD object, context_url, or definition (name of a metadata definition) to be valid.

    Returns:
        Metadata document that was added to database
    """
    if (
        dataset := await db["datasets"].find_one({"_id": ObjectId(dataset_id)})
    ) is not None:
        dataset = DatasetOut(**dataset)
        # If dataset already has metadata using this definition, don't allow duplication
        definition = metadata_in.definition
        if definition is not None:
            existing_q = {"resource.resource_id": dataset.id, "definition": definition}
            # Extracted metadata doesn't care about user
            if metadata_in.extractor is not None:
                existing_q["agent.listener.name"] = metadata_in.extractor.name
                existing_q["agent.listener.version"] = metadata_in.extractor.version
            else:
                existing_q["agent.creator.id"] = user.id
            if (existing := await db["metadata"].find_one(existing_q)) is not None:
                raise HTTPException(
                    409, f"Metadata for {definition} already exists on this dataset"
                )

        md = await _build_metadata_db_obj(db, metadata_in, dataset, user)
        new_metadata = await db["metadata"].insert_one(md.to_mongo())
        found = await db["metadata"].find_one({"_id": new_metadata.inserted_id})
        metadata_out = MetadataOut.from_mongo(found)

        # Add an entry to the metadata index
        await index_dataset_metadata(db, es, dataset, metadata_out)
        return metadata_out


@router.put("/{dataset_id}/metadata", response_model=MetadataOut)
async def replace_dataset_metadata(
    metadata_in: MetadataIn,
    dataset_id: str,
    user=Depends(get_current_user),
    db: MongoClient = Depends(dependencies.get_db),
    es: Elasticsearch = Depends(dependencies.get_elasticsearchclient),
    allow: bool = Depends(Authorization("editor")),
):
    """Update metadata. Any fields provided in the contents JSON will be added or updated in the metadata. If context or
    agent should be changed, use PUT.

    Returns:
        Metadata document that was updated
    """
    if (
        dataset := await db["datasets"].find_one({"_id": ObjectId(dataset_id)})
    ) is not None:
        query = {"resource.resource_id": ObjectId(dataset_id)}

        # Filter by MetadataAgent
        if metadata_in.extractor is not None:
            if (
                extractor := await db["listeners"].find_one(
                    {
                        "name": metadata_in.extractor.name,
                        "version": metadata_in.extractor.version,
                    }
                )
            ) is not None:
                agent = MetadataAgent(creator=user, extractor=extractor)
                # TODO: How do we handle two different users creating extractor metadata? Currently we ignore user
                query["agent.listener.name"] = agent.listener.name
                query["agent.listener.version"] = agent.listener.version
            else:
                raise HTTPException(status_code=404, detail=f"Listener not found")
        else:
            agent = MetadataAgent(creator=user)
            query["agent.creator.id"] = agent.creator.id

        if (md := await db["metadata"].find_one(query)) is not None:
            # Metadata exists, so prepare the new document we are going to replace it with
            md_obj = _build_metadata_db_obj(db, metadata_in, dataset, user, agent=agent)
            new_metadata = await db["metadata"].replace_one(
                {"_id": md["_id"]}, md_obj.to_mongo()
            )
            found = await db["metadata"].find_one({"_id": md["_id"]})
            metadata_out = MetadataOut.from_mongo(found)
            # Update entry to the metadata index
            await index_dataset_metadata(db, es, dataset, metadata_out, update=True)
            return metadata_out
    else:
        raise HTTPException(status_code=404, detail=f"Dataset {dataset_id} not found")


@router.patch("/{dataset_id}/metadata", response_model=MetadataOut)
async def update_dataset_metadata(
    metadata_in: MetadataPatch,
    dataset_id: str,
    user=Depends(get_current_user),
    db: MongoClient = Depends(dependencies.get_db),
    es: Elasticsearch = Depends(dependencies.get_elasticsearchclient),
    allow: bool = Depends(Authorization("editor")),
):
    """Update metadata. Any fields provided in the contents JSON will be added or updated in the metadata. If context or
    agent should be changed, use PUT.

    Returns:
        Metadata document that was updated
    """
    if (
        dataset := await db["datasets"].find_one({"_id": ObjectId(dataset_id)})
    ) is not None:
        query = {"resource.resource_id": ObjectId(dataset_id)}
        content = metadata_in.content

        if metadata_in.metadata_id is not None:
            # If a specific metadata_id is provided, validate the patch against existing context
            if (
                existing_md := await db["metadata"].find_one(
                    {"_id": ObjectId(metadata_in.metadata_id)}
                )
            ) is not None:
                content = await validate_context(
                    db,
                    metadata_in.content,
                    existing_md.definition,
                    existing_md.context_url,
                    existing_md.context,
                )
                query["_id"] = metadata_in.metadata_id
        else:
            # Use provided definition name as filter (don't validate yet, as patched data doesn't require completeness)
            # TODO: Should context_url also be unique to the file version?
            definition = metadata_in.definition
            if definition is not None:
                query["definition"] = definition

        # Filter by MetadataAgent
        if metadata_in.extractor is not None:
            if (
                listener := await db["listeners"].find_one(
                    {
                        "name": metadata_in.extractor.name,
                        "version": metadata_in.extractor.version,
                    }
                )
            ) is not None:
                agent = MetadataAgent(creator=user, listener=listener)
                # TODO: How do we handle two different users creating extractor metadata? Currently we ignore user
                query["agent.listener.name"] = agent.listener.name
                query["agent.listener.version"] = agent.listener.version
            else:
                raise HTTPException(status_code=404, detail=f"Extractor not found")
        else:
            agent = MetadataAgent(creator=user)
            query["agent.creator.id"] = agent.creator.id

        if (md := await db["metadata"].find_one(query)) is not None:
            # TODO: Refactor this with permissions checks etc.
            md_out = await patch_metadata(md, content, db, es)
            await index_dataset_metadata(db, es, dataset, md_out, update=True)
            return md_out
        else:
            raise HTTPException(
                status_code=404, detail=f"Metadata matching the query not found"
            )
    else:
        raise HTTPException(status_code=404, detail=f"Dataset {dataset_id} not found")


@router.get("/{dataset_id}/metadata", response_model=List[MetadataOut])
async def get_dataset_metadata(
    dataset_id: str,
    listener_name: Optional[str] = Form(None),
    listener_version: Optional[float] = Form(None),
    user=Depends(get_current_username_or_anonymous_user),
    db: MongoClient = Depends(dependencies.get_db),
    public: bool = Depends(CheckStatus("PUBLIC")),
    allow: bool = Depends(Authorization("viewer")),
):
    if public or allow:
        if (
            dataset := await db["datasets"].find_one({"_id": ObjectId(dataset_id)})
        ) is not None:
            query = {"resource.resource_id": ObjectId(dataset_id)}

            if listener_name is not None:
                query["agent.listener.name"] = listener_name
            if listener_version is not None:
                query["agent.listener.version"] = listener_version

            metadata = []
            async for md in db["metadata"].find(query):
                md_out = MetadataOut.from_mongo(md)
                if md_out.definition is not None:
                    if (
                        md_def := await db["metadata.definitions"].find_one(
                            {"name": md_out.definition}
                        )
                    ) is not None:
                        md_def = MetadataDefinitionOut(**md_def)
                        md_out.description = md_def.description
                metadata.append(md_out)
            return metadata
        else:
            raise HTTPException(
                status_code=404, detail=f"Dataset {dataset_id} not found"
            )
    else:
        raise HTTPException(status_code=404, detail=f"Dataset {dataset_id} not found")


@router.delete("/{dataset_id}/metadata", response_model=MetadataOut)
async def delete_dataset_metadata(
    metadata_in: MetadataDelete,
    dataset_id: str,
    user=Depends(get_current_user),
    db: MongoClient = Depends(dependencies.get_db),
    es: Elasticsearch = Depends(dependencies.get_elasticsearchclient),
    allow: bool = Depends(Authorization("editor")),
):
    if (
        dataset := await db["datasets"].find_one({"_id": ObjectId(dataset_id)})
    ) is not None:
        # filter by metadata_id or definition
        query = {"resource.resource_id": ObjectId(dataset_id)}
        if metadata_in.metadata_id is not None:
            # If a specific metadata_id is provided, delete the matching entry
            if (
                existing_md := await db["metadata"].find_one(
                    {"metadata_id": ObjectId(metadata_in.metadata_id)}
                )
            ) is not None:
                query["metadata_id"] = metadata_in.metadata_id
        else:
            # Use provided definition name as filter
            # TODO: Should context_url also be unique to the file version?
            definition = metadata_in.definition
            if definition is not None:
                query["definition"] = definition

        # if extractor info is provided
        # Filter by MetadataAgent
        extractor_info = metadata_in.extractor_info
        if extractor_info is not None:
            if (
                extractor := await db["listeners"].find_one(
                    {"name": extractor_info.name, "version": extractor_info.version}
                )
            ) is not None:
                agent = MetadataAgent(creator=user, extractor=extractor)
                # TODO: How do we handle two different users creating extractor metadata? Currently we ignore user
                query["agent.listener.name"] = agent.listener.name
                query["agent.listener.version"] = agent.listener.version
            else:
                raise HTTPException(status_code=404, detail=f"Extractor not found")
        else:
            agent = MetadataAgent(creator=user)
            query["agent.creator.id"] = agent.creator.id

        # delete from elasticsearch
        delete_document_by_id(es, "metadata", str(metadata_in.id))

        if (md := await db["metadata"].find_one(query)) is not None:
            metadata_deleted = md
            if await db["metadata"].delete_one({"_id": md["_id"]}) is not None:
                return MetadataOut.from_mongo(metadata_deleted)
        else:
            raise HTTPException(
                status_code=404, detail=f"No metadata found with that criteria"
            )
    else:
        raise HTTPException(status_code=404, detail=f"Dataset {dataset_id} not found")<|MERGE_RESOLUTION|>--- conflicted
+++ resolved
@@ -8,7 +8,8 @@
 from pymongo import MongoClient
 
 from app import dependencies
-<<<<<<< HEAD
+from app.deps.authorization_deps import Authorization
+from app.keycloak_auth import get_current_user, UserOut
 from app.deps.authorization_deps import Authorization, CheckStatus
 from app.keycloak_auth import (
     get_user,
@@ -17,10 +18,6 @@
     UserOut,
 )
 from app.config import settings
-=======
-from app.deps.authorization_deps import Authorization
-from app.keycloak_auth import get_current_user, UserOut
->>>>>>> 05b8182a
 from app.models.datasets import DatasetOut
 from app.models.listeners import LegacyEventListenerIn
 from app.models.metadata import (
@@ -265,7 +262,7 @@
     dataset_id: str,
     listener_name: Optional[str] = Form(None),
     listener_version: Optional[float] = Form(None),
-    user=Depends(get_current_username_or_anonymous_user),
+    user=Depends(get_current_user),
     db: MongoClient = Depends(dependencies.get_db),
     public: bool = Depends(CheckStatus("PUBLIC")),
     allow: bool = Depends(Authorization("viewer")),
