from datetime import timedelta
from secrets import token_urlsafe
from typing import List

from bson import ObjectId
from fastapi import APIRouter, HTTPException, Depends
from itsdangerous.url_safe import URLSafeSerializer
<<<<<<< HEAD
from itsdangerous.exc import BadSignature
from secrets import token_urlsafe
from beanie import Document, View, PydanticObjectId
=======
from pymongo import MongoClient, DESCENDING
>>>>>>> 4439a013

from app import dependencies
from app.config import settings
from app.keycloak_auth import get_current_username
<<<<<<< HEAD
from app.models.users import UserDB, UserOut, UserAPIKey
=======
from app.models.users import UserOut, UserAPIKey, UserAPIKeyOut
>>>>>>> 4439a013

router = APIRouter()


@router.get("/keys", response_model=List[UserAPIKeyOut])
async def generate_user_api_key(
    db: MongoClient = Depends(dependencies.get_db),
    current_user=Depends(get_current_username),
    skip: int = 0,
    limit: int = 10,
):
<<<<<<< HEAD
    return await UserDB.find({},
            skip=skip,
            limit=limit).to_list()


@router.get("/{user_id}", response_model=UserOut)
async def get_user(user_id: str, db: MongoClient = Depends(dependencies.get_db)):
    user = await UserDB.get(PydanticObjectId(user_id))
    if user is not None:
        return UserOut.from_mongo(**user.dict())
    raise HTTPException(status_code=404, detail=f"User {user_id} not found")
=======
    """List all api keys that user has created
>>>>>>> 4439a013

    Arguments:
        skip: number of page to skip
        limit: number to limit per page
    """
    apikeys = []
    for doc in (
        await db["user_keys"]
        .find({"user": current_user})
        .sort([("created", DESCENDING)])
        .skip(skip)
        .limit(limit)
        .to_list(length=limit)
    ):
        apikeys.append(UserAPIKeyOut.from_mongo(doc))

<<<<<<< HEAD
@router.get("/username/{username}", response_model=UserOut)
async def get_user_by_name(
    username: str, db: MongoClient = Depends(dependencies.get_db)
):
    user = UserDB.find(UserDB.email == username)
    if user is not None:
        return UserOut.from_mongo(**user.dict())
    raise HTTPException(status_code=404, detail=f"User {username} not found")
=======
    return apikeys
>>>>>>> 4439a013


@router.post("/keys", response_model=str)
async def generate_user_api_key(
    name: str,
    mins: int = settings.local_auth_expiration,
    db: MongoClient = Depends(dependencies.get_db),
    current_user=Depends(get_current_username),
):
    """Generate an API key that confers the user's privileges.

    Arguments:
        name: name of the api key
        mins: number of minutes before expiration (0 for no expiration)
    """
    serializer = URLSafeSerializer(settings.local_auth_secret, salt="api_key")
    unique_key = token_urlsafe(16)
    hashed_key = serializer.dumps({"user": current_user, "key": unique_key})

    user_key = UserAPIKey(user=current_user, key=unique_key, name=name)
    if mins > 0:
        user_key.expires = user_key.created + timedelta(minutes=mins)
<<<<<<< HEAD
    await UserAPIKey.insert_one(user_key)
    return hashed_key
=======
    db["user_keys"].insert_one(user_key.to_mongo())

    return hashed_key


@router.delete("/keys/{key_id}", response_model=UserAPIKeyOut)
async def generate_user_api_key(
    key_id: str,
    db: MongoClient = Depends(dependencies.get_db),
    current_user=Depends(get_current_username),
):
    """Delete API keys given ID

    Arguments:
        key_id: id of the apikey
    """
    apikey_doc = await db["user_keys"].find_one({"_id": ObjectId(key_id)})
    if apikey_doc is not None:
        apikey = UserAPIKeyOut.from_mongo(apikey_doc)

        # Only allow user to delete their own key
        if apikey.user == current_user:
            await db["user_keys"].delete_one({"_id": ObjectId(key_id)})
            return apikey
        else:
            raise HTTPException(
                status_code=403, detail=f"API key {key_id} not allowed to be deleted."
            )
    else:
        raise HTTPException(status_code=404, detail=f"API key {key_id} not found.")


@router.get("", response_model=List[UserOut])
async def get_users(
    db: MongoClient = Depends(dependencies.get_db), skip: int = 0, limit: int = 2
):
    users = []
    for doc in await db["users"].find().skip(skip).limit(limit).to_list(length=limit):
        users.append(UserOut(**doc))
    return users


@router.get("/profile", response_model=UserOut)
async def get_profile(
    username=Depends(get_current_username),
    db: MongoClient = Depends(dependencies.get_db),
):
    if (user := await db["users"].find_one({"email": username})) is not None:
        return UserOut.from_mongo(user)
    raise HTTPException(status_code=404, detail=f"User {username} not found")


@router.get("/{user_id}", response_model=UserOut)
async def get_user(user_id: str, db: MongoClient = Depends(dependencies.get_db)):
    if (user := await db["users"].find_one({"_id": ObjectId(user_id)})) is not None:
        return UserOut.from_mongo(user)
    raise HTTPException(status_code=404, detail=f"User {user_id} not found")


@router.get("/username/{username}", response_model=UserOut)
async def get_user_by_name(
    username: str, db: MongoClient = Depends(dependencies.get_db)
):
    if (user := await db["users"].find_one({"email": username})) is not None:
        return UserOut.from_mongo(user)
    raise HTTPException(status_code=404, detail=f"User {username} not found")
>>>>>>> 4439a013
<|MERGE_RESOLUTION|>--- conflicted
+++ resolved
@@ -5,22 +5,13 @@
 from bson import ObjectId
 from fastapi import APIRouter, HTTPException, Depends
 from itsdangerous.url_safe import URLSafeSerializer
-<<<<<<< HEAD
-from itsdangerous.exc import BadSignature
-from secrets import token_urlsafe
-from beanie import Document, View, PydanticObjectId
-=======
+from beanie import PydanticObjectId
 from pymongo import MongoClient, DESCENDING
->>>>>>> 4439a013
 
 from app import dependencies
 from app.config import settings
 from app.keycloak_auth import get_current_username
-<<<<<<< HEAD
-from app.models.users import UserDB, UserOut, UserAPIKey
-=======
-from app.models.users import UserOut, UserAPIKey, UserAPIKeyOut
->>>>>>> 4439a013
+from app.models.users import UserDB, UserOut, UserAPIKey, UserAPIKeyOut
 
 router = APIRouter()
 
@@ -32,21 +23,7 @@
     skip: int = 0,
     limit: int = 10,
 ):
-<<<<<<< HEAD
-    return await UserDB.find({},
-            skip=skip,
-            limit=limit).to_list()
-
-
-@router.get("/{user_id}", response_model=UserOut)
-async def get_user(user_id: str, db: MongoClient = Depends(dependencies.get_db)):
-    user = await UserDB.get(PydanticObjectId(user_id))
-    if user is not None:
-        return UserOut.from_mongo(**user.dict())
-    raise HTTPException(status_code=404, detail=f"User {user_id} not found")
-=======
     """List all api keys that user has created
->>>>>>> 4439a013
 
     Arguments:
         skip: number of page to skip
@@ -63,18 +40,7 @@
     ):
         apikeys.append(UserAPIKeyOut.from_mongo(doc))
 
-<<<<<<< HEAD
-@router.get("/username/{username}", response_model=UserOut)
-async def get_user_by_name(
-    username: str, db: MongoClient = Depends(dependencies.get_db)
-):
-    user = UserDB.find(UserDB.email == username)
-    if user is not None:
-        return UserOut.from_mongo(**user.dict())
-    raise HTTPException(status_code=404, detail=f"User {username} not found")
-=======
     return apikeys
->>>>>>> 4439a013
 
 
 @router.post("/keys", response_model=str)
@@ -97,10 +63,6 @@
     user_key = UserAPIKey(user=current_user, key=unique_key, name=name)
     if mins > 0:
         user_key.expires = user_key.created + timedelta(minutes=mins)
-<<<<<<< HEAD
-    await UserAPIKey.insert_one(user_key)
-    return hashed_key
-=======
     db["user_keys"].insert_one(user_key.to_mongo())
 
     return hashed_key
@@ -137,10 +99,7 @@
 async def get_users(
     db: MongoClient = Depends(dependencies.get_db), skip: int = 0, limit: int = 2
 ):
-    users = []
-    for doc in await db["users"].find().skip(skip).limit(limit).to_list(length=limit):
-        users.append(UserOut(**doc))
-    return users
+    return await UserDB.find({}, skip=skip, limit=limit).to_list()
 
 
 @router.get("/profile", response_model=UserOut)
@@ -155,8 +114,9 @@
 
 @router.get("/{user_id}", response_model=UserOut)
 async def get_user(user_id: str, db: MongoClient = Depends(dependencies.get_db)):
-    if (user := await db["users"].find_one({"_id": ObjectId(user_id)})) is not None:
-        return UserOut.from_mongo(user)
+    user = await UserDB.get(PydanticObjectId(user_id))
+    if user is not None:
+        return UserOut.from_mongo(**user.dict())
     raise HTTPException(status_code=404, detail=f"User {user_id} not found")
 
 
@@ -164,7 +124,29 @@
 async def get_user_by_name(
     username: str, db: MongoClient = Depends(dependencies.get_db)
 ):
-    if (user := await db["users"].find_one({"email": username})) is not None:
-        return UserOut.from_mongo(user)
+    user = UserDB.find(UserDB.email == username)
+    if user is not None:
+        return UserOut.from_mongo(**user.dict())
     raise HTTPException(status_code=404, detail=f"User {username} not found")
->>>>>>> 4439a013
+
+
+@router.post("/keys", response_model=str)
+async def generate_user_api_key(
+    mins: int = settings.local_auth_expiration,
+    db: MongoClient = Depends(dependencies.get_db),
+    current_user=Depends(get_current_username),
+):
+    """Generate an API key that confers the user's privileges.
+
+    Arguments:
+        mins -- number of minutes before expiration (0 for no expiration)
+    """
+    serializer = URLSafeSerializer(settings.local_auth_secret, salt="api_key")
+    unique_key = token_urlsafe(16)
+    hashed_key = serializer.dumps({"user": current_user, "key": unique_key})
+
+    user_key = UserAPIKey(user=current_user, key=unique_key)
+    if mins > 0:
+        user_key.expires = user_key.created + timedelta(minutes=mins)
+    await UserAPIKey.insert_one(user_key)
+    return hashed_key