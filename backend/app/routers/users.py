--- conflicted
+++ resolved
@@ -8,21 +8,19 @@
 
 from app.config import settings
 from app.keycloak_auth import get_current_username
-<<<<<<< HEAD
-from app.models.users import UserDB, UserOut, UserAPIKeyDB, UserAPIKeyOut
-=======
-from app.models.users import UserOut, UserAPIKey, UserAPIKeyOut, ListenerAPIKey
->>>>>>> cc0142b4
+from app.models.users import (
+    UserDB,
+    UserOut,
+    UserAPIKeyDB,
+    UserAPIKeyOut,
+    ListenerAPIKeyDB,
+)
 
 router = APIRouter()
 
 
 @router.get("/keys", response_model=List[UserAPIKeyOut])
 async def get_user_api_keys(
-<<<<<<< HEAD
-=======
-    db: MongoClient = Depends(dependencies.get_db),
->>>>>>> cc0142b4
     current_user=Depends(get_current_username),
     skip: int = 0,
     limit: int = 10,
@@ -58,12 +56,7 @@
     serializer = URLSafeSerializer(settings.local_auth_secret, salt="api_key")
     unique_key = token_urlsafe(16)
     hashed_key = serializer.dumps({"user": current_user, "key": unique_key})
-<<<<<<< HEAD
-
     user_key = UserAPIKeyDB(user=current_user, key=unique_key, name=name)
-=======
-    user_key = UserAPIKey(user=current_user, key=unique_key, name=name)
->>>>>>> cc0142b4
     if mins > 0:
         user_key.expires = user_key.created + timedelta(minutes=mins)
     await user_key.insert()
@@ -116,39 +109,29 @@
 
 
 @router.get("/username/{username}", response_model=UserOut)
-<<<<<<< HEAD
 async def get_user_by_name(username: str):
     if (user := await UserDB.find_one(UserDB.email == username)) is not None:
         return user.dict()
     raise HTTPException(status_code=404, detail=f"User {username} not found")
-=======
-async def get_user_by_name(
-    username: str, db: MongoClient = Depends(dependencies.get_db)
-):
-    if (user := await db["users"].find_one({"email": username})) is not None:
-        return UserOut.from_mongo(user)
-    raise HTTPException(status_code=404, detail=f"User {username} not found")
 
 
-async def get_user_job_key(
-    username: str, db: MongoClient = Depends(dependencies.get_db)
-):
+async def get_user_job_key(username: str):
     """Return a non-expiring API key to be sent to jobs (i.e. extractors). If it was deleted by the user, a new one
     will be created, otherwise it will be re-used."""
     key = "__user_job_key"
     if (
-        job_key_q := await db["listener_keys"].find_one({"user": username, "name": key})
+        job_key := await ListenerAPIKeyDB.find_one(
+            ListenerAPIKeyDB.user == username, ListenerAPIKeyDB.name == key
+        )
     ) is not None:
-        job_key = ListenerAPIKey.from_mongo(job_key_q)
         return job_key.hash
     else:
         # TODO: enforce permissions here...
         serializer = URLSafeSerializer(settings.local_auth_secret, salt="api_key")
         unique_key = token_urlsafe(16)
         hashed_key = serializer.dumps({"user": username, "key": unique_key})
-        user_key = ListenerAPIKey(
+        user_key = ListenerAPIKeyDB(
             user=username, key=unique_key, hash=hashed_key, name=key
         )
-        db["listener_keys"].insert_one(user_key.to_mongo())
-        return hashed_key
->>>>>>> cc0142b4
+        await user_key.insert()
+        return hashed_key