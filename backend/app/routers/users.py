--- conflicted
+++ resolved
@@ -17,19 +17,11 @@
 
 
 @router.get("/keys", response_model=List[UserAPIKeyOut])
-<<<<<<< HEAD
-async def generate_user_api_key(
-        db: MongoClient = Depends(dependencies.get_db),
-        current_user=Depends(get_current_username),
-        skip: int = 0,
-        limit: int = 10,
-=======
 async def get_user_api_keys(
     db: MongoClient = Depends(dependencies.get_db),
     current_user=Depends(get_current_username),
     skip: int = 0,
     limit: int = 10,
->>>>>>> 0181283e
 ):
     """List all api keys that user has created
 
@@ -76,17 +68,10 @@
 
 
 @router.delete("/keys/{key_id}", response_model=UserAPIKeyOut)
-<<<<<<< HEAD
-async def generate_user_api_key(
-        key_id: str,
-        db: MongoClient = Depends(dependencies.get_db),
-        current_user=Depends(get_current_username),
-=======
 async def delete_user_api_key(
     key_id: str,
     db: MongoClient = Depends(dependencies.get_db),
     current_user=Depends(get_current_username),
->>>>>>> 0181283e
 ):
     """Delete API keys given ID
 
