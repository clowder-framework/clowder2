from datetime import timedelta
from secrets import token_urlsafe

from app.config import settings
from app.keycloak_auth import get_current_username
from app.models.pages import Paged, _get_page_query, _construct_page_metadata
from app.models.users import (
    ListenerAPIKeyDB,
    UserAPIKeyDB,
    UserAPIKeyOut,
    UserDB,
    UserOut,
)
from beanie import PydanticObjectId
from beanie.operators import Or, RegEx
from fastapi import APIRouter, Depends, HTTPException
from itsdangerous.url_safe import URLSafeSerializer

router = APIRouter()


@router.get("/keys", response_model=Paged)
async def get_user_api_keys(
    current_user=Depends(get_current_username),
    skip: int = 0,
    limit: int = 10,
):
    """List all api keys that user has created

    Arguments:
        skip: number of page to skip
        limit: number to limit per page
    """
    apikeys_and_count = (
        await UserAPIKeyDB.find(UserAPIKeyDB.user == current_user)
        .aggregate(
            [_get_page_query(skip, limit, sort_field="created", ascending=False)],
        )
        .to_list()
    )
    page_metadata = _construct_page_metadata(apikeys_and_count, skip, limit)
    page = Paged(
        metadata=page_metadata,
        data=[
            UserAPIKeyOut(id=item.pop("_id"), **item)
            for item in apikeys_and_count[0]["data"]
        ],
    )
    return page.dict()


@router.post("/keys", response_model=str)
async def generate_user_api_key(
    name: str,
    mins: int = settings.local_auth_expiration,
    current_user=Depends(get_current_username),
):
    """Generate an API key that confers the user's privileges.

    Arguments:
        name: name of the api key
        mins: number of minutes before expiration (0 for no expiration)
    """
    serializer = URLSafeSerializer(settings.local_auth_secret, salt="api_key")
    unique_key = token_urlsafe(16)
    hashed_key = serializer.dumps({"user": current_user, "key": unique_key})
    user_key = UserAPIKeyDB(user=current_user, key=unique_key, name=name)
    if mins > 0:
        user_key.expires = user_key.created + timedelta(minutes=mins)
    await user_key.insert()
    return hashed_key


@router.delete("/keys/{key_id}", response_model=UserAPIKeyOut)
async def delete_user_api_key(
    key_id: str,
    current_user=Depends(get_current_username),
):
    """Delete API keys given ID

    Arguments:
        key_id: id of the apikey
    """
    if (apikey := await UserAPIKeyDB.get(PydanticObjectId(key_id))) is not None:
        # Only allow user to delete their own key
        if apikey.user == current_user:
            await apikey.delete()
            return apikey.dict()
        else:
            raise HTTPException(
                status_code=403, detail=f"API key {key_id} not allowed to be deleted."
            )
    else:
        raise HTTPException(status_code=404, detail=f"API key {key_id} not found.")


@router.get("", response_model=Paged)
async def get_users(skip: int = 0, limit: int = 2):
    users_and_count = await UserDB.aggregate(
        [_get_page_query(skip, limit, sort_field="email", ascending=True)],
    ).to_list()
    page_metadata = _construct_page_metadata(users_and_count, skip, limit)
    page = Paged(
        metadata=page_metadata,
        data=[
            UserOut(id=item.pop("_id"), **item) for item in users_and_count[0]["data"]
        ],
    )
    return page.dict()


@router.get("/search", response_model=Paged)
async def search_users(
    text: str,
    skip: int = 0,
    limit: int = 2,
):
    users_and_count = (
        await UserDB.find(
            Or(
                RegEx(field=UserDB.email, pattern=text),
                RegEx(field=UserDB.first_name, pattern=text),
                RegEx(field=UserDB.last_name, pattern=text),
            )
        )
        .aggregate(
            [_get_page_query(skip, limit, sort_field="email", ascending=True)],
        )
        .to_list()
    )
    page_metadata = _construct_page_metadata(users_and_count, skip, limit)
    page = Paged(
        metadata=page_metadata,
        data=[
            UserOut(id=item.pop("_id"), **item) for item in users_and_count[0]["data"]
        ],
    )
    return page.dict()


<<<<<<< HEAD
@router.get("/prefixSearch", response_model=List[UserOut])
async def search_users_prefix(
=======
@router.get("/prefixSearch", response_model=Paged)
async def search_users(
>>>>>>> 5b0c9031
    prefix: str,
    skip: int = 0,
    limit: int = 2,
):
    query_regx = f"^{prefix}.*"
    users_and_count = (
        await UserDB.find(
            Or(RegEx(field=UserDB.email, pattern=query_regx)),
        )
        .aggregate(
            [_get_page_query(skip, limit, sort_field="email", ascending=True)],
        )
        .to_list()
    )
    page_metadata = _construct_page_metadata(users_and_count, skip, limit)
    page = Paged(
        metadata=page_metadata,
        data=[
            UserOut(id=item.pop("_id"), **item) for item in users_and_count[0]["data"]
        ],
    )
    return page.dict()


@router.get("/profile", response_model=UserOut)
async def get_profile(
    username=Depends(get_current_username),
):
    if (user := await UserDB.find_one(UserDB.email == username)) is not None:
        return user.dict()
    raise HTTPException(status_code=404, detail=f"User {username} not found")


@router.get("/{user_id}", response_model=UserOut)
async def get_user(user_id: str):
    if (user := await UserDB.get(PydanticObjectId(user_id))) is not None:
        return user.dict()
    raise HTTPException(status_code=404, detail=f"User {user_id} not found")


@router.get("/username/{username}", response_model=UserOut)
async def get_user_by_name(username: str):
    if (user := await UserDB.find_one(UserDB.email == username)) is not None:
        return user.dict()
    raise HTTPException(status_code=404, detail=f"User {username} not found")


async def get_user_job_key(username: str):
    """Return a non-expiring API key to be sent to jobs (i.e. extractors). If it was deleted by the user, a new one
    will be created, otherwise it will be re-used."""
    key = "__user_job_key"
    if (
        job_key := await ListenerAPIKeyDB.find_one(
            ListenerAPIKeyDB.user == username, ListenerAPIKeyDB.name == key
        )
    ) is not None:
        return job_key.hash
    else:
        # TODO: enforce permissions here...
        serializer = URLSafeSerializer(settings.local_auth_secret, salt="api_key")
        unique_key = token_urlsafe(16)
        hashed_key = serializer.dumps({"user": username, "key": unique_key})
        user_key = ListenerAPIKeyDB(
            user=username, key=unique_key, hash=hashed_key, name=key
        )
        await user_key.insert()
        return hashed_key<|MERGE_RESOLUTION|>--- conflicted
+++ resolved
@@ -3,7 +3,7 @@
 
 from app.config import settings
 from app.keycloak_auth import get_current_username
-from app.models.pages import Paged, _get_page_query, _construct_page_metadata
+from app.models.pages import Paged, _construct_page_metadata, _get_page_query
 from app.models.users import (
     ListenerAPIKeyDB,
     UserAPIKeyDB,
@@ -138,13 +138,8 @@
     return page.dict()
 
 
-<<<<<<< HEAD
-@router.get("/prefixSearch", response_model=List[UserOut])
-async def search_users_prefix(
-=======
 @router.get("/prefixSearch", response_model=Paged)
-async def search_users(
->>>>>>> 5b0c9031
+async def prefix_search_users(
     prefix: str,
     skip: int = 0,
     limit: int = 2,
