--- conflicted
+++ resolved
@@ -5,6 +5,16 @@
 import shutil
 import tempfile
 from typing import List, Optional
+
+from beanie import PydanticObjectId
+from beanie.operators import And, Or
+from bson import json_util
+from elasticsearch import Elasticsearch
+from fastapi import APIRouter, Depends, Form, HTTPException
+from fastapi.responses import StreamingResponse
+from fastapi.security import HTTPBearer
+from minio import Minio
+from rocrate.rocrate import ROCrate
 
 from app import dependencies
 from app.config import settings
@@ -23,15 +33,6 @@
 from app.models.metadata import MetadataDBViewList, MetadataDefinitionDB, MetadataOut
 from app.models.pages import Paged, _construct_page_metadata, _get_page_query
 from app.search.index import index_dataset, index_folder
-from beanie import PydanticObjectId
-from beanie.operators import And, Or
-from bson import ObjectId, json_util
-from elasticsearch import Elasticsearch
-from fastapi import APIRouter, Depends, Form, HTTPException
-from fastapi.responses import StreamingResponse
-from fastapi.security import HTTPBearer
-from minio import Minio
-from rocrate.rocrate import ROCrate
 
 router = APIRouter()
 security = HTTPBearer()
@@ -211,11 +212,9 @@
         )
     ) is not None:
         if dataset.status == DatasetStatus.PUBLIC.name:
-<<<<<<< HEAD
-            query = [MetadataDB.resource.resource_id == PydanticObjectId(dataset_id)]
-=======
-            query = [MetadataDBViewList.resource.resource_id == ObjectId(dataset_id)]
->>>>>>> c88990e6
+            query = [
+                MetadataDBViewList.resource.resource_id == PydanticObjectId(dataset_id)
+            ]
 
             if listener_name is not None:
                 query.append(MetadataDBViewList.agent.listener.name == listener_name)
@@ -275,13 +274,8 @@
                 f.write("Tag-File-Character-Encoding: UTF-8" + "\n")
 
             # Write dataset metadata if found
-<<<<<<< HEAD
-            metadata = await MetadataDB.find(
-                MetadataDB.resource.resource_id == PydanticObjectId(dataset_id)
-=======
             metadata = await MetadataDBViewList.find(
-                MetadataDBViewList.resource.resource_id == ObjectId(dataset_id)
->>>>>>> c88990e6
+                MetadataDBViewList.resource.resource_id == PydanticObjectId(dataset_id)
             ).to_list()
             if len(metadata) > 0:
                 datasetmetadata_path = os.path.join(
@@ -299,19 +293,13 @@
             bag_size = 0  # bytes
             file_count = 0
 
-<<<<<<< HEAD
-            async for file in FileDB.find(
-                FileDB.dataset_id == PydanticObjectId(dataset_id)
-            ):
-=======
             async for file in FileDBViewList.find(
-                FileDBViewList.dataset_id == ObjectId(dataset_id)
+                FileDBViewList.dataset_id == PydanticObjectId(dataset_id)
             ):
                 # find the bytes id
                 # if it's working draft file_id == origin_id
                 # if it's published origin_id points to the raw bytes
                 bytes_file_id = str(file.origin_id) if file.origin_id else str(file.id)
->>>>>>> c88990e6
                 file_count += 1
                 file_name = file.name
                 if file.folder_id is not None:
@@ -341,13 +329,9 @@
                 current_file_size = os.path.getsize(current_file_path)
                 bag_size += current_file_size
 
-<<<<<<< HEAD
-                metadata = await MetadataDB.find(
-                    MetadataDB.resource.resource_id == PydanticObjectId(dataset_id)
-=======
                 metadata = await MetadataDBViewList.find(
-                    MetadataDBViewList.resource.resource_id == ObjectId(dataset_id)
->>>>>>> c88990e6
+                    MetadataDBViewList.resource.resource_id
+                    == PydanticObjectId(dataset_id)
                 ).to_list()
                 if len(metadata) > 0:
                     metadata_filename = file_name + "_metadata.json"
