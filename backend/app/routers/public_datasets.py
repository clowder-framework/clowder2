--- conflicted
+++ resolved
@@ -8,55 +8,26 @@
 
 from app import dependencies
 from app.config import settings
-from app.models.datasets import DatasetDB, DatasetDBViewList, DatasetOut, DatasetStatus
+from app.models.datasets import (
+    CombinedDataset,
+    DatasetDBViewList,
+    DatasetOut,
+    DatasetStatus,
+)
 from app.models.files import FileDB, FileDBViewList, FileOut
 from app.models.folder_and_file import FolderFileViewList
 from app.models.folders import FolderDB, FolderDBViewList, FolderOut
 from app.models.metadata import MetadataDB, MetadataDefinitionDB, MetadataOut
 from app.models.pages import Paged, _construct_page_metadata, _get_page_query
 from beanie import PydanticObjectId
-<<<<<<< HEAD
-from beanie.operators import Or, And
-from bson import ObjectId
-from bson import json_util
-from fastapi import (
-    APIRouter,
-    HTTPException,
-    Depends,
-)
-from fastapi import Form
-=======
-from beanie.odm.operators.update.general import Inc
 from beanie.operators import And, Or
 from bson import ObjectId, json_util
 from fastapi import APIRouter, Depends, Form, HTTPException
->>>>>>> 29e72710
 from fastapi.responses import StreamingResponse
 from fastapi.security import HTTPBearer
 from minio import Minio
 from rocrate.rocrate import ROCrate
 
-<<<<<<< HEAD
-from app import dependencies
-from app.config import settings
-from app.models.datasets import (
-    DatasetOut,
-    DatasetDBViewList,
-    DatasetStatus,
-    CombinedDataset,
-)
-from app.models.files import FileOut, FileDB, FileDBViewList
-from app.models.folder_and_file import FolderFileViewList
-from app.models.folders import FolderOut, FolderDB, FolderDBViewList
-from app.models.metadata import MetadataDB
-from app.models.metadata import (
-    MetadataOut,
-    MetadataDefinitionDB,
-)
-from app.models.pages import Paged, _get_page_query, _construct_page_metadata
-
-=======
->>>>>>> 29e72710
 router = APIRouter()
 security = HTTPBearer()
 
@@ -83,7 +54,7 @@
 ):
     query = [DatasetDBViewList.status == DatasetStatus.PUBLIC]
     if frozen_only:
-        query.append(DatasetDBViewList.frozen == True)
+        query.append(DatasetDBViewList.frozen is True)
 
     datasets_and_count = (
         await DatasetDBViewList.find(*query)
