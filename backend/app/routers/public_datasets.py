import datetime
import hashlib
import io
import os
import shutil
import tempfile
from typing import List, Optional

from app import dependencies
from app.config import settings
from app.db.dataset.download import _increment_data_downloads
from app.db.folder.hierarchy import _get_folder_hierarchy
from app.models.datasets import (
    DatasetDBViewList,
    DatasetFreezeDB,
    DatasetFreezeOut,
    DatasetOut,
    DatasetStatus,
)
from app.models.files import FileDBViewList, FileOut
from app.models.folder_and_file import FolderFileViewList
from app.models.folders import FolderDBViewList, FolderOut
from app.models.metadata import MetadataDBViewList, MetadataDefinitionDB, MetadataOut
from app.models.pages import Paged, _construct_page_metadata, _get_page_query
from app.search.index import index_dataset, index_folder
from beanie import PydanticObjectId
from beanie.operators import And, Or
from bson import ObjectId, json_util
from elasticsearch import Elasticsearch
from fastapi import APIRouter, Depends, Form, HTTPException
from fastapi.responses import StreamingResponse
from fastapi.security import HTTPBearer
from minio import Minio
from rocrate.rocrate import ROCrate

router = APIRouter()
security = HTTPBearer()

clowder_bucket = os.getenv("MINIO_BUCKET_NAME", "clowder")


@router.get("", response_model=Paged)
async def get_datasets(
    skip: int = 0,
    limit: int = 10,
):
    query = [
        DatasetDBViewList.status == DatasetStatus.PUBLIC,
        DatasetDBViewList.frozen == False,  # noqa: E712
    ]

    datasets_and_count = (
        await DatasetDBViewList.find(*query)
        .aggregate(
            [_get_page_query(skip, limit, sort_field="created", ascending=False)],
        )
        .to_list()
    )
    page_metadata = _construct_page_metadata(datasets_and_count, skip, limit)
    page = Paged(
        metadata=page_metadata,
        data=[
            DatasetOut(id=item.pop("_id"), **item)
            for item in datasets_and_count[0]["data"]
        ],
    )
    return page.dict()


@router.get("/{dataset_id}", response_model=DatasetOut)
async def get_dataset(
    dataset_id: str,
):
    if (
        dataset := await DatasetDBViewList.find_one(
            DatasetDBViewList.id == PydanticObjectId(dataset_id)
        )
    ) is not None:
        if dataset.status == DatasetStatus.PUBLIC.name:
            return dataset.dict()
    raise HTTPException(status_code=404, detail=f"Dataset {dataset_id} not found")


@router.get("/{dataset_id}/files", response_model=List[FileOut])
async def get_dataset_files(
    dataset_id: str,
    folder_id: Optional[str] = None,
    skip: int = 0,
    limit: int = 10,
):
    if (
        dataset := await DatasetDBViewList.find_one(
            DatasetDBViewList.id == PydanticObjectId(dataset_id)
        )
    ) is not None:
        if dataset.status == DatasetStatus.PUBLIC.name:
            query = [
                FileDBViewList.dataset_id == ObjectId(dataset_id),
            ]
            if folder_id is not None:
                query.append(FileDBViewList.folder_id == ObjectId(folder_id))
            files = await FileDBViewList.find(*query).skip(skip).limit(limit).to_list()
            return [file.dict() for file in files]
    raise HTTPException(status_code=404, detail=f"Dataset {dataset_id} not found")


@router.get("/{dataset_id}/folders", response_model=List[FolderOut])
async def get_dataset_folders(
    dataset_id: str,
    parent_folder: Optional[str] = None,
    skip: int = 0,
    limit: int = 10,
):
    if (
        dataset := await DatasetDBViewList.find_one(
            DatasetDBViewList.id == PydanticObjectId(dataset_id)
        )
    ) is not None:
        if dataset.status == DatasetStatus.PUBLIC.name:
            query = [
                FolderDBViewList.dataset_id == ObjectId(dataset_id),
            ]
            if parent_folder is not None:
                query.append(FolderDBViewList.parent_folder == ObjectId(parent_folder))
            else:
                query.append(FolderDBViewList.parent_folder == None)  # noqa: E711
            folders = (
                await FolderDBViewList.find(*query).skip(skip).limit(limit).to_list()
            )
            return [folder.dict() for folder in folders]
    raise HTTPException(status_code=404, detail=f"Dataset {dataset_id} not found")


@router.get("/{dataset_id}/folders_and_files", response_model=Paged)
async def get_dataset_folders_and_files(
    dataset_id: str,
    folder_id: Optional[str] = None,
    skip: int = 0,
    limit: int = 10,
):
    if (
        dataset := await DatasetDBViewList.find_one(
            DatasetDBViewList.id == PydanticObjectId(dataset_id)
        )
    ) is not None:
        if dataset.status == DatasetStatus.PUBLIC.name:
            query = [
                FolderFileViewList.dataset_id == ObjectId(dataset_id),
            ]
            if folder_id is None:
                # only show folder and file at root level without parent folder
                query.append(
                    And(
                        FolderFileViewList.parent_folder == None,  # noqa: E711
                        FolderFileViewList.folder_id == None,  # noqa: E711
                    )
                )
            else:
                query.append(
                    Or(
                        FolderFileViewList.folder_id == ObjectId(folder_id),
                        FolderFileViewList.parent_folder == ObjectId(folder_id),
                    )
                )

            folders_files_and_count = (
                await FolderFileViewList.find(*query)
                .aggregate(
                    [
                        _get_page_query(
                            skip,
                            limit,
                            sort_clause={
                                "$sort": {
                                    "object_type": -1,  # folder first
                                    "created": -1,  # then sort by created descendingly
                                }
                            },
                        )
                    ],
                )
                .to_list()
            )
            page_metadata = _construct_page_metadata(
                folders_files_and_count, skip, limit
            )
            page = Paged(
                metadata=page_metadata,
                data=[
                    FileOut(id=item.pop("_id"), **item)
                    if item.get("object_type") == "file"
                    else FolderOut(id=item.pop("_id"), **item)
                    for item in folders_files_and_count[0]["data"]
                ],
            )
            return page.dict()
    raise HTTPException(status_code=404, detail=f"Dataset {dataset_id} not found")


@router.get("/{dataset_id}/metadata", response_model=List[MetadataOut])
async def get_dataset_metadata(
    dataset_id: str,
    listener_name: Optional[str] = Form(None),
    listener_version: Optional[float] = Form(None),
):
    if (
        dataset := await DatasetDBViewList.find_one(
            DatasetDBViewList.id == PydanticObjectId(dataset_id)
        )
    ) is not None:
        if dataset.status == DatasetStatus.PUBLIC.name:
            query = [MetadataDBViewList.resource.resource_id == ObjectId(dataset_id)]

            if listener_name is not None:
                query.append(MetadataDBViewList.agent.listener.name == listener_name)
            if listener_version is not None:
                query.append(
                    MetadataDBViewList.agent.listener.version == listener_version
                )

            metadata = []
            async for md in MetadataDBViewList.find(*query):
                if md.definition is not None:
                    if (
                        md_def := await MetadataDefinitionDB.find_one(
                            MetadataDefinitionDB.name == md.definition
                        )
                    ) is not None:
                        md.description = md_def.description
                metadata.append(md)
            return [md.dict() for md in metadata]
        else:
            raise HTTPException(
                status_code=404, detail=f"Dataset {dataset_id} not found"
            )
    else:
        raise HTTPException(status_code=404, detail=f"Dataset {dataset_id} not found")


@router.get("/{dataset_id}/download", response_model=DatasetOut)
async def download_dataset(
    dataset_id: str,
    es: Elasticsearch = Depends(dependencies.get_elasticsearchclient),
    fs: Minio = Depends(dependencies.get_fs),
):
    if (
        dataset := await DatasetDBViewList.find_one(
            DatasetDBViewList.id == PydanticObjectId(dataset_id)
        )
    ) is not None:
        if dataset.status == DatasetStatus.PUBLIC.name:
            current_temp_dir = tempfile.mkdtemp(prefix="rocratedownload")
            crate = ROCrate()

            manifest_path = os.path.join(current_temp_dir, "manifest-md5.txt")
            bagit_path = os.path.join(current_temp_dir, "bagit.txt")
            bag_info_path = os.path.join(current_temp_dir, "bag-info.txt")
            tagmanifest_path = os.path.join(current_temp_dir, "tagmanifest-md5.txt")

            with open(manifest_path, "w") as f:
                pass  # Create empty file so no errors later if the dataset is empty

            with open(bagit_path, "w") as f:
                f.write("Bag-Software-Agent: clowder.ncsa.illinois.edu" + "\n")
                f.write("Bagging-Date: " + str(datetime.datetime.now()) + "\n")

            with open(bag_info_path, "w") as f:
                f.write("BagIt-Version: 0.97" + "\n")
                f.write("Tag-File-Character-Encoding: UTF-8" + "\n")

            # Write dataset metadata if found
            metadata = await MetadataDBViewList.find(
                MetadataDBViewList.resource.resource_id == ObjectId(dataset_id)
            ).to_list()
            if len(metadata) > 0:
                datasetmetadata_path = os.path.join(
                    current_temp_dir, "_dataset_metadata.json"
                )
                metadata_content = json_util.dumps(metadata)
                with open(datasetmetadata_path, "w") as f:
                    f.write(metadata_content)
                crate.add_file(
                    datasetmetadata_path,
                    dest_path="metadata/_dataset_metadata.json",
                    properties={"name": "_dataset_metadata.json"},
                )

            bag_size = 0  # bytes
            file_count = 0

            async for file in FileDBViewList.find(
                FileDBViewList.dataset_id == ObjectId(dataset_id)
            ):
                # find the bytes id
                # if it's working draft file_id == origin_id
                # if it's published origin_id points to the raw bytes
                bytes_file_id = str(file.origin_id) if file.origin_id else str(file.id)
                file_count += 1
                file_name = file.name
                if file.folder_id is not None:
                    hierarchy = await _get_folder_hierarchy(file.folder_id, "")
                    dest_folder = os.path.join(current_temp_dir, hierarchy.lstrip("/"))
                    if not os.path.isdir(dest_folder):
                        os.makedirs(dest_folder, exist_ok=True)
                    file_name = hierarchy + file_name
                current_file_path = os.path.join(
                    current_temp_dir, file_name.lstrip("/")
                )

                content = fs.get_object(settings.MINIO_BUCKET_NAME, bytes_file_id)
                file_md5_hash = hashlib.md5(content.data).hexdigest()
                with open(current_file_path, "wb") as f1:
                    f1.write(content.data)
                with open(manifest_path, "a") as mpf:
                    mpf.write(file_md5_hash + " " + file_name + "\n")
                crate.add_file(
                    current_file_path,
                    dest_path="data/" + file_name,
                    properties={"name": file_name},
                )
                content.close()
                content.release_conn()

                current_file_size = os.path.getsize(current_file_path)
                bag_size += current_file_size

                metadata = await MetadataDBViewList.find(
                    MetadataDBViewList.resource.resource_id == ObjectId(dataset_id)
                ).to_list()
                if len(metadata) > 0:
                    metadata_filename = file_name + "_metadata.json"
                    metadata_filename_temp_path = os.path.join(
                        current_temp_dir, metadata_filename
                    )
                    metadata_content = json_util.dumps(metadata)
                    with open(metadata_filename_temp_path, "w") as f:
                        f.write(metadata_content)
                    crate.add_file(
                        metadata_filename_temp_path,
                        dest_path="metadata/" + metadata_filename,
                        properties={"name": metadata_filename},
                    )

            bag_size_kb = bag_size / 1024

            with open(bagit_path, "a") as f:
                f.write("Bag-Size: " + str(bag_size_kb) + " kB" + "\n")
                f.write("Payload-Oxum: " + str(bag_size) + "." + str(file_count) + "\n")
                f.write("Internal-Sender-Identifier: " + dataset_id + "\n")
                f.write("Internal-Sender-Description: " + dataset.description + "\n")
            crate.add_file(
                bagit_path, dest_path="bagit.txt", properties={"name": "bagit.txt"}
            )
            crate.add_file(
                manifest_path,
                dest_path="manifest-md5.txt",
                properties={"name": "manifest-md5.txt"},
            )
            crate.add_file(
                bag_info_path,
                dest_path="bag-info.txt",
                properties={"name": "bag-info.txt"},
            )

            # Generate tag manifest file
            manifest_md5_hash = hashlib.md5(
                open(manifest_path, "rb").read()
            ).hexdigest()
            bagit_md5_hash = hashlib.md5(open(bagit_path, "rb").read()).hexdigest()
            bag_info_md5_hash = hashlib.md5(
                open(bag_info_path, "rb").read()
            ).hexdigest()

            with open(tagmanifest_path, "w") as f:
                f.write(bagit_md5_hash + " " + "bagit.txt" + "\n")
                f.write(manifest_md5_hash + " " + "manifest-md5.txt" + "\n")
                f.write(bag_info_md5_hash + " " + "bag-info.txt" + "\n")
            crate.add_file(
                tagmanifest_path,
                dest_path="tagmanifest-md5.txt",
                properties={"name": "tagmanifest-md5.txt"},
            )

            version_name = (
                f"-v{dataset.frozen_version_num}"
                if dataset.frozen and dataset.frozen_version_num > 0
                else ""
            )
            zip_name = dataset.name + version_name + ".zip"
            path_to_zip = os.path.join(current_temp_dir, zip_name)
            crate.write_zip(path_to_zip)
            f = open(path_to_zip, "rb", buffering=0)
            zip_bytes = f.read()
            stream = io.BytesIO(zip_bytes)
            f.close()
            try:
                shutil.rmtree(current_temp_dir)
            except Exception as e:
                print("could not delete file")
                print(e)

            # Get content type & open file stream
            response = StreamingResponse(
                stream,
                media_type="application/x-zip-compressed",
            )
            response.headers["Content-Disposition"] = (
                "attachment; filename=%s" % zip_name
            )
<<<<<<< HEAD
            await _increment_data_downloads(dataset_id)
=======
            # Increment download count
            await dataset.update(Inc({DatasetDB.downloads: 1}))

            # reindex
            await index_dataset(es, DatasetOut(**dataset.dict()), update=True)
            # Update folders index since its using dataset downloads and status to index
            async for folder in FolderDB.find(
                FolderDB.dataset_id == PydanticObjectId(dataset_id)
            ):
                await index_folder(es, FolderOut(**folder.dict()), update=True)

>>>>>>> b9d6a7ce
            return response
        else:
            raise HTTPException(
                status_code=404, detail=f"Dataset {dataset_id} not found"
            )
    raise HTTPException(status_code=404, detail=f"Dataset {dataset_id} not found")


@router.get("/{dataset_id}/freeze", response_model=Paged)
async def get_freeze_datasets(
    dataset_id: str,
    skip: int = 0,
    limit: int = 10,
):
    frozen_datasets_and_count = (
        await DatasetFreezeDB.find(
            DatasetFreezeDB.status == DatasetStatus.PUBLIC,
            DatasetFreezeDB.origin_id == PydanticObjectId(dataset_id),
        )
        .aggregate(
            [
                _get_page_query(
                    skip, limit, sort_field="frozen_version_num", ascending=False
                )
            ],
        )
        .to_list()
    )

    page_metadata = _construct_page_metadata(frozen_datasets_and_count, skip, limit)
    page = Paged(
        metadata=page_metadata,
        data=[
            DatasetFreezeOut(id=item.pop("_id"), **item)
            for item in frozen_datasets_and_count[0]["data"]
        ],
    )
    return page.dict()<|MERGE_RESOLUTION|>--- conflicted
+++ resolved
@@ -19,7 +19,7 @@
 )
 from app.models.files import FileDBViewList, FileOut
 from app.models.folder_and_file import FolderFileViewList
-from app.models.folders import FolderDBViewList, FolderOut
+from app.models.folders import FolderDB, FolderDBViewList, FolderOut
 from app.models.metadata import MetadataDBViewList, MetadataDefinitionDB, MetadataOut
 from app.models.pages import Paged, _construct_page_metadata, _get_page_query
 from app.search.index import index_dataset, index_folder
@@ -407,11 +407,7 @@
             response.headers["Content-Disposition"] = (
                 "attachment; filename=%s" % zip_name
             )
-<<<<<<< HEAD
             await _increment_data_downloads(dataset_id)
-=======
-            # Increment download count
-            await dataset.update(Inc({DatasetDB.downloads: 1}))
 
             # reindex
             await index_dataset(es, DatasetOut(**dataset.dict()), update=True)
@@ -421,7 +417,6 @@
             ):
                 await index_folder(es, FolderOut(**folder.dict()), update=True)
 
->>>>>>> b9d6a7ce
             return response
         else:
             raise HTTPException(
