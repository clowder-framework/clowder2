import json

<<<<<<< HEAD
from app.keycloak_auth import create_user, get_current_user, keycloak_openid
from app.models.datasets import DatasetDB
from app.models.users import UserDB, UserIn, UserLogin, UserOut
from beanie import PydanticObjectId
from fastapi import APIRouter, Depends, HTTPException
=======
from beanie import PydanticObjectId
from fastapi import APIRouter, HTTPException, Depends
>>>>>>> 08ce55c8
from keycloak.exceptions import (
    KeycloakAuthenticationError,
    KeycloakGetError,
    KeycloakPostError,
)
from passlib.hash import bcrypt

<<<<<<< HEAD
=======
from app.keycloak_auth import create_user, get_current_user
from app.keycloak_auth import keycloak_openid
from app.models.datasets import DatasetDB
from app.models.users import UserDB, UserIn, UserOut, UserLogin

>>>>>>> 08ce55c8
router = APIRouter()


@router.post("/users", response_model=UserOut)
async def save_user(userIn: UserIn):
    try:
        keycloak_user = await create_user(
            userIn.email, userIn.password, userIn.first_name, userIn.last_name
        )
    except KeycloakGetError as e:
        raise HTTPException(
            status_code=e.response_code,
            detail=json.loads(e.error_message),
            headers={"WWW-Authenticate": "Bearer"},
        )
    except KeycloakPostError as e:
        print(f"User {userIn.email} already exists")
        raise HTTPException(
            status_code=e.response_code,
            detail=json.loads(e.error_message),
            headers={"WWW-Authenticate": "Bearer"},
        )

    # create local user
    hashed_password = bcrypt.hash(userIn.password)

    # check if this is the 1st user, make it admin
    count = await UserDB.count()

    if count == 0:
        user = UserDB(
            **userIn.dict(),
            admin=True,
            hashed_password=hashed_password,
            keycloak_id=keycloak_user,
        )
    else:
        user = UserDB(
            **userIn.dict(),
            admin=False,
            hashed_password=hashed_password,
            keycloak_id=keycloak_user,
        )

    await user.insert()
    return user.dict()


@router.post("/login")
async def login(userIn: UserLogin):
    try:
        token = keycloak_openid.token(userIn.email, userIn.password)
        return {"token": token["access_token"]}
    # bad credentials
    except KeycloakAuthenticationError as e:
        raise HTTPException(
            status_code=e.response_code,
            detail=json.loads(e.error_message),
            headers={"WWW-Authenticate": "Bearer"},
        )
    # account not fully setup (for example if new password is set to temporary)
    except KeycloakGetError as e:
        raise HTTPException(
            status_code=e.response_code,
            detail=json.loads(e.error_message),
            headers={"WWW-Authenticate": "Bearer"},
        )


async def authenticate_user(email: str, password: str):
    user = await UserDB.find_one({"email": email})
    if not user:
        return None
    if not user.verify_password(password):
        return None
    return user


async def get_admin(dataset_id: str = None, current_username=Depends(get_current_user)):
    if (
        current_user := await UserDB.find_one(UserDB.email == current_username.email)
    ) is not None:
        if current_user.admin:
            return current_user.admin
    elif (
        dataset_id
        and (dataset_db := await DatasetDB.get(PydanticObjectId(dataset_id)))
        is not None
    ):
        return dataset_db.creator.email == current_username.email
    else:
        return False


@router.post("/users/set_admin/{useremail}", response_model=UserOut)
async def set_admin(
    useremail: str, current_username=Depends(get_current_user), admin=Depends(get_admin)
):
    if admin and current_username.admin:
        if (user := await UserDB.find_one(UserDB.email == useremail)) is not None:
            user.admin = True
            await user.replace()
            return user.dict()
        else:
            raise HTTPException(status_code=404, detail=f"User {useremail} not found")
    else:
        raise HTTPException(
            status_code=403,
            detail=f"User {current_username.email} is not an admin. Only admin can make others admin.",
        )


@router.post("/users/revoke_admin/{useremail}", response_model=UserOut)
async def revoke_admin(
    useremail: str, current_username=Depends(get_current_user), admin=Depends(get_admin)
):
    if admin:
        if current_username.email == useremail:
            raise HTTPException(
                status_code=403,
                detail=f"You are currently an admin. Admin cannot revoke their own admin access.",
            )
        else:
            if (user := await UserDB.find_one(UserDB.email == useremail)) is not None:
                user.admin = False
                await user.replace()
                return user.dict()
            else:
                raise HTTPException(
                    status_code=404, detail=f"User {useremail} not found"
                )
    else:
        raise HTTPException(
            status_code=403,
            detail=f"User {current_username.email} is not an admin. Only admin can revoke admin access.",
        )<|MERGE_RESOLUTION|>--- conflicted
+++ resolved
@@ -1,15 +1,10 @@
 import json
 
-<<<<<<< HEAD
 from app.keycloak_auth import create_user, get_current_user, keycloak_openid
 from app.models.datasets import DatasetDB
 from app.models.users import UserDB, UserIn, UserLogin, UserOut
 from beanie import PydanticObjectId
 from fastapi import APIRouter, Depends, HTTPException
-=======
-from beanie import PydanticObjectId
-from fastapi import APIRouter, HTTPException, Depends
->>>>>>> 08ce55c8
 from keycloak.exceptions import (
     KeycloakAuthenticationError,
     KeycloakGetError,
@@ -17,14 +12,6 @@
 )
 from passlib.hash import bcrypt
 
-<<<<<<< HEAD
-=======
-from app.keycloak_auth import create_user, get_current_user
-from app.keycloak_auth import keycloak_openid
-from app.models.datasets import DatasetDB
-from app.models.users import UserDB, UserIn, UserOut, UserLogin
-
->>>>>>> 08ce55c8
 router = APIRouter()
 
 
@@ -145,7 +132,7 @@
         if current_username.email == useremail:
             raise HTTPException(
                 status_code=403,
-                detail=f"You are currently an admin. Admin cannot revoke their own admin access.",
+                detail="You are currently an admin. Admin cannot revoke their own admin access.",
             )
         else:
             if (user := await UserDB.find_one(UserDB.email == useremail)) is not None:
