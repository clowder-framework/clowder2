import json

from app.keycloak_auth import create_user, get_current_user, keycloak_openid
from app.models.datasets import DatasetDB
from app.models.users import UserDB, UserIn, UserLogin, UserOut
from beanie import PydanticObjectId
from fastapi import APIRouter, Depends, HTTPException
from keycloak.exceptions import (
    KeycloakAuthenticationError,
    KeycloakGetError,
    KeycloakPostError,
)
from passlib.hash import bcrypt

router = APIRouter()


@router.post("/users", response_model=UserOut)
async def save_user(userIn: UserIn):
    try:
        keycloak_user = await create_user(
            userIn.email, userIn.password, userIn.first_name, userIn.last_name
        )
    except KeycloakGetError as e:
        raise HTTPException(
            status_code=e.response_code,
            detail=json.loads(e.error_message),
            headers={"WWW-Authenticate": "Bearer"},
        )
    except KeycloakPostError as e:
        print(f"User {userIn.email} already exists")
        raise HTTPException(
            status_code=e.response_code,
            detail=json.loads(e.error_message),
            headers={"WWW-Authenticate": "Bearer"},
        )

    # create local user
    hashed_password = bcrypt.hash(userIn.password)

    # check if this is the 1st user, make it admin
    count = await UserDB.count()

    if count == 0:
        user = UserDB(
            **userIn.dict(),
            admin=True,
            hashed_password=hashed_password,
            keycloak_id=keycloak_user,
        )
    else:
        user = UserDB(
            **userIn.dict(),
            admin=False,
            hashed_password=hashed_password,
            keycloak_id=keycloak_user,
        )

    await user.insert()
    return user.dict()


@router.post("/login")
async def login(userIn: UserLogin):
    try:
        token = keycloak_openid.token(userIn.email, userIn.password)
        return {"token": token["access_token"]}
    # bad credentials
    except KeycloakAuthenticationError as e:
        raise HTTPException(
            status_code=e.response_code,
            detail=json.loads(e.error_message),
            headers={"WWW-Authenticate": "Bearer"},
        )
    # account not fully setup (for example if new password is set to temporary)
    except KeycloakGetError as e:
        raise HTTPException(
            status_code=e.response_code,
            detail=json.loads(e.error_message),
            headers={"WWW-Authenticate": "Bearer"},
        )


async def authenticate_user(email: str, password: str):
    user = await UserDB.find_one({"email": email})
    if not user:
        return None
    if not user.verify_password(password):
        return None
    return user


async def get_admin(dataset_id: str = None, current_username=Depends(get_current_user)):
<<<<<<< HEAD
    if dataset_id and (await DatasetDB.get(PydanticObjectId(dataset_id))) is not None:
        return DatasetDB.creator.email == current_username.email
=======
    if (
        current_user := await UserDB.find_one(UserDB.email == current_username.email)
    ) is not None:
        if current_user.admin:
            return current_user.admin
    elif (
        dataset_id
        and (dataset_db := await DatasetDB.get(PydanticObjectId(dataset_id)))
        is not None
    ):
        return dataset_db.creator.email == current_username.email
>>>>>>> 66abc2ec
    else:
        return False


@router.post("/users/set_admin/{useremail}", response_model=UserOut)
async def set_admin(
    useremail: str, current_username=Depends(get_current_user), admin=Depends(get_admin)
):
    if admin:
        if (user := await UserDB.find_one(UserDB.email == useremail)) is not None:
            user.admin = True
            await user.replace()
            return user.dict()
        else:
            raise HTTPException(status_code=404, detail=f"User {useremail} not found")
    else:
        raise HTTPException(
            status_code=403,
            detail=f"User {current_username.email} is not an admin. Only admin can make others admin.",
        )<|MERGE_RESOLUTION|>--- conflicted
+++ resolved
@@ -91,10 +91,6 @@
 
 
 async def get_admin(dataset_id: str = None, current_username=Depends(get_current_user)):
-<<<<<<< HEAD
-    if dataset_id and (await DatasetDB.get(PydanticObjectId(dataset_id))) is not None:
-        return DatasetDB.creator.email == current_username.email
-=======
     if (
         current_user := await UserDB.find_one(UserDB.email == current_username.email)
     ) is not None:
@@ -106,7 +102,6 @@
         is not None
     ):
         return dataset_db.creator.email == current_username.email
->>>>>>> 66abc2ec
     else:
         return False
 
