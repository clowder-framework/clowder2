--- conflicted
+++ resolved
@@ -6,7 +6,7 @@
     get_current_user,
     keycloak_openid,
 )
-from app.models.datasets import DatasetDB
+from app.models.datasets import DatasetDBViewList
 from app.models.users import UserDB, UserIn, UserLogin, UserOut
 from beanie import PydanticObjectId
 from fastapi import APIRouter, Depends, HTTPException
@@ -17,14 +17,6 @@
 )
 from passlib.hash import bcrypt
 
-<<<<<<< HEAD
-from app.keycloak_auth import create_user, get_current_user
-from app.keycloak_auth import keycloak_openid
-from app.models.datasets import DatasetDBViewList
-from app.models.users import UserDB, UserIn, UserOut, UserLogin
-
-=======
->>>>>>> 29e72710
 router = APIRouter()
 
 
