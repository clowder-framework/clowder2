--- conflicted
+++ resolved
@@ -8,12 +8,8 @@
     update_user,
 )
 from app.models.datasets import DatasetDBViewList
-<<<<<<< HEAD
 from app.models.users import UserDB, UserIn, UserLogin, UserOut, UserUpdate
-=======
-from app.models.users import UserDB, UserIn, UserLogin, UserOut
 from app.routers.utils import save_refresh_token
->>>>>>> 700aeb1c
 from beanie import PydanticObjectId
 from fastapi import APIRouter, Depends, HTTPException
 from keycloak.exceptions import (
