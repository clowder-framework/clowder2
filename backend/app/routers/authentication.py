--- conflicted
+++ resolved
@@ -1,16 +1,5 @@
 import json
 
-<<<<<<< HEAD
-=======
-from app.keycloak_auth import (
-    create_user,
-    enable_disable_user,
-    get_current_user,
-    keycloak_openid,
-)
-from app.models.datasets import DatasetDBViewList
-from app.models.users import UserDB, UserIn, UserLogin, UserOut
->>>>>>> f997289d
 from beanie import PydanticObjectId
 from fastapi import APIRouter, Depends, HTTPException
 from keycloak.exceptions import (
@@ -26,7 +15,7 @@
     get_current_user,
     keycloak_openid,
 )
-from app.models.datasets import DatasetDB
+from app.models.datasets import DatasetDBViewList
 from app.models.users import UserDB, UserIn, UserLogin, UserOut
 
 router = APIRouter()
