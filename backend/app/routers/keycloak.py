--- conflicted
+++ resolved
@@ -6,15 +6,8 @@
 from fastapi.security import HTTPAuthorizationCredentials, HTTPBearer
 from jose import jwt, ExpiredSignatureError, JWTError
 from keycloak.exceptions import KeycloakAuthenticationError, KeycloakGetError
-<<<<<<< HEAD
 from starlette.responses import RedirectResponse
 
-=======
-from pymongo import MongoClient
-from starlette.responses import RedirectResponse
-
-from app import dependencies
->>>>>>> 05b8182a
 from app.config import settings
 from app.keycloak_auth import (
     keycloak_openid,
@@ -166,11 +159,7 @@
             options={"verify_aud": False},
         )
         email = token_json["email"]
-<<<<<<< HEAD
         return await retreive_refresh_token(email)
-=======
-        return await retreive_refresh_token(email, db)
->>>>>>> 05b8182a
     except (ExpiredSignatureError, JWTError):
         # retreive the refresh token and try refresh
         email = jwt.get_unverified_claims(access_token)["email"]
