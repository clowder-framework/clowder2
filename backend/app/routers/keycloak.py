import json

import requests
from bson import ObjectId
from fastapi import APIRouter, HTTPException, Depends, Security
from fastapi.security import HTTPAuthorizationCredentials, HTTPBearer
from jose import jwt, ExpiredSignatureError
from keycloak.exceptions import KeycloakAuthenticationError, KeycloakGetError
from pydantic import Json
from pymongo import MongoClient
from starlette import status
from starlette.responses import RedirectResponse

from app import keycloak_auth, dependencies
from app.config import settings
from app.keycloak_auth import (
    keycloak_openid,
    get_token,
    oauth2_scheme,
    get_idp_public_key,
    retreive_refresh_token,
)
from app.models.users import UserIn, UserDB
from app.models.tokens import TokenDB
import logging

router = APIRouter()
security = HTTPBearer()

logger = logging.getLogger(__name__)


@router.get("/register")
async def register() -> RedirectResponse:
    return RedirectResponse(settings.auth_register_url)


@router.get("/login")
async def login() -> RedirectResponse:
    """Redirect to keycloak login page."""
    return RedirectResponse(settings.auth_url)


@router.get("/logout")
async def logout(
    credentials: HTTPAuthorizationCredentials = Security(security),
    db: MongoClient = Depends(dependencies.get_db),
):
    """Logout of keycloak."""
    # get user info
    access_token = credentials.credentials
    try:
        user_info = keycloak_openid.userinfo(access_token)
        if (
            token_exist := await db["tokens"].find_one({"email": user_info["email"]})
        ) is not None:
            # log user out
            try:
                keycloak_openid.logout(token_exist["refresh_token"])

                # delete entry in the token database
                await db["tokens"].delete_one({"_id": ObjectId(token_exist["_id"])})
                return {"status": f"Successfully log user: {user_info} out!"}
            except:
                raise HTTPException(
                    status_code=403,
                    detail="Refresh token invalid/expired! Cannot log user out.",
                    headers={"WWW-Authenticate": "Bearer"},
                )
    except:
        raise HTTPException(
            status_code=403,
            detail="Access token invalid! Cannot get user info.",
            headers={"WWW-Authenticate": "Bearer"},
        )
    raise HTTPException(
        status_code=500,
        detail="Unable to the current log user out!",
        headers={"WWW-Authenticate": "Bearer"},
    )


@router.post("/login")
async def login(userIn: UserIn):
    """Client can use this to login when redirect is not available."""
    try:
        token = keycloak_openid.token(userIn.email, userIn.password)
        return {"token": token["access_token"]}
    # bad credentials
    except KeycloakAuthenticationError as e:
        raise HTTPException(
            status_code=e.response_code,
            detail=json.loads(e.error_message),
            headers={"WWW-Authenticate": "Bearer"},
        )
    # account not fully setup (for example if new password is set to temporary)
    except KeycloakGetError as e:
        raise HTTPException(
            status_code=e.response_code,
            detail=json.loads(e.error_message),
            headers={"WWW-Authenticate": "Bearer"},
        )


@router.get("")
async def auth(
    code: str, db: MongoClient = Depends(dependencies.get_db)
) -> RedirectResponse:
    """Redirect endpoint Keycloak redirects to after login."""
    logger.info(f"In /api/v2/auth")
    # get token from Keycloak
    payload = (
        f"grant_type=authorization_code&code={code}"
        f"&redirect_uri={settings.auth_url}&client_id={settings.auth_client_id}"
    )
    headers = {"Content-Type": "application/x-www-form-urlencoded"}
    token_response = requests.request(
        "POST", settings.auth_token_url, data=payload, headers=headers
    )
    token_body = json.loads(token_response.content)
    access_token = token_body["access_token"]

    # create user in db if it doesn't already exist; get the user_id
    userinfo = keycloak_openid.userinfo(access_token)
    keycloak_id = userinfo["sub"]
    given_name = userinfo.get("given_name", " ")
    family_name = userinfo.get("family_name", " ")
    email = userinfo["email"]
    user = UserDB(
        email=email,
        first_name=given_name,
        last_name=family_name,
        hashed_password="",
        keycloak_id=keycloak_id,
    )
    if (await db["users"].find_one({"email": email})) is None:
        await db["users"].insert_one(user.to_mongo())

    # store/update refresh token and link to that userid
    if (token_exist := await db["tokens"].find_one({"email": email})) is not None:
        token_exist.update({"refresh_token": token_body["refresh_token"]})
        await db["tokens"].replace_one(
            {"_id": ObjectId(token_exist["_id"])}, token_exist
        )
    else:
        token_created = TokenDB(email=email, refresh_token=token_body["refresh_token"])
        await db["tokens"].insert_one(token_created.to_mongo())

    # redirect to frontend
    auth_url = f"{settings.frontend_url}/auth"
    response = RedirectResponse(url=auth_url)
    response.set_cookie("Authorization", value=f"Bearer {access_token}")
    logger.info(f"Authenticated by keycloak. Redirecting to {auth_url}")
    return response


@router.get("/refresh_token")
async def refresh_token(
    credentials: HTTPAuthorizationCredentials = Security(security),
    db: MongoClient = Depends(dependencies.get_db),
):
    access_token = credentials.credentials

    try:
        # token still valid
        token_json = keycloak_openid.decode_token(
            access_token,
            key=await get_idp_public_key(),
            options={"verify_aud": False},
        )
        email = token_json["email"]
        return await retreive_refresh_token(email, db)
    except ExpiredSignatureError:
        # retreive the refresh token and try refresh
        email = jwt.get_unverified_claims(access_token)["email"]
        return await retreive_refresh_token(email, db)
    except KeycloakGetError as e:
        raise HTTPException(
            status_code=e.response_code,
            detail=str(e),  # "Invalid authentication credentials",
            headers={"WWW-Authenticate": "Bearer"},
        )
    except KeycloakAuthenticationError as e:
        raise HTTPException(
            status_code=401,
            detail=str(e),
            headers={"WWW-Authenticate": "Bearer"},
        )


<<<<<<< HEAD
# @router.get("/broker/{identity_provider}/token")
# def get_idenity_provider_token(
#     identity_provider: str, access_token: str = Security(oauth2_scheme)
# ) -> Json:
#     """Get identity provider JWT token from keyclok. Keycloak must be configured to store external tokens."""
#     if identity_provider in settings.keycloak_ipds:
#         idp_url = f"{settings.auth_base}/auth/realms/{settings.auth_realm}/broker/{identity_provider}/token"
#         idp_headers = {
#             "Content-Type": "application/x-www-form-urlencoded",
#             "Authorization": f"Bearer {access_token}",
#         }
#         idp_token = requests.request("GET", idp_url, headers=idp_headers)
#         # FIXME is there a better way to know if the token as expired and the above call did not go through?
#         idp_token.raise_for_status()
#         itp_token_body = json.loads(idp_token.content)
#         return itp_token_body
#     else:
#         raise HTTPException(
#             status_code=status.HTTP_400_BAD_REQUEST,
#             detail={
#                 "error_msg": f"Identy provider [{identity_provider}] not recognized."
#             },
#             headers={"WWW-Authenticate": "Bearer"},
#         )
=======
@router.get("/broker/{identity_provider}/token")
def get_identity_provider_token(
    identity_provider: str, access_token: str = Security(oauth2_scheme)
) -> Json:
    """Get identity provider JWT token from keyclok. Keycloak must be configured to store external tokens."""
    if identity_provider in settings.keycloak_ipds:
        idp_url = f"{settings.auth_base}/auth/realms/{settings.auth_realm}/broker/{identity_provider}/token"
        idp_headers = {
            "Content-Type": "application/x-www-form-urlencoded",
            "Authorization": f"Bearer {access_token}",
        }
        idp_token = requests.request("GET", idp_url, headers=idp_headers)
        # FIXME is there a better way to know if the token as expired and the above call did not go through?
        idp_token.raise_for_status()
        itp_token_body = json.loads(idp_token.content)
        return itp_token_body
    else:
        raise HTTPException(
            status_code=status.HTTP_400_BAD_REQUEST,
            detail={
                "error_msg": f"Identy provider [{identity_provider}] not recognized."
            },
            headers={"WWW-Authenticate": "Bearer"},
        )
>>>>>>> 6b3f51a1
<|MERGE_RESOLUTION|>--- conflicted
+++ resolved
@@ -188,7 +188,6 @@
         )
 
 
-<<<<<<< HEAD
 # @router.get("/broker/{identity_provider}/token")
 # def get_idenity_provider_token(
 #     identity_provider: str, access_token: str = Security(oauth2_scheme)
@@ -212,30 +211,4 @@
 #                 "error_msg": f"Identy provider [{identity_provider}] not recognized."
 #             },
 #             headers={"WWW-Authenticate": "Bearer"},
-#         )
-=======
-@router.get("/broker/{identity_provider}/token")
-def get_identity_provider_token(
-    identity_provider: str, access_token: str = Security(oauth2_scheme)
-) -> Json:
-    """Get identity provider JWT token from keyclok. Keycloak must be configured to store external tokens."""
-    if identity_provider in settings.keycloak_ipds:
-        idp_url = f"{settings.auth_base}/auth/realms/{settings.auth_realm}/broker/{identity_provider}/token"
-        idp_headers = {
-            "Content-Type": "application/x-www-form-urlencoded",
-            "Authorization": f"Bearer {access_token}",
-        }
-        idp_token = requests.request("GET", idp_url, headers=idp_headers)
-        # FIXME is there a better way to know if the token as expired and the above call did not go through?
-        idp_token.raise_for_status()
-        itp_token_body = json.loads(idp_token.content)
-        return itp_token_body
-    else:
-        raise HTTPException(
-            status_code=status.HTTP_400_BAD_REQUEST,
-            detail={
-                "error_msg": f"Identy provider [{identity_provider}] not recognized."
-            },
-            headers={"WWW-Authenticate": "Bearer"},
-        )
->>>>>>> 6b3f51a1
+#         )