--- conflicted
+++ resolved
@@ -1,5 +1,6 @@
 import json
 import logging
+from secrets import token_urlsafe
 
 import requests
 from app.config import settings
@@ -10,17 +11,12 @@
     retreive_refresh_token,
 )
 from app.models.tokens import TokenDB
-<<<<<<< HEAD
 from app.models.users import UserDB, UserIn
 from fastapi import APIRouter, HTTPException, Security
 from fastapi.security import HTTPAuthorizationCredentials, HTTPBearer
 from jose import ExpiredSignatureError, JWTError, jwt
 from keycloak.exceptions import KeycloakAuthenticationError, KeycloakGetError
 from starlette.responses import RedirectResponse
-=======
-from app.models.users import UserIn, UserDB
-from secrets import token_urlsafe
->>>>>>> 5b0c9031
 
 router = APIRouter()
 security = HTTPBearer()
@@ -34,7 +30,7 @@
 
 
 @router.get("/login")
-async def login() -> RedirectResponse:
+async def loginGet() -> RedirectResponse:
     """Redirect to keycloak login page."""
     return RedirectResponse(
         keycloak_openid.auth_url(
@@ -64,13 +60,13 @@
                 # delete entry in the token database
                 await token_exist.delete()
                 return {"status": f"Successfully logged user: {user_info} out!"}
-            except HTTPException:
+            except:  # noqa: E722
                 raise HTTPException(
                     status_code=403,
                     detail="Refresh token invalid/expired! Cannot log user out.",
                     headers={"WWW-Authenticate": "Bearer"},
                 )
-    except HTTPException:
+    except:  # noqa: E722
         raise HTTPException(
             status_code=403,
             detail="Access token invalid! Cannot get user info.",
@@ -84,7 +80,7 @@
 
 
 @router.post("/login")
-async def login_post(userIn: UserIn):
+async def loginPost(userIn: UserIn):
     """Client can use this to login when redirect is not available."""
     try:
         token = keycloak_openid.token(userIn.email, userIn.password)
