from typing import Optional, List

from elasticsearch import Elasticsearch
from fastapi import (
    APIRouter,
    HTTPException,
    Depends,
)

from app import dependencies
from app.deps.authorization_deps import MetadataAuthorization
from app.keycloak_auth import get_current_user
from app.models.metadata import (
    MetadataDefinitionIn,
    MetadataDefinitionDB,
    MetadataDefinitionOut,
    MetadataDB,
    MetadataOut,
    MetadataPatch,
    patch_metadata,
    MetadataDB,
)
from app.models.pyobjectid import PyObjectId

router = APIRouter()


@router.post("/definition", response_model=MetadataDefinitionOut)
async def save_metadata_definition(
    definition_in: MetadataDefinitionIn,
    user=Depends(get_current_user),
<<<<<<< HEAD
    db: MongoClient = Depends(dependencies.get_db),
):
    if (
        md_def := await MetadataDefinitionDB.find_one(
            MetadataDefinitionDB.name == definition_in.name
        )
    ) is not None:
=======
):
    existing = await MetadataDefinitionDB.find_one(
        MetadataDefinitionDB.name == definition_in.name
    )
    if existing:
>>>>>>> 4439a013
        raise HTTPException(
            status_code=409,
            detail=f"Metadata definition named {definition_in.name} already exists.",
        )
    else:
        md_def = MetadataDefinitionDB(**definition_in.dict(), creator=user)
        await md_def.save()
        return MetadataDefinitionOut(**md_def.dict())


@router.get("/definition", response_model=List[MetadataDefinitionOut])
async def get_metadata_definition(
    name: Optional[str] = None,
    user=Depends(get_current_user),
<<<<<<< HEAD
    db: MongoClient = Depends(dependencies.get_db),
=======
>>>>>>> 4439a013
    skip: int = 0,
    limit: int = 2,
):
    if name is None:
        return (
            await MetadataDefinitionDB.find()
            .skip(skip)
            .limit(limit)
            .to_list(length=limit)
        )
    else:
<<<<<<< HEAD
        root_query = MetadataDefinitionDB.find(MetadataDefinitionDB.name == name)
=======
        return (
            await MetadataDefinitionDB.find(MetadataDefinitionDB.name == name)
            .skip(skip)
            .limit(limit)
            .to_list(length=limit)
        )
>>>>>>> 4439a013


@router.patch("/{metadata_id}", response_model=MetadataOut)
async def update_metadata(
    metadata_in: MetadataPatch,
    metadata_id: str,
<<<<<<< HEAD
    user=Depends(get_current_user),
    db: MongoClient = Depends(dependencies.get_db),
=======
    es: Elasticsearch = Depends(dependencies.get_elasticsearchclient),
    user=Depends(get_current_user),
>>>>>>> 4439a013
    allow: bool = Depends(MetadataAuthorization("editor")),
):
    """Update metadata. Any fields provided in the contents JSON will be added or updated in the metadata. If context or
    agent should be changed, use PUT.

    Returns:
        Metadata document that was updated
    """
<<<<<<< HEAD
    if (
        md := await MetadataDB.find_one(MetadataDB.id == PyObjectId(metadata_id))
    ) is not None:
=======
    md = await MetadataDB.find_one(MetadataDB.id == PyObjectId(metadata_id))
    if md:
>>>>>>> 4439a013
        # TODO: Refactor this with permissions checks etc.
        return await patch_metadata(md, metadata_in.contents, es)
    else:
        raise HTTPException(status_code=404, detail=f"Metadata {metadata_id} not found")


@router.delete("/{metadata_id}")
async def delete_metadata(
    metadata_id: str,
    user=Depends(get_current_user),
<<<<<<< HEAD
    db: MongoClient = Depends(dependencies.get_db),
    allow: bool = Depends(MetadataAuthorization("editor")),
):
    """Delete metadata by specific ID."""
    if (
        md := await MetadataDB.find_one(MetadataDB.id == PyObjectId(metadata_id))
    ) is not None:
=======
    allow: bool = Depends(MetadataAuthorization("editor")),
):
    """Delete metadata by specific ID."""
    md = await MetadataDB.find_one(MetadataDB.id == PyObjectId(metadata_id))
    if md:
>>>>>>> 4439a013
        # TODO: Refactor this with permissions checks etc.
        await md.delete()
        return {"deleted": metadata_id}
    else:
        raise HTTPException(status_code=404, detail=f"Metadata {metadata_id} not found")<|MERGE_RESOLUTION|>--- conflicted
+++ resolved
@@ -14,7 +14,6 @@
     MetadataDefinitionIn,
     MetadataDefinitionDB,
     MetadataDefinitionOut,
-    MetadataDB,
     MetadataOut,
     MetadataPatch,
     patch_metadata,
@@ -27,23 +26,13 @@
 
 @router.post("/definition", response_model=MetadataDefinitionOut)
 async def save_metadata_definition(
-    definition_in: MetadataDefinitionIn,
-    user=Depends(get_current_user),
-<<<<<<< HEAD
-    db: MongoClient = Depends(dependencies.get_db),
-):
-    if (
-        md_def := await MetadataDefinitionDB.find_one(
-            MetadataDefinitionDB.name == definition_in.name
-        )
-    ) is not None:
-=======
+        definition_in: MetadataDefinitionIn,
+        user=Depends(get_current_user),
 ):
     existing = await MetadataDefinitionDB.find_one(
         MetadataDefinitionDB.name == definition_in.name
     )
     if existing:
->>>>>>> 4439a013
         raise HTTPException(
             status_code=409,
             detail=f"Metadata definition named {definition_in.name} already exists.",
@@ -56,14 +45,10 @@
 
 @router.get("/definition", response_model=List[MetadataDefinitionOut])
 async def get_metadata_definition(
-    name: Optional[str] = None,
-    user=Depends(get_current_user),
-<<<<<<< HEAD
-    db: MongoClient = Depends(dependencies.get_db),
-=======
->>>>>>> 4439a013
-    skip: int = 0,
-    limit: int = 2,
+        name: Optional[str] = None,
+        user=Depends(get_current_user),
+        skip: int = 0,
+        limit: int = 2,
 ):
     if name is None:
         return (
@@ -73,30 +58,21 @@
             .to_list(length=limit)
         )
     else:
-<<<<<<< HEAD
-        root_query = MetadataDefinitionDB.find(MetadataDefinitionDB.name == name)
-=======
         return (
             await MetadataDefinitionDB.find(MetadataDefinitionDB.name == name)
             .skip(skip)
             .limit(limit)
             .to_list(length=limit)
         )
->>>>>>> 4439a013
 
 
 @router.patch("/{metadata_id}", response_model=MetadataOut)
 async def update_metadata(
-    metadata_in: MetadataPatch,
-    metadata_id: str,
-<<<<<<< HEAD
-    user=Depends(get_current_user),
-    db: MongoClient = Depends(dependencies.get_db),
-=======
-    es: Elasticsearch = Depends(dependencies.get_elasticsearchclient),
-    user=Depends(get_current_user),
->>>>>>> 4439a013
-    allow: bool = Depends(MetadataAuthorization("editor")),
+        metadata_in: MetadataPatch,
+        metadata_id: str,
+        es: Elasticsearch = Depends(dependencies.get_elasticsearchclient),
+        user=Depends(get_current_user),
+        allow: bool = Depends(MetadataAuthorization("editor")),
 ):
     """Update metadata. Any fields provided in the contents JSON will be added or updated in the metadata. If context or
     agent should be changed, use PUT.
@@ -104,14 +80,8 @@
     Returns:
         Metadata document that was updated
     """
-<<<<<<< HEAD
-    if (
-        md := await MetadataDB.find_one(MetadataDB.id == PyObjectId(metadata_id))
-    ) is not None:
-=======
     md = await MetadataDB.find_one(MetadataDB.id == PyObjectId(metadata_id))
     if md:
->>>>>>> 4439a013
         # TODO: Refactor this with permissions checks etc.
         return await patch_metadata(md, metadata_in.contents, es)
     else:
@@ -120,23 +90,13 @@
 
 @router.delete("/{metadata_id}")
 async def delete_metadata(
-    metadata_id: str,
-    user=Depends(get_current_user),
-<<<<<<< HEAD
-    db: MongoClient = Depends(dependencies.get_db),
-    allow: bool = Depends(MetadataAuthorization("editor")),
-):
-    """Delete metadata by specific ID."""
-    if (
-        md := await MetadataDB.find_one(MetadataDB.id == PyObjectId(metadata_id))
-    ) is not None:
-=======
-    allow: bool = Depends(MetadataAuthorization("editor")),
+        metadata_id: str,
+        user=Depends(get_current_user),
+        allow: bool = Depends(MetadataAuthorization("editor")),
 ):
     """Delete metadata by specific ID."""
     md = await MetadataDB.find_one(MetadataDB.id == PyObjectId(metadata_id))
     if md:
->>>>>>> 4439a013
         # TODO: Refactor this with permissions checks etc.
         await md.delete()
         return {"deleted": metadata_id}
