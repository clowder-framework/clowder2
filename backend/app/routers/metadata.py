from typing import Optional, List

from elasticsearch import Elasticsearch
from fastapi import (
    APIRouter,
    HTTPException,
    Depends,
)

from app import dependencies
from app.deps.authorization_deps import MetadataAuthorization
from app.keycloak_auth import get_current_user
from app.models.metadata import (
    MetadataDefinitionIn,
    MetadataDefinitionDB,
    MetadataDefinitionOut,
<<<<<<< HEAD
    MetadataDB,
=======
>>>>>>> 681a0f82
    MetadataOut,
    MetadataPatch,
    patch_metadata,
    MetadataDB,
)
from app.models.pyobjectid import PyObjectId

router = APIRouter()


@router.post("/definition", response_model=MetadataDefinitionOut)
async def save_metadata_definition(
<<<<<<< HEAD
    definition_in: MetadataDefinitionIn,
    user=Depends(get_current_user),
):
    existing = await MetadataDefinitionDB.find_one(
        MetadataDefinitionDB.name == definition_in.name
    )
    if existing:
=======
        definition_in: MetadataDefinitionIn,
        user=Depends(get_current_user),
        db: MongoClient = Depends(dependencies.get_db),
):
    if (
            md_def := await MetadataDefinitionDB.find_one(
                MetadataDefinitionDB.name == definition_in.name
            )
    ) is not None:
>>>>>>> 681a0f82
        raise HTTPException(
            status_code=409,
            detail=f"Metadata definition named {definition_in.name} already exists.",
        )
<<<<<<< HEAD
    else:
        md_def = MetadataDefinitionDB(**definition_in.dict(), creator=user)
        return await md_def.save()
=======

    new_md_def = await MetadataDefinitionDB(
        **definition_in.dict(), creator=user
    ).insert()
    found = await MetadataDefinitionDB.find_one(
        MetadataDefinitionDB.id == new_md_def.id
    )
    md_def_out = MetadataDefinitionOut(**found.dict())
    return md_def_out
>>>>>>> 681a0f82


@router.get("/definition", response_model=List[MetadataDefinitionOut])
async def get_metadata_definition(
<<<<<<< HEAD
    name: Optional[str] = None,
    user=Depends(get_current_user),
    skip: int = 0,
    limit: int = 2,
=======
        name: Optional[str] = None,
        user=Depends(get_current_user),
        db: MongoClient = Depends(dependencies.get_db),
        skip: int = 0,
        limit: int = 2,
>>>>>>> 681a0f82
):
    if name is None:
<<<<<<< HEAD
        return (
            await MetadataDefinitionDB.find()
            .skip(skip)
            .limit(limit)
            .to_list(length=limit)
        )
    else:
        return (
            await MetadataDefinitionDB.find(MetadataDefinitionDB.name == name)
            .skip(skip)
            .limit(limit)
            .to_list(length=limit)
        )
=======
        root_query = MetadataDefinitionDB.find_all()
    else:
        root_query = MetadataDefinitionDB.find(
            MetadataDefinitionDB.name == name
        )

    for doc in await root_query.skip(skip).limit(limit).to_list(length=limit):
        definitions.append(MetadataDefinitionOut(**doc.dict()))
    return definitions
>>>>>>> 681a0f82


@router.patch("/{metadata_id}", response_model=MetadataOut)
async def update_metadata(
<<<<<<< HEAD
    metadata_in: MetadataPatch,
    metadata_id: str,
    es: Elasticsearch = Depends(dependencies.get_elasticsearchclient),
    user=Depends(get_current_user),
    allow: bool = Depends(MetadataAuthorization("editor")),
=======
        metadata_in: MetadataPatch,
        metadata_id: str,
        user=Depends(get_current_user),
        db: MongoClient = Depends(dependencies.get_db),
        allow: bool = Depends(MetadataAuthorization("editor")),
>>>>>>> 681a0f82
):
    """Update metadata. Any fields provided in the contents JSON will be added or updated in the metadata. If context or
    agent should be changed, use PUT.

    Returns:
        Metadata document that was updated
    """
<<<<<<< HEAD
    md = await MetadataDB.find_one(MetadataDB.id == PyObjectId(metadata_id))
    if md:
=======
    if (
            md := await MetadataDB.find_one(MetadataDB.id == PyObjectId(metadata_id))
    ) is not None:
>>>>>>> 681a0f82
        # TODO: Refactor this with permissions checks etc.
        return await patch_metadata(md, metadata_in.contents, es)
    else:
        raise HTTPException(status_code=404, detail=f"Metadata {metadata_id} not found")


@router.delete("/{metadata_id}")
async def delete_metadata(
<<<<<<< HEAD
    metadata_id: str,
    user=Depends(get_current_user),
    allow: bool = Depends(MetadataAuthorization("editor")),
):
    """Delete metadata by specific ID."""
    md = await MetadataDB.find_one(MetadataDB.id == PyObjectId(metadata_id))
    if md:
        # TODO: Refactor this with permissions checks etc.
        await MetadataDB.delete(MetadataDB.id == PyObjectId(metadata_id))
=======
        metadata_id: str,
        user=Depends(get_current_user),
        db: MongoClient = Depends(dependencies.get_db),
        allow: bool = Depends(MetadataAuthorization("editor")),
):
    """Delete metadata by specific ID."""
    if (
            md := await MetadataDB.find_one(MetadataDB.id == PyObjectId(metadata_id))
    ) is not None:
        # TODO: Refactor this with permissions checks etc.
        await md.delete()
>>>>>>> 681a0f82
        return {"deleted": metadata_id}
    else:
        raise HTTPException(status_code=404, detail=f"Metadata {metadata_id} not found")<|MERGE_RESOLUTION|>--- conflicted
+++ resolved
@@ -14,10 +14,7 @@
     MetadataDefinitionIn,
     MetadataDefinitionDB,
     MetadataDefinitionOut,
-<<<<<<< HEAD
     MetadataDB,
-=======
->>>>>>> 681a0f82
     MetadataOut,
     MetadataPatch,
     patch_metadata,
@@ -30,7 +27,6 @@
 
 @router.post("/definition", response_model=MetadataDefinitionOut)
 async def save_metadata_definition(
-<<<<<<< HEAD
     definition_in: MetadataDefinitionIn,
     user=Depends(get_current_user),
 ):
@@ -38,55 +34,24 @@
         MetadataDefinitionDB.name == definition_in.name
     )
     if existing:
-=======
-        definition_in: MetadataDefinitionIn,
-        user=Depends(get_current_user),
-        db: MongoClient = Depends(dependencies.get_db),
-):
-    if (
-            md_def := await MetadataDefinitionDB.find_one(
-                MetadataDefinitionDB.name == definition_in.name
-            )
-    ) is not None:
->>>>>>> 681a0f82
         raise HTTPException(
             status_code=409,
             detail=f"Metadata definition named {definition_in.name} already exists.",
         )
-<<<<<<< HEAD
     else:
         md_def = MetadataDefinitionDB(**definition_in.dict(), creator=user)
-        return await md_def.save()
-=======
-
-    new_md_def = await MetadataDefinitionDB(
-        **definition_in.dict(), creator=user
-    ).insert()
-    found = await MetadataDefinitionDB.find_one(
-        MetadataDefinitionDB.id == new_md_def.id
-    )
-    md_def_out = MetadataDefinitionOut(**found.dict())
-    return md_def_out
->>>>>>> 681a0f82
+        await md_def.save()
+        return MetadataDefinitionOut(**md_def.dict())
 
 
 @router.get("/definition", response_model=List[MetadataDefinitionOut])
 async def get_metadata_definition(
-<<<<<<< HEAD
     name: Optional[str] = None,
     user=Depends(get_current_user),
     skip: int = 0,
     limit: int = 2,
-=======
-        name: Optional[str] = None,
-        user=Depends(get_current_user),
-        db: MongoClient = Depends(dependencies.get_db),
-        skip: int = 0,
-        limit: int = 2,
->>>>>>> 681a0f82
 ):
     if name is None:
-<<<<<<< HEAD
         return (
             await MetadataDefinitionDB.find()
             .skip(skip)
@@ -100,34 +65,15 @@
             .limit(limit)
             .to_list(length=limit)
         )
-=======
-        root_query = MetadataDefinitionDB.find_all()
-    else:
-        root_query = MetadataDefinitionDB.find(
-            MetadataDefinitionDB.name == name
-        )
-
-    for doc in await root_query.skip(skip).limit(limit).to_list(length=limit):
-        definitions.append(MetadataDefinitionOut(**doc.dict()))
-    return definitions
->>>>>>> 681a0f82
 
 
 @router.patch("/{metadata_id}", response_model=MetadataOut)
 async def update_metadata(
-<<<<<<< HEAD
     metadata_in: MetadataPatch,
     metadata_id: str,
     es: Elasticsearch = Depends(dependencies.get_elasticsearchclient),
     user=Depends(get_current_user),
     allow: bool = Depends(MetadataAuthorization("editor")),
-=======
-        metadata_in: MetadataPatch,
-        metadata_id: str,
-        user=Depends(get_current_user),
-        db: MongoClient = Depends(dependencies.get_db),
-        allow: bool = Depends(MetadataAuthorization("editor")),
->>>>>>> 681a0f82
 ):
     """Update metadata. Any fields provided in the contents JSON will be added or updated in the metadata. If context or
     agent should be changed, use PUT.
@@ -135,14 +81,8 @@
     Returns:
         Metadata document that was updated
     """
-<<<<<<< HEAD
     md = await MetadataDB.find_one(MetadataDB.id == PyObjectId(metadata_id))
     if md:
-=======
-    if (
-            md := await MetadataDB.find_one(MetadataDB.id == PyObjectId(metadata_id))
-    ) is not None:
->>>>>>> 681a0f82
         # TODO: Refactor this with permissions checks etc.
         return await patch_metadata(md, metadata_in.contents, es)
     else:
@@ -151,7 +91,6 @@
 
 @router.delete("/{metadata_id}")
 async def delete_metadata(
-<<<<<<< HEAD
     metadata_id: str,
     user=Depends(get_current_user),
     allow: bool = Depends(MetadataAuthorization("editor")),
@@ -160,20 +99,7 @@
     md = await MetadataDB.find_one(MetadataDB.id == PyObjectId(metadata_id))
     if md:
         # TODO: Refactor this with permissions checks etc.
-        await MetadataDB.delete(MetadataDB.id == PyObjectId(metadata_id))
-=======
-        metadata_id: str,
-        user=Depends(get_current_user),
-        db: MongoClient = Depends(dependencies.get_db),
-        allow: bool = Depends(MetadataAuthorization("editor")),
-):
-    """Delete metadata by specific ID."""
-    if (
-            md := await MetadataDB.find_one(MetadataDB.id == PyObjectId(metadata_id))
-    ) is not None:
-        # TODO: Refactor this with permissions checks etc.
         await md.delete()
->>>>>>> 681a0f82
         return {"deleted": metadata_id}
     else:
         raise HTTPException(status_code=404, detail=f"Metadata {metadata_id} not found")