from datetime import timedelta
from typing import List, Optional

from app import dependencies
from app.config import settings
from app.models.visualization_config import (
    VisualizationConfigDBViewList,
    VisualizationConfigOut,
)
from app.models.visualization_data import (
    VisualizationDataDB,
    VisualizationDataDBViewList,
    VisualizationDataOut,
)
from beanie import PydanticObjectId
from bson import ObjectId
from fastapi import APIRouter, Depends, HTTPException
from fastapi.security import HTTPBearer
from minio import Minio
from starlette.responses import StreamingResponse

router = APIRouter()
security = HTTPBearer()


@router.get("/{visualization_id}", response_model=VisualizationDataOut)
async def get_visualization(visualization_id: str):
    if (
        visualization := await VisualizationDataDB.get(
            PydanticObjectId(visualization_id)
        )
    ) is not None:
        return visualization.dict()
    raise HTTPException(
        status_code=404, detail=f"Visualization {visualization_id} not found"
    )


@router.get("/{visualization_id}/bytes")
async def download_visualization(
    visualization_id: str, fs: Minio = Depends(dependencies.get_fs)
):
    # If visualization exists in MongoDB, download from Minio
    if (
        visualization := await VisualizationDataDBViewList.find_one(
            VisualizationDataDBViewList.id == PydanticObjectId(visualization_id)
        )
    ) is not None:
        bytes_visualization_id = (
            str(visualization.origin_id)
            if visualization.origin_id
            else str(visualization.id)
        )
        content = fs.get_object(settings.MINIO_BUCKET_NAME, bytes_visualization_id)

        # Get content type & open file stream
        response = StreamingResponse(content.stream(settings.MINIO_UPLOAD_CHUNK_SIZE))
        response.headers["Content-Disposition"] = (
            "attachment; filename=%s" % visualization.name
        )
        return response
    else:
        raise HTTPException(
            status_code=404, detail=f"Visualization {visualization_id} not found"
        )


@router.get("/{visualization_id}/url/")
async def download_visualization_url(
    visualization_id: str,
    expires_in_seconds: Optional[int] = 3600,
    external_fs: Minio = Depends(dependencies.get_external_fs),
):
    # If visualization exists in MongoDB, download from Minio
    if (
        visualization := await VisualizationDataDBViewList.find_one(
            VisualizationDataDBViewList.id == PydanticObjectId(visualization_id)
        )
    ) is not None:
        bytes_visualization_id = (
            str(visualization.origin_id)
            if visualization.origin_id
            else str(visualization.id)
        )
        if expires_in_seconds is None:
            expires = timedelta(seconds=settings.MINIO_EXPIRES)
        else:
            expires = timedelta(seconds=expires_in_seconds)

        # Generate a signed URL with expiration time
        presigned_url = external_fs.presigned_get_object(
            bucket_name=settings.MINIO_BUCKET_NAME,
            object_name=bytes_visualization_id,
            expires=expires,
        )

        return {"presigned_url": presigned_url}
    else:
        raise HTTPException(
            status_code=404, detail=f"Visualization {visualization_id} not found"
        )


@router.get("/{resource_id}/config", response_model=List[VisualizationConfigOut])
async def get_resource_visconfig(
    resource_id: PydanticObjectId,
):
    query = [
<<<<<<< HEAD
        VisualizationConfigDB.resource.resource_id == PydanticObjectId(resource_id)
=======
        VisualizationConfigDBViewList.resource.resource_id == ObjectId(resource_id)
>>>>>>> c88990e6
    ]
    visconfigs = []
    async for vzconfig in VisualizationConfigDBViewList.find(*query):
        config_visdata = []
        visdata_query = [
            VisualizationDataDBViewList.visualization_config_id == vzconfig.id
        ]
        async for vis_data in VisualizationDataDBViewList.find(*visdata_query):
            config_visdata.append(vis_data.dict())
        visconfig_out = VisualizationConfigOut(**vzconfig.dict())
        visconfig_out.visualization_data = config_visdata
        if visconfig_out is not None:
            visconfigs.append(visconfig_out)
    return [vz.dict() for vz in visconfigs]


@router.get("/config/{config_id}", response_model=VisualizationConfigOut)
async def get_visconfig(
    config_id: PydanticObjectId,
):
    if (
        vis_config := await VisualizationConfigDBViewList.find_one(
            VisualizationConfigDBViewList.id == PydanticObjectId(config_id)
        )
    ) is not None:
        config_visdata = []
        query = [VisualizationDataDBViewList.visualization_config_id == config_id]
        async for vis_data in VisualizationDataDBViewList.find(*query):
            config_visdata.append(vis_data.dict())
        # TODO
        vis_config_out = VisualizationConfigOut(**vis_config.dict())
        vis_config_out.visualization_data = config_visdata
        return vis_config_out
    else:
        raise HTTPException(status_code=404, detail=f"VisConfig {config_id} not found")


@router.get("/config/{config_id}/visdata", response_model=List[VisualizationDataOut])
async def get_visdata_from_visconfig(
    config_id: PydanticObjectId,
):
    config_visdata = []
    if (
        await VisualizationConfigDBViewList.find_one(
            VisualizationConfigDBViewList.id == PydanticObjectId(config_id)
        )
    ) is not None:
        query = [VisualizationDataDBViewList.visualization_config_id == config_id]
        async for vis_data in VisualizationDataDBViewList.find(*query):
            config_visdata.append(vis_data)
        return config_visdata
    else:
        raise HTTPException(status_code=404, detail=f"VisConfig {config_id} not found")<|MERGE_RESOLUTION|>--- conflicted
+++ resolved
@@ -106,11 +106,8 @@
     resource_id: PydanticObjectId,
 ):
     query = [
-<<<<<<< HEAD
-        VisualizationConfigDB.resource.resource_id == PydanticObjectId(resource_id)
-=======
-        VisualizationConfigDBViewList.resource.resource_id == ObjectId(resource_id)
->>>>>>> c88990e6
+        VisualizationConfigDBViewList.resource.resource_id
+        == PydanticObjectId(resource_id)
     ]
     visconfigs = []
     async for vzconfig in VisualizationConfigDBViewList.find(*query):
