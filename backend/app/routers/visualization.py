from typing import List

from beanie import PydanticObjectId
from bson import ObjectId
from fastapi import APIRouter, HTTPException, Depends, Security
from fastapi import File, UploadFile
from fastapi.security import HTTPAuthorizationCredentials, HTTPBearer
from minio import Minio
from starlette.responses import StreamingResponse

from app import dependencies
from app.config import settings
from app.keycloak_auth import get_current_user
from app.models.datasets import DatasetDB
from app.models.files import FileDB
from app.models.metadata import MongoDBRef
<<<<<<< HEAD
from app.models.visualization import (
    VisualizationDataOut,
    VisualizationDataIn,
    VisualizationDataDB,
)
=======
>>>>>>> 9a79d79e
from app.models.visualization_config import (
    VisualizationConfigOut,
    VisualizationConfigDB,
    VisualizationConfigIn,
)
from app.models.visualization_data import (
    VisualizationDataOut,
    VisualizationDataIn,
    VisualizationDataDB,
)
from app.routers.utils import get_content_type

router = APIRouter()
security = HTTPBearer()


@router.post("", response_model=VisualizationDataOut)
async def add_Visualization(
    name: str,
    description: str,
    user=Depends(get_current_user),
    fs: Minio = Depends(dependencies.get_fs),
    file: UploadFile = File(...),
):
    """Insert VisualizationsDataDB object into MongoDB (makes Clowder ID), then Minio.

    Arguments:
        name: name of visualization data
        description: description of visualization data
        file: bytes to upload
    """
    visualization_in = VisualizationDataIn(name=name, description=description)

    # Check all connection and abort if any one of them is not available
    if fs is None:
        raise HTTPException(status_code=503, detail="Service not available")
        return

    visualization_db = VisualizationDataDB(**visualization_in.dict(), creator=user)
    await visualization_db.insert()
    visualization_db.content_type = get_content_type(file.content_type, file.file)
    visualization_id = visualization_db.id

    # Use unique ID as key for Minio
    response = fs.put_object(
        settings.MINIO_BUCKET_NAME,
        str(visualization_id),
        file.file,
        length=-1,
        part_size=settings.MINIO_UPLOAD_CHUNK_SIZE,
    )  # async write chunk to minio
    visualization_db.bytes = len(
        fs.get_object(settings.MINIO_BUCKET_NAME, str(visualization_id)).data
    )
    await visualization_db.replace()

    return visualization_db.dict()


@router.get("/{visualization_id}", response_model=VisualizationDataOut)
async def get_visualization(visualization_id: str):
    if (
        visualization := await VisualizationDataDB.get(
            PydanticObjectId(visualization_id)
        )
    ) is not None:
        return visualization.dict()
    raise HTTPException(
        status_code=404, detail=f"Visualization {visualization_id} not found"
    )


@router.delete("/{visualization_id}")
async def remove_visualization(
    visualization_id: str, fs: Minio = Depends(dependencies.get_fs)
):
    if (
        visualization := await VisualizationDataDB.get(
            PydanticObjectId(visualization_id)
        )
    ) is not None:
        fs.remove_object(settings.MINIO_BUCKET_NAME, visualization_id)
        visualization.delete()
        return
    raise HTTPException(
        status_code=404, detail=f"Visualization {visualization_id} not found"
    )


@router.get("/{visualization_id}/bytes")
async def download_visualization(
    visualization_id: str, fs: Minio = Depends(dependencies.get_fs)
):
    # If visualization exists in MongoDB, download from Minio
    if (
        visualization := await VisualizationDataDB.get(
            PydanticObjectId(visualization_id)
        )
    ) is not None:
        content = fs.get_object(settings.MINIO_BUCKET_NAME, visualization_id)

        # Get content type & open file stream
        response = StreamingResponse(content.stream(settings.MINIO_UPLOAD_CHUNK_SIZE))
        response.headers["Content-Disposition"] = (
            "attachment; filename=%s" % visualization.name
        )
        return response
    else:
        raise HTTPException(
            status_code=404, detail=f"Visualization {visualization_id} not found"
        )


@router.post("/config", response_model=VisualizationConfigOut)
async def save_visualization_config(
    visconfig_in: VisualizationConfigIn,
    user=Depends(get_current_user),
    credentials: HTTPAuthorizationCredentials = Security(security),
):
    visconfig_in = visconfig_in.dict()
    # TODO why does it not have right type in the db without the lines below?
    resource_id = visconfig_in["resource"]["resource_id"]
    collection = visconfig_in["resource"]["collection"]
    resource_ref = MongoDBRef(collection=collection, resource_id=resource_id)
    del visconfig_in["resource"]
    if collection == "files":
        file = await FileDB.get(PydanticObjectId(resource_id))
        if file is not None:
            vis_config = VisualizationConfigDB(**visconfig_in, resource=resource_ref)
            await vis_config.insert()
            return vis_config.dict()
        else:
            raise HTTPException(status_code=404, detail=f"File {resource_id} not found")
    elif collection == "datasets":
        dataset = await DatasetDB.get(PydanticObjectId(resource_id))
        if dataset is not None:
            vis_config = VisualizationConfigDB(**visconfig_in, resource=resource_ref)
            await vis_config.insert()
            return vis_config.dict()
        else:
            raise HTTPException(
                status_code=404, detail=f"Dataset {resource_id} not found"
            )


@router.get("/{resource_id}/config", response_model=List[VisualizationConfigOut])
async def get_resource_visconfig(
    resource_id: PydanticObjectId,
    user=Depends(get_current_user),
    credentials: HTTPAuthorizationCredentials = Security(security),
):
    query = [VisualizationConfigDB.resource.resource_id == ObjectId(resource_id)]
    visconfigs = []
    async for vzconfig in VisualizationConfigDB.find(*query):
        visconfigs.append(vzconfig)
    return [vz.dict() for vz in visconfigs]


@router.get("/config/{config_id}", response_model=VisualizationConfigOut)
async def get_visconfig(
    config_id: PydanticObjectId,
    user=Depends(get_current_user),
    credentials: HTTPAuthorizationCredentials = Security(security),
):
    if (
        vis_config := await VisualizationConfigDB.get(PydanticObjectId(config_id))
    ) is not None:
        return vis_config.dict()
    else:
        raise HTTPException(status_code=404, detail=f"VisConfig {config_id} not found")


@router.patch("/config/{config_id}/visdata", response_model=VisualizationConfigOut)
async def update_visconfig_map(
    config_id: PydanticObjectId,
    new_vis_config_data: dict,
    user=Depends(get_current_user),
    credentials: HTTPAuthorizationCredentials = Security(security),
):
    if (
        vis_config := await VisualizationConfigDB.get(PydanticObjectId(config_id))
    ) is not None:
        vis_config.vis_config_data = new_vis_config_data
        await vis_config.replace()
        return vis_config.dict()
    else:
        raise HTTPException(status_code=404, detail=f"VisConfig {config_id} not found")


@router.delete("/config/{config_id}", response_model=VisualizationConfigOut)
async def delete_visconfig(
    config_id: PydanticObjectId,
    user=Depends(get_current_user),
    credentials: HTTPAuthorizationCredentials = Security(security),
):
    if (
        vis_config := await VisualizationConfigDB.get(PydanticObjectId(config_id))
    ) is not None:
        await vis_config.delete()
        return vis_config.dict()
    else:
        raise HTTPException(status_code=404, detail=f"VisConfig {config_id} not found")<|MERGE_RESOLUTION|>--- conflicted
+++ resolved
@@ -14,14 +14,6 @@
 from app.models.datasets import DatasetDB
 from app.models.files import FileDB
 from app.models.metadata import MongoDBRef
-<<<<<<< HEAD
-from app.models.visualization import (
-    VisualizationDataOut,
-    VisualizationDataIn,
-    VisualizationDataDB,
-)
-=======
->>>>>>> 9a79d79e
 from app.models.visualization_config import (
     VisualizationConfigOut,
     VisualizationConfigDB,
