from typing import List

from pydantic import BaseSettings, AnyHttpUrl


class Settings(BaseSettings):
    APP_NAME: str = "Clowder"
    API_V2_STR: str = "/api/v2"
    admin_email: str = "devnull@ncsa.illinois.edu"
    frontend_url: str = "http://localhost:3000"

    # openssl rand -hex 32
    local_auth_secret = (
        "47358d6ace318031e822d722c15d191ba0d3e2cc7594317514e553424ccf3e39"
    )

    # openssl rand -hex 32
    local_auth_secret = (
        "47358d6ace318031e822d722c15d191ba0d3e2cc7594317514e553424ccf3e39"
    )

    # exposing default ports for fronted
    CORS_ORIGINS: List[AnyHttpUrl] = [
        "http://localhost:3000",
        "http://localhost:3001",
        "http://localhost:3002",
    ]

    MONGODB_URL: str = "mongodb://localhost:27017"
    MONGO_DATABASE: str = "clowder2"

    MINIO_SERVER_URL: str = "localhost:9000"
    MINIO_BUCKET_NAME: str = "clowder"
    MINIO_ACCESS_KEY: str = "minioadmin"
    MINIO_SECRET_KEY: str = "minioadmin"
    MINIO_UPLOAD_CHUNK_SIZE: int = 10 * 1024 * 1024

    # keycloak server
    auth_base = "http://localhost:8080"
    auth_realm = "clowder"
    auth_client_id = "clowder2-backend"
    auth_url = f"{auth_base}/keycloak/realms/{auth_realm}/protocol/openid-connect/auth?client_id={auth_client_id}&response_type=code"
    oauth2_scheme_auth_url = f"{auth_base}/auth/realms/{auth_realm}/protocol/openid-connect/auth?client_id={auth_client_id}&response_type=code"
    # scope=openid email&redirect_uri=http://<domain.com>/<redirect-path>&kc_locale=<two-digit-lang-code>
    auth_register_url = (
<<<<<<< HEAD
        f"{auth_base}/auth/realms/{auth_realm}/protocol/openid-connect/registrations?client_id"
=======
        f"{auth_base}/keycloak/realms/{auth_realm}/protocol/openid-connect/registrations?client_id"
>>>>>>> e33cbdba
        f"={auth_client_id}&response_type=code"
    )
    auth_token_url = (
        f"{auth_base}/keycloak/realms/{auth_realm}/protocol/openid-connect/token"
    )
    auth_server_url = f"{auth_base}/keycloak/"
    auth_client_secret = ""

    # keycloak local config
    keycloak_username = "admin"
    keycloak_password = "admin"
    # user here means where the token will be requested from
    keycloak_user_realm_name = "master"
    # this is the realm in which the user will be created
    keycloak_realm_name = auth_realm
    keycloak_client_id = auth_client_id
    # identity providers registered in keycloak, for example cilogon, globus, twitter
    keycloak_ipds = ["cilogon", "globus"]


settings = Settings()<|MERGE_RESOLUTION|>--- conflicted
+++ resolved
@@ -43,11 +43,7 @@
     oauth2_scheme_auth_url = f"{auth_base}/auth/realms/{auth_realm}/protocol/openid-connect/auth?client_id={auth_client_id}&response_type=code"
     # scope=openid email&redirect_uri=http://<domain.com>/<redirect-path>&kc_locale=<two-digit-lang-code>
     auth_register_url = (
-<<<<<<< HEAD
-        f"{auth_base}/auth/realms/{auth_realm}/protocol/openid-connect/registrations?client_id"
-=======
         f"{auth_base}/keycloak/realms/{auth_realm}/protocol/openid-connect/registrations?client_id"
->>>>>>> e33cbdba
         f"={auth_client_id}&response_type=code"
     )
     auth_token_url = (
