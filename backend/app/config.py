--- conflicted
+++ resolved
@@ -63,15 +63,12 @@
     # identity providers registered in keycloak, for example cilogon, globus, twitter
     keycloak_ipds = ["cilogon", "globus"]
 
-<<<<<<< HEAD
-=======
     # Elasticsearch local config
     elasticsearch_url = "http://localhost:9200"
     elasticsearch_no_of_shards = 5
     elasticsearch_no_of_replicas = 5
 
     # RabbitMQ message bus
->>>>>>> 281fed00
     RABBITMQ_USER = "guest"
     RABBITMQ_PASS = "guest"
     RABBITMQ_HOST = "localhost"
