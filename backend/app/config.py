from typing import List

from pydantic import BaseSettings, AnyHttpUrl


class Settings(BaseSettings):
    APP_NAME: str = "Clowder"
    API_V2_STR: str = "/api/v2"
    admin_email: str = "devnull@ncsa.illinois.edu"
    frontend_url: str = "http://localhost:3000"

    # openssl rand -hex 32
    local_auth_secret = (
        "47358d6ace318031e822d722c15d191ba0d3e2cc7594317514e553424ccf3e39"
    )

    # openssl rand -hex 32
    local_auth_secret = (
        "47358d6ace318031e822d722c15d191ba0d3e2cc7594317514e553424ccf3e39"
    )

    # exposing default ports for fronted
    CORS_ORIGINS: List[AnyHttpUrl] = [
        "http://localhost:3000",
        "http://localhost:3001",
        "http://localhost:3002",
    ]

    MONGODB_URL: str = "mongodb://localhost:27017"
    MONGO_DATABASE: str = "clowder2"

    MINIO_SERVER_URL: str = "localhost:9000"
    MINIO_BUCKET_NAME: str = "clowder"
    MINIO_ACCESS_KEY: str = "minioadmin"
    MINIO_SECRET_KEY: str = "minioadmin"
    MINIO_UPLOAD_CHUNK_SIZE: int = 10 * 1024 * 1024

    # keycloak server
    auth_base = "http://localhost:8080"
    auth_realm = "clowder"
    auth_client_id = "clowder2-backend"
    auth_url = f"{auth_base}/keycloak/realms/{auth_realm}/protocol/openid-connect/auth?client_id={auth_client_id}&response_type=code"
    oauth2_scheme_auth_url = f"{auth_base}/auth/realms/{auth_realm}/protocol/openid-connect/auth?client_id={auth_client_id}&response_type=code"
    # scope=openid email&redirect_uri=http://<domain.com>/<redirect-path>&kc_locale=<two-digit-lang-code>
    auth_register_url = (
        f"{auth_base}/keycloak/realms/{auth_realm}/protocol/openid-connect/registrations?client_id"
        f"={auth_client_id}&response_type=code"
    )
    auth_token_url = (
        f"{auth_base}/keycloak/realms/{auth_realm}/protocol/openid-connect/token"
    )
    auth_server_url = f"{auth_base}/keycloak/"
    auth_client_secret = ""

    # keycloak local config
    keycloak_username = "admin"
    keycloak_password = "admin"
    # user here means where the token will be requested from
    keycloak_user_realm_name = "master"
    # this is the realm in which the user will be created
    keycloak_realm_name = auth_realm
    keycloak_client_id = auth_client_id
    # identity providers registered in keycloak, for example cilogon, globus, twitter
    keycloak_ipds = ["cilogon", "globus"]

    # Elasticsearch local config
    elasticsearch_url = "http://localhost:9200"
    elasticsearch_no_of_shards = 5
    elasticsearch_no_of_replicas = 5
    elasticsearch_setting = {
        "number_of_shards": elasticsearch_no_of_shards,
        "number_of_replicas": elasticsearch_no_of_replicas,
    }
<<<<<<< HEAD
    file_mappings = {
        "properties": {
            "name": {"type": "text"},
            "created": {"type": "date"},
            "creator": {"type": "keyword"},
            "download": {"type": "long"},
        }
    }

    dataset_mappings = {
        "properties": {
            "name": {"type": "text"},
            "description": {"type": "text"},
            "author": {"type": "keyword"},
            "created": {"type": "date"},
            "modified": {"type": "date"},
            "download": {"type": "long"},
        }
    }
=======
>>>>>>> 689d6e25

    # RabbitMQ message bus
    RABBITMQ_USER = "guest"
    RABBITMQ_PASS = "guest"
    RABBITMQ_HOST = "localhost"
    RABBITMQ_URL = (
        "amqp://" + RABBITMQ_USER + ":" + RABBITMQ_PASS + "@" + RABBITMQ_HOST + "/"
    )


settings = Settings()<|MERGE_RESOLUTION|>--- conflicted
+++ resolved
@@ -71,28 +71,6 @@
         "number_of_shards": elasticsearch_no_of_shards,
         "number_of_replicas": elasticsearch_no_of_replicas,
     }
-<<<<<<< HEAD
-    file_mappings = {
-        "properties": {
-            "name": {"type": "text"},
-            "created": {"type": "date"},
-            "creator": {"type": "keyword"},
-            "download": {"type": "long"},
-        }
-    }
-
-    dataset_mappings = {
-        "properties": {
-            "name": {"type": "text"},
-            "description": {"type": "text"},
-            "author": {"type": "keyword"},
-            "created": {"type": "date"},
-            "modified": {"type": "date"},
-            "download": {"type": "long"},
-        }
-    }
-=======
->>>>>>> 689d6e25
 
     # RabbitMQ message bus
     RABBITMQ_USER = "guest"
