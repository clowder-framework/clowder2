from typing import List

from pydantic import BaseSettings, AnyHttpUrl


class Settings(BaseSettings):
    APP_NAME: str = "Clowder"
    API_HOST: str = "http://127.0.0.1:8000"
    API_V2_STR: str = "/api/v2"
    admin_email: str = "devnull@ncsa.illinois.edu"
    frontend_url: str = "http://localhost:3000"

    # openssl rand -hex 32
    local_auth_secret = (
        "47358d6ace318031e822d722c15d191ba0d3e2cc7594317514e553424ccf3e39"
    )

    # openssl rand -hex 32
    local_auth_secret = (
        "47358d6ace318031e822d722c15d191ba0d3e2cc7594317514e553424ccf3e39"
    )

    # exposing default ports for fronted
    CORS_ORIGINS: List[AnyHttpUrl] = [
        "http://localhost:3000",
        "http://localhost:3001",
        "http://localhost:3002",
    ]

    # Mongo database connection
    MONGODB_URL: str = "mongodb://localhost:27017"
    MONGO_DATABASE: str = "clowder2"

    # Minio (file storage) information
    MINIO_SERVER_URL: str = "localhost:9000"
    MINIO_BUCKET_NAME: str = "clowder"
    MINIO_ACCESS_KEY: str = "minioadmin"
    MINIO_SECRET_KEY: str = "minioadmin"
    MINIO_UPLOAD_CHUNK_SIZE: int = 10 * 1024 * 1024

    # keycloak server
    auth_base = "http://localhost:8080"
    auth_realm = "clowder"
    auth_client_id = "clowder2-backend"
    auth_url = f"{auth_base}/keycloak/realms/{auth_realm}/protocol/openid-connect/auth?client_id={auth_client_id}&response_type=code"
    oauth2_scheme_auth_url = f"{auth_base}/auth/realms/{auth_realm}/protocol/openid-connect/auth?client_id={auth_client_id}&response_type=code"
    # scope=openid email&redirect_uri=http://<domain.com>/<redirect-path>&kc_locale=<two-digit-lang-code>
    auth_register_url = (
        f"{auth_base}/keycloak/realms/{auth_realm}/protocol/openid-connect/registrations?client_id"
        f"={auth_client_id}&response_type=code"
    )
    auth_token_url = (
        f"{auth_base}/keycloak/realms/{auth_realm}/protocol/openid-connect/token"
    )
    auth_server_url = f"{auth_base}/keycloak/"
    auth_client_secret = ""

    # keycloak local config
    keycloak_username = "admin"
    keycloak_password = "admin"
    # user here means where the token will be requested from
    keycloak_user_realm_name = "master"
    # this is the realm in which the user will be created
    keycloak_realm_name = auth_realm
    keycloak_client_id = auth_client_id
    # identity providers registered in keycloak, for example cilogon, globus, twitter
    keycloak_ipds = ["cilogon", "globus"]

    # Elasticsearch local config
    elasticsearch_url = "http://localhost:9200"
    elasticsearch_no_of_shards = 5
    elasticsearch_no_of_replicas = 5
    elasticsearch_setting = {
        "number_of_shards": elasticsearch_no_of_shards,
        "number_of_replicas": elasticsearch_no_of_replicas,
    }

    # RabbitMQ message bus
<<<<<<< HEAD
    RABBITMQ_USER = "guest"
    RABBITMQ_PASS = "guest"
    RABBITMQ_HOST = "localhost"
    RABBITMQ_PORT = "5672"
    RABBITMQ_URL = (
        "amqp://"
        + RABBITMQ_USER
        + ":"
        + RABBITMQ_PASS
        + "@"
        + RABBITMQ_HOST
        + ":"
        + RABBITMQ_PORT
        + "/"
=======
    RABBITMQ_USER: str = "guest"
    RABBITMQ_PASS: str = "guest"
    RABBITMQ_HOST: str = "localhost"
    RABBITMQ_URL: str = (
        "amqp://" + RABBITMQ_USER + ":" + RABBITMQ_PASS + "@" + RABBITMQ_HOST + "/"
>>>>>>> 21ddd58a
    )
    HEARTBEAT_EXCHANGE: str = "extractors"


settings = Settings()<|MERGE_RESOLUTION|>--- conflicted
+++ resolved
@@ -76,28 +76,11 @@
     }
 
     # RabbitMQ message bus
-<<<<<<< HEAD
-    RABBITMQ_USER = "guest"
-    RABBITMQ_PASS = "guest"
-    RABBITMQ_HOST = "localhost"
-    RABBITMQ_PORT = "5672"
-    RABBITMQ_URL = (
-        "amqp://"
-        + RABBITMQ_USER
-        + ":"
-        + RABBITMQ_PASS
-        + "@"
-        + RABBITMQ_HOST
-        + ":"
-        + RABBITMQ_PORT
-        + "/"
-=======
     RABBITMQ_USER: str = "guest"
     RABBITMQ_PASS: str = "guest"
     RABBITMQ_HOST: str = "localhost"
     RABBITMQ_URL: str = (
         "amqp://" + RABBITMQ_USER + ":" + RABBITMQ_PASS + "@" + RABBITMQ_HOST + "/"
->>>>>>> 21ddd58a
     )
     HEARTBEAT_EXCHANGE: str = "extractors"
 
