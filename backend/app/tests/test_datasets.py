import os

from app.config import settings
from app.tests.utils import (
    create_dataset,
<<<<<<< HEAD
=======
    create_dataset_with_custom_license,
>>>>>>> 29e72710
    generate_png,
    user_alt,
)
from fastapi.testclient import TestClient


def test_create(client: TestClient, headers: dict):
    create_dataset(client, headers)


def test_get_one(client: TestClient, headers: dict):
    dataset_id = create_dataset(client, headers).get("id")
    response = client.get(
        f"{settings.API_V2_STR}/datasets/{dataset_id}", headers=headers
    )
    assert response.status_code == 200
    assert response.json().get("id") is not None


def test_delete(client: TestClient, headers: dict):
    dataset_id = create_dataset(client, headers).get("id")
    response = client.delete(
        f"{settings.API_V2_STR}/datasets/{dataset_id}", headers=headers
    )
    assert response.status_code == 200


<<<<<<< HEAD
def test_freeze(client: TestClient, headers: dict):
    dataset_id = create_dataset(client, headers).get("id")
    response = client.post(
        f"{settings.API_V2_STR}/datasets/{dataset_id}/freeze", headers=headers
    )
    assert response.status_code == 200
    assert response.json().get("frozen") is True
    assert response.json().get("id") == dataset_id  # datasetId should stay the same
=======
def test_delete_with_custom_license(client: TestClient, headers: dict):
    dataset_id = create_dataset_with_custom_license(client, headers).get("id")
    response = client.delete(
        f"{settings.API_V2_STR}/datasets/{dataset_id}", headers=headers
    )
    assert response.status_code == 200
>>>>>>> 29e72710


def test_delete_with_metadata(client: TestClient, headers: dict):
    dataset_id = create_dataset(client, headers).get("id")
    response = client.post(
        f"{settings.API_V2_STR}/datasets/{dataset_id}/metadata",
        headers=headers,
        json={
            "content": {"color": "blue"},
            "context_url": "clowder.org",
        },
    )
    assert response.status_code == 200
    assert response.json().get("id") is not None
    metadata_id = response.json().get("id")

    # Delete dataset, then ensure metadata is already deleted
    response = client.delete(
        f"{settings.API_V2_STR}/datasets/{dataset_id}", headers=headers
    )
    assert response.status_code == 200
    response = client.delete(
        f"{settings.API_V2_STR}/metadata/{metadata_id}",
        headers=headers,
    )
    assert response.status_code == 404


def test_edit(client: TestClient, headers: dict):
    new_dataset = create_dataset(client, headers)
    response = client.patch(
        f"{settings.API_V2_STR}/datasets/{new_dataset.get('id')}",
        json={"name": "edited name"},
        headers=headers,
    )
    assert response.status_code == 200
    assert response.json().get("id") is not None
    assert response.json().get("name") == "edited name"


def test_list(client: TestClient, headers: dict):
    create_dataset(client, headers).get("id")
    response = client.get(f"{settings.API_V2_STR}/datasets", headers=headers)
    assert response.status_code == 200
    # TODO: Verify the new dataset_id is actually in this list
    assert len(response.json()) > 0


def test_add_thumbnail(client: TestClient, headers: dict):
    resp = create_dataset(client, headers)
    dataset_id = resp["id"]

    generate_png("test.png")
    file_data = {"file": open("test.png", "rb")}
    response = client.post(
        f"{settings.API_V2_STR}/thumbnails",
        headers=headers,
        files=file_data,
    )
    thumbnail_id = response.json()["id"]
    os.remove("test.png")

    resp = client.patch(
        f"{settings.API_V2_STR}/datasets/{dataset_id}/thumbnail/{thumbnail_id}",
        headers=headers,
    )
    assert resp.status_code == 200

    result = resp.json()
    assert result["thumbnail_id"] == thumbnail_id


def test_share_dataset(client: TestClient, headers: dict):
    dataset_id = create_dataset(client, headers).get("id")
    response = client.get(
        f"{settings.API_V2_STR}/datasets/{dataset_id}", headers=headers
    )
    assert response.status_code == 200
    dataset_id = response.json().get("id")

    # add a user with a role
    user_alt_email = user_alt["email"]
    # create user if not exists
    response = client.post(f"{settings.API_V2_STR}/users", json=user_alt)
    assert response.status_code == 200 or response.status_code == 409  # 409 = u
    # share the dataset with the user
    resp = client.post(
        f"{settings.API_V2_STR}/authorizations/datasets/{dataset_id}/user_role/{user_alt_email}/viewer",
        headers=headers,
    )
    assert resp.status_code == 200

    # change the role
    resp = client.post(
        f"{settings.API_V2_STR}/authorizations/datasets/{dataset_id}/user_role/{user_alt_email}/uploader",
        headers=headers,
    )
    assert resp.status_code == 200<|MERGE_RESOLUTION|>--- conflicted
+++ resolved
@@ -3,10 +3,7 @@
 from app.config import settings
 from app.tests.utils import (
     create_dataset,
-<<<<<<< HEAD
-=======
     create_dataset_with_custom_license,
->>>>>>> 29e72710
     generate_png,
     user_alt,
 )
@@ -34,7 +31,6 @@
     assert response.status_code == 200
 
 
-<<<<<<< HEAD
 def test_freeze(client: TestClient, headers: dict):
     dataset_id = create_dataset(client, headers).get("id")
     response = client.post(
@@ -43,14 +39,14 @@
     assert response.status_code == 200
     assert response.json().get("frozen") is True
     assert response.json().get("id") == dataset_id  # datasetId should stay the same
-=======
+
+
 def test_delete_with_custom_license(client: TestClient, headers: dict):
     dataset_id = create_dataset_with_custom_license(client, headers).get("id")
     response = client.delete(
         f"{settings.API_V2_STR}/datasets/{dataset_id}", headers=headers
     )
     assert response.status_code == 200
->>>>>>> 29e72710
 
 
 def test_delete_with_metadata(client: TestClient, headers: dict):
