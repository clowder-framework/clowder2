import os

from fastapi.testclient import TestClient

from app.config import settings

visualization_example = "vis_upload.csv"
visualization_content_example = "year,location,count\n2024,preview,4"
vis_name = "test vis data"
vis_description = "test visualization data"


def test_vis_data(client: TestClient, headers: dict):
    with open(visualization_example, "w") as tempf:
        tempf.write(visualization_content_example)
    vis_file = {"file": open(visualization_example, "rb")}
    response = client.post(
        f"{settings.API_V2_STR}/visualizations/?name={vis_name}&description={vis_description}",
        headers=headers,
        files=vis_file,
    )
    os.remove(visualization_example)
    assert response.status_code == 200
    assert response.json().get("id") is not None

    vis_id = response.json().get("id")
    response = client.get(
        f"{settings.API_V2_STR}/visualizations/{vis_id}", headers=headers
    )
    assert response.status_code == 200
    assert response.json().get("id") is not None

    response = client.get(
<<<<<<< HEAD
        f"{settings.API_V2_STR}/visualizations/{viz_id}/bytes",
=======
        f"{settings.API_V2_STR}/visualizations/download/{vis_id}",
>>>>>>> 55453360
        headers=headers,
    )
    assert response.status_code == 200

    response = client.delete(
        f"{settings.API_V2_STR}/visualizations/{vis_id}", headers=headers
    )
    assert response.status_code == 200<|MERGE_RESOLUTION|>--- conflicted
+++ resolved
@@ -31,11 +31,7 @@
     assert response.json().get("id") is not None
 
     response = client.get(
-<<<<<<< HEAD
         f"{settings.API_V2_STR}/visualizations/{viz_id}/bytes",
-=======
-        f"{settings.API_V2_STR}/visualizations/download/{vis_id}",
->>>>>>> 55453360
         headers=headers,
     )
     assert response.status_code == 200
