--- conflicted
+++ resolved
@@ -1,8 +1,3 @@
-<<<<<<< HEAD
-=======
-from fastapi.testclient import TestClient
-
->>>>>>> 5b0c9031
 from app.config import settings
 from app.tests.utils import create_dataset, create_folder
 from fastapi.testclient import TestClient
