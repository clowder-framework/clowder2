--- conflicted
+++ resolved
@@ -1,11 +1,7 @@
 {
     "_meta": {
         "hash": {
-<<<<<<< HEAD
-            "sha256": "36fd13673ed15c8e17d0dbb11da6c284985d92132459d09fe6fceabf49613bc7"
-=======
-            "sha256": "415ffd491a58e1629e0fca34b38421d7295160cb4ea0df7d4d6ed3e6c8a33de8"
->>>>>>> 526340de
+            "sha256": "6aa60e167699219bade57ea3f5ce19faba29452e0fe8baad5a5b4915c50fcbfd"
         },
         "pipfile-spec": 6,
         "requires": {
@@ -20,22 +16,14 @@
         ]
     },
     "default": {
-<<<<<<< HEAD
         "aio-pika": {
             "hashes": [
-                "sha256:12ed9230dc9900969158ed8024361bfd05bbc05df05c75ccae1c278c1d975b71",
-                "sha256:d9fb83ece6f57cddd497fc3fe06728bd900bee86fbfd89cefc10f87d0c5d5f77"
-            ],
-            "index": "pypi",
-            "version": "==8.1.1"
-        },
-        "aiormq": {
-            "hashes": [
-                "sha256:f453b69bbae9d092d023a1727b82ec02ec0582b65b91cc942a895cfe7791c880"
-            ],
-            "markers": "python_version >= '3.7'",
-            "version": "==6.4.1"
-=======
+                "sha256:0fe411be03f352389f0e12445f19e0c9e3a77ea03d334c33067239027387e0ba",
+                "sha256:5b610a217f9aebd1773e6383f506da6df4e962ceaa3f3cf786fdbf669ce7b86f"
+            ],
+            "index": "pypi",
+            "version": "==8.2.2"
+        },
         "aiohttp": {
             "hashes": [
                 "sha256:173267050501e1537293df06723bc5e719990889e2820ba3932969983892e960",
@@ -50,7 +38,14 @@
             ],
             "markers": "python_version >= '3.6'",
             "version": "==4.0.0a1"
->>>>>>> 526340de
+        },
+        "aiormq": {
+            "hashes": [
+                "sha256:fd815d2bb9d8c950361697a74c1b067bc078726c3ef3b837e979a68a4986b148",
+                "sha256:fdbf2efed73a2e07437de3af5e3591165efb155a18394dc7295cac9e80943c62"
+            ],
+            "markers": "python_version >= '3.7'",
+            "version": "==6.4.2"
         },
         "anyio": {
             "hashes": [
@@ -103,13 +98,11 @@
         },
         "beanie": {
             "hashes": [
-                "sha256:3875f3b71760fedd6d44dae983efa4c8e2daac72d2bda7410d7f03cb3b12275e",
-                "sha256:4b502229ddac849f5f3355bd5c998cbbdc5c010c4b4a3208d9c41383eb40a2ce"
-            ],
-            "index": "pypi",
-            "version": "==1.11.9"
-<<<<<<< HEAD
-=======
+                "sha256:a4e16d2cbb0ba0cd2609e213401a5dfd1bf1ed608451aee9327038d28bef93e2",
+                "sha256:def2c563068994ec0d09682c1d2340986989572486869409d4117eb5f3dd64d5"
+            ],
+            "index": "pypi",
+            "version": "==1.11.11"
         },
         "bioblend": {
             "hashes": [
@@ -125,18 +118,14 @@
                 "sha256:ea0d3b40a2d852767be77ca343b58a9e3a4b00d9db440efb8da74b4e58025e5a"
             ],
             "version": "==2.49.0"
->>>>>>> 526340de
         },
         "certifi": {
             "hashes": [
-                "sha256:0aa1a42fbd57645fabeb6290a7687c21755b0344ecaeaa05f4e9f6207ae2e9a8",
-                "sha256:aa08c101214127b9b0472ca6338315113c9487d45376fd3e669201b477c71003"
+                "sha256:0d9c601124e5a6ba9712dbc60d9c53c21e34f5f641fe83002317394311bdce14",
+                "sha256:90c1a32f1d68f940488354e36370f6cca89f0f106db09518524c88d6ed83f382"
             ],
             "markers": "python_version >= '3.6'",
-<<<<<<< HEAD
-            "version": "==2022.6.15"
-=======
-            "version": "==2022.6.15.2"
+            "version": "==2022.9.24"
         },
         "chardet": {
             "hashes": [
@@ -144,7 +133,6 @@
                 "sha256:fc323ffcaeaed0e0a02bf4d117757b98aed530d9ed4531e3e15460124c106691"
             ],
             "version": "==3.0.4"
->>>>>>> 526340de
         },
         "charset-normalizer": {
             "hashes": [
@@ -182,12 +170,8 @@
                 "sha256:190348041559e21b22a1d65cee485282ca11a6f81d503fddb84d5017e9ed1e49",
                 "sha256:80600258e7ed2f16b9aa1d7c295bd70194109ad5a30fdee0eaeefef1d4c559dd"
             ],
-<<<<<<< HEAD
             "markers": "python_version >= '2.6' and python_version not in '3.0, 3.1, 3.2'",
             "version": "==0.18.0"
-=======
-            "markers": "python_version >= '2.6' and python_version not in '3.0, 3.1, 3.2, 3.3'",
-            "version": "==0.18.0"
         },
         "elastic-transport": {
             "hashes": [
@@ -199,35 +183,27 @@
         },
         "elasticsearch": {
             "hashes": [
-                "sha256:b2a9bb368cc376674ff61ddbe5396584e16ac2a8754752e8f0c4056a42557643",
-                "sha256:ed729da0342a9f078181f686fb064c047d2abd23bb1cf23e185257f55d4cf18d"
-            ],
-            "index": "pypi",
-            "version": "==8.4.1"
->>>>>>> 526340de
+                "sha256:8496f5ee4974c127f6d1cee0c48ab185a086bc1c9edba429f158b9a95bb75411",
+                "sha256:e9d61209908e3e26ae9ab4b5d7eb2b2387cf4578d20a1afc8eb649dfc9350efe"
+            ],
+            "index": "pypi",
+            "version": "==8.4.2"
         },
         "email-validator": {
             "hashes": [
-                "sha256:6757aea012d40516357c0ac2b1a4c31219ab2f899d26831334c5d069e8b6c3d8",
-                "sha256:c8589e691cf73eb99eed8d10ce0e9cbb05a0886ba920c8bcb7c82873f4c5789c"
-            ],
-            "index": "pypi",
-            "version": "==1.2.1"
+                "sha256:553a66f8be2ec2dea641ae1d3f29017ab89e9d603d4a25cdaac39eefa283d769",
+                "sha256:816073f2a7cffef786b29928f58ec16cdac42710a53bb18aa94317e3e145ec5c"
+            ],
+            "index": "pypi",
+            "version": "==1.3.0"
         },
         "fastapi": {
             "hashes": [
-<<<<<<< HEAD
-                "sha256:4e542f71b5b0f4f54a82449e8bd0244305de319186a31addab976bf672206420",
-                "sha256:5340f6016860baf94a52be5040c3a2e94c39ddc7ab4cc7548558182db742d9d6"
-            ],
-            "index": "pypi",
-            "version": "==0.80.0"
-=======
-                "sha256:694a2b6c2607a61029a4be1c6613f84d74019cb9f7a41c7a475dca8e715f9368",
-                "sha256:96eb692350fe13d7a9843c3c87a874f0d45102975257dd224903efd6c0fde3bd"
-            ],
-            "index": "pypi",
-            "version": "==0.83.0"
+                "sha256:1803d962f169dc9f8dde54a64b22eb16f6d81573f54401971f90f0a67234a8b4",
+                "sha256:bb219cfafd0d2ccf8f32310c9a257a06b0210bd8e2a03706a6f5a9f9f1416878"
+            ],
+            "index": "pypi",
+            "version": "==0.85.0"
         },
         "filelock": {
             "hashes": [
@@ -241,7 +217,7 @@
             "hashes": [
                 "sha256:b1bead90b70cf6ec3f0710ae53a525360fa360d306a86583adc6bf83a4db537d"
             ],
-            "markers": "python_version >= '2.6' and python_version not in '3.0, 3.1, 3.2, 3.3'",
+            "markers": "python_version >= '2.6' and python_version not in '3.0, 3.1, 3.2'",
             "version": "==0.18.2"
         },
         "galaxy2cwl": {
@@ -253,20 +229,19 @@
         },
         "gxformat2": {
             "hashes": [
-                "sha256:0a3b2f3529d18396f700841e8436f3641beb6c24d053b3786974bfd5463a36d1",
-                "sha256:38de9405f1564c74e87a31859492db0c3c75624fdea5036077f11997133b887a",
-                "sha256:eb3a10d4cd57eb53fc709986a8b2c774060d08ee4043d421f9c1e3eb5a78d88f"
-            ],
-            "version": "==0.16.0.dev0"
->>>>>>> 526340de
+                "sha256:16ff5aae1456e0a65c1ed644537e66626ea047a567c8eda19d2a2eb0b20fb752",
+                "sha256:17600c04faece4a37698ac3c406a491844f075c62dd40eb80e53d269741ce917",
+                "sha256:3501d7f0c2f75efb3a49e0805fd7597db691c2640bce2cdd71d8d263a2607793"
+            ],
+            "version": "==0.16.0"
         },
         "h11": {
             "hashes": [
-                "sha256:70813c1135087a248a4d38cc0e1a0181ffab2188141a93eaf567940c3957ff06",
-                "sha256:8ddd78563b633ca55346c8cd41ec0af27d3c79931828beffb46ce70a379e7442"
-            ],
-            "markers": "python_version >= '3.6'",
-            "version": "==0.13.0"
+                "sha256:8f19fbbe99e72420ff35c00b27a34cb9937e902a8b810e2c88300c6f0a3b699d",
+                "sha256:e3fe4ac4b851c468cc8363d500db52c2ead036020723024a109d37346efaa761"
+            ],
+            "markers": "python_version >= '3.7'",
+            "version": "==0.14.0"
         },
         "idna": {
             "hashes": [
@@ -387,10 +362,11 @@
         },
         "pamqp": {
             "hashes": [
-                "sha256:43b8545ef2d5b8aa0a41b3461bba0b2759da1fc403a3cb73341b3fce0592033d"
-            ],
-            "markers": "python_version >= '3.7'",
-            "version": "==3.2.0"
+                "sha256:15acef752356593ca569d13dfedc8ada9f17deeeb8cec4f7b77825e2b6c7de3e",
+                "sha256:22550ceb1ca50aafda65873e77e8c1c1b139fb5975e1a09860fae940cf8e970a"
+            ],
+            "markers": "python_version >= '3.7'",
+            "version": "==3.2.1"
         },
         "passlib": {
             "hashes": [
@@ -407,17 +383,14 @@
             ],
             "index": "pypi",
             "version": "==1.3.0"
-<<<<<<< HEAD
-=======
         },
         "pipenv": {
             "hashes": [
-                "sha256:b6dfff06dea56e3bade92fc267c2da1f0807c5c7b0903eef6115fdb899c2b4b6",
-                "sha256:e02642085a160516c49df34fa939a99cea306aa04bef8a5610392aacbfb03574"
-            ],
-            "index": "pypi",
-            "version": "==2022.9.8"
->>>>>>> 526340de
+                "sha256:22dd3601ab86b2d1caa36a422c4ec6505e2484e71e3b733554c3c3bb8dbe9606",
+                "sha256:d682375d6a6edd2f1ed2f76085b7191de149ff8381bce6c1aaf7f55061b04457"
+            ],
+            "index": "pypi",
+            "version": "==2022.9.24"
         },
         "pipfile": {
             "hashes": [
@@ -428,69 +401,22 @@
         },
         "platformdirs": {
             "hashes": [
-<<<<<<< HEAD
+                "sha256:027d8e83a2d7de06bbac4e5ef7e023c02b863d7ea5d079477e722bb41ab25788",
+                "sha256:58c8abb07dcb441e6ee4b11d8df0ac856038f944ab98b7be6b27b2a3c7feef19"
+            ],
+            "markers": "python_version >= '3.7'",
+            "version": "==2.5.2"
+        },
+        "pyasn1": {
+            "hashes": [
                 "sha256:760db2dafe04091b000af018c45dff6e3d7a204cd9341b760d72689217a611cc",
                 "sha256:8fcd953d1e34ef6db82a5296bb5ca3762ce4d17f2241c48ac0de2739b2e8fbf2"
             ],
-=======
-                "sha256:027d8e83a2d7de06bbac4e5ef7e023c02b863d7ea5d079477e722bb41ab25788",
-                "sha256:58c8abb07dcb441e6ee4b11d8df0ac856038f944ab98b7be6b27b2a3c7feef19"
-            ],
-            "markers": "python_version >= '3.7'",
-            "version": "==2.5.2"
-        },
-        "pyasn1": {
-            "hashes": [
-                "sha256:760db2dafe04091b000af018c45dff6e3d7a204cd9341b760d72689217a611cc",
-                "sha256:8fcd953d1e34ef6db82a5296bb5ca3762ce4d17f2241c48ac0de2739b2e8fbf2"
-            ],
->>>>>>> 526340de
             "markers": "python_version >= '2.7' and python_version not in '3.0, 3.1, 3.2, 3.3, 3.4, 3.5'",
             "version": "==0.5.0rc2"
         },
         "pydantic": {
             "hashes": [
-<<<<<<< HEAD
-                "sha256:039a8c164d24a6be1ab33e4a4cff4bd677140f1b793a951988ab745c42eeb7a8",
-                "sha256:03e6e212be08c704bc0517ad9fedcb6a082208c549e6c95f5f0e1789193831a1",
-                "sha256:07c4e3697fe0bd838a2875fd91b2dee37507f220ba49693837c046a92e30fc0c",
-                "sha256:0876a2d6057076a077676bbd0481a3d647e3ef78befaec32715d1236c2b1053b",
-                "sha256:0c29c4eeea0b1d5165c5e6e8af2bca10a10fc6aeebe0acd989af5f6cc4a959b0",
-                "sha256:0ee6cadeecf1e199842c10f47c06acec2fb3f47f5b4b162f6b198e58c628df57",
-                "sha256:1ff0b1d526f10fd21aa6bb6868833a80d140e990c3602c0f4bd5f280fdbd0d4c",
-                "sha256:22390eea9d277e562b1fe935d9c5e61e5f723c4fe4da27eab3f3184327f162ef",
-                "sha256:2d181670c262b12a3adca6880a1140a69a96700f7e5f8deb0a73389c5a4b7b17",
-                "sha256:33e5e3af062f5870117bae8cf013983a7a1ac53ff771e60f5d9ab83e19a5b5d1",
-                "sha256:3571fc522cdc30b242da71ff9bab6848f1ee693f6bcb3512244e968a5f1f2f14",
-                "sha256:3cbab071d90846abc8a6801650880c716cc10852001613c6002eb6f9beb92777",
-                "sha256:3ea20c47fc524f0fbcef3c2ea5a3541ad10f6f20da8567670b741f21ebd2cea3",
-                "sha256:40fe5a2bdd00b35ad26af0584b113f3bd9153cc475b6332252223077f48aa85c",
-                "sha256:44189ffee8f004f39ebbb1851d59a09efd69c4ad7dee3c937a87a8972d2b1ea9",
-                "sha256:44d3ff5f69a6206bc86d66780e3e0a3eb96f6eae2654f9f171f9222fed3ea6ff",
-                "sha256:51583b3746d97dc6804a1ad6646690d78c65254219f69487a03b92254ad42fd0",
-                "sha256:5a3e3cbde314512a7c1548fc92047376794bfd3384350c0938a28b597484369a",
-                "sha256:6447e70b89dbe78ca546198cc52f3c895229b763d506c371e4a8f555f74b22f6",
-                "sha256:6c18bea78300c657be480a4a59eba7676645052f6ca3826dacf39fadec62a732",
-                "sha256:6e715389af39a60d824547376c1dd4962a27ab8ef37ff04c28097e368eeff754",
-                "sha256:7b40271cf00966ff1beecb9583444fa91e5ceb1181c5522b5cb363002d1a64e6",
-                "sha256:87c2627f90e8ff38ff70729ef1c147cee9d4dd48ffbc9990302384af24821b36",
-                "sha256:97c94d225df865008b1cb36e62c3cb0b25da4ce96af6d348d480b798bc125b0a",
-                "sha256:a6594cdd92044272c6e383a4ff33dd528744818bd1c05254cb181f2c095205cc",
-                "sha256:a76ef5fa219ae7c179abc0cd87c2808a6cba3d65bbc3b9aa92812ceb101dade6",
-                "sha256:ad21fbea2115c7bd8a84f8cc04ff035e86d8f43554356feb2c1bea56d196d171",
-                "sha256:b2f2bd70fa99a788a5454599d03cd096b29efd81c4bf976a587df06b9217191d",
-                "sha256:bcbbb42429ceb9423c9b7c8dc1f9ae866edbbdbd7402588f51ead2b8390d18a3",
-                "sha256:c69f12d46a3b26dd1ff0437beb6568b4ae7585706f49219c38f564e5c2ecce06",
-                "sha256:c76e0b3933532fef1900fd2f2db39a850778caa56eea8c5e116a6b33c6e8f9d1",
-                "sha256:d4f681b160e80b15f0ce7843a9d1f4a310b8e9f231368a7f55be0f4b989653a2",
-                "sha256:e4b8248a556502797d173a7e2538dd61c485295dcfb430fee8abe90849bf4d0c",
-                "sha256:eb87aa28dbd04b7ed7e63fac2c79eded18df5d88bfc798dbfb1719efc22f787a",
-                "sha256:f81f3d163808ea33eb4f73888c814e118c80c416f216d76e762b83ed7e3ad61f",
-                "sha256:feaac65fc80c69b48b1b800cc4039567f2191c020560d4a1bb3a84ac87fff08e"
-            ],
-            "markers": "python_version >= '3.7'",
-            "version": "==1.10.0a2"
-=======
                 "sha256:05e00dbebbe810b33c7a7362f231893183bcc4251f3f2ff991c31d5c08240c42",
                 "sha256:06094d18dd5e6f2bbf93efa54991c3240964bb663b87729ac340eb5014310624",
                 "sha256:0b959f4d8211fc964772b595ebb25f7652da3f22322c007b6fed26846a40685e",
@@ -530,15 +456,14 @@
             ],
             "markers": "python_version >= '3.7'",
             "version": "==1.10.2"
->>>>>>> 526340de
         },
         "pyjwt": {
             "hashes": [
-                "sha256:72d1d253f32dbd4f5c88eaf1fdc62f3a19f676ccbadb9dbc5d07e951b2b26daf",
-                "sha256:d42908208c699b3b973cbeb01a969ba6a96c821eefb1c5bfe4c390c01d67abba"
-            ],
-            "index": "pypi",
-            "version": "==2.4.0"
+                "sha256:8d82e7087868e94dd8d7d418e5088ce64f7daab4b36db654cbaedb46f9d1ca80",
+                "sha256:e77ab89480905d86998442ac5788f35333fa85f65047a534adc38edf3c88fc3b"
+            ],
+            "index": "pypi",
+            "version": "==2.5.0"
         },
         "pymongo": {
             "hashes": [
@@ -586,10 +511,7 @@
                 "sha256:b0be613d926c5dbb0d3fc6b58e4f2be4979f80ae76fda6e47309f011b388fe0c",
                 "sha256:b211e161b6cc2790e0d640ad38e0429d06c944e5da23410f4dc61809dba25095",
                 "sha256:b537dd282de1b53d9ae7cf9f3df36420c8618390f2da92100391f3ba8f3c141a",
-<<<<<<< HEAD
-=======
                 "sha256:b9e4981a65f8500a3a46bb3a1e81b9feb45cf0b2115ad9c4f8d517326d026940",
->>>>>>> 526340de
                 "sha256:c549bb519456ee230e92f415c5b4d962094caac0fdbcc4ed22b576f66169764e",
                 "sha256:c69ef5906dcd6ec565d4d887ba97ceb2a84f3b614307ee3b4780cb1ea40b1867",
                 "sha256:c8b4a782aac43948308087b962c9ecb030ba98886ce6dee3ad7aafe8c5e1ce80",
@@ -615,17 +537,14 @@
             ],
             "markers": "python_version >= '3.7'",
             "version": "==4.2.0"
-<<<<<<< HEAD
-=======
         },
         "python-dateutil": {
             "hashes": [
                 "sha256:0123cacc1627ae19ddf3c27a5de5bd67ee4586fbdd6440d9748f8abb483d3e86",
                 "sha256:961d03dc3453ebbc59dbdea9e4e11c5651520a876d0f4db161e8674aae935da9"
             ],
-            "markers": "python_version >= '2.7' and python_version not in '3.0, 3.1, 3.2, 3.3'",
+            "markers": "python_version >= '2.7' and python_version not in '3.0, 3.1, 3.2'",
             "version": "==2.8.2"
->>>>>>> 526340de
         },
         "python-jose": {
             "hashes": [
@@ -699,7 +618,6 @@
             "hashes": [
                 "sha256:7c5599b102feddaa661c826c56ab4fee28bfd17f5abca1ebbe3e7f19d7c97983",
                 "sha256:8fefa2a1a1365bf5520aac41836fbee479da67864514bdb821f31ce07ce65349"
-<<<<<<< HEAD
             ],
             "markers": "python_version >= '3.7' and python_version < '4'",
             "version": "==2.28.1"
@@ -710,17 +628,6 @@
                 "sha256:968089d4584ad4ad7c171454f0a5c6dac23971e9472521ea3b6d49d610aa6fc0"
             ],
             "version": "==0.9.1"
-=======
-            ],
-            "markers": "python_version >= '3.7' and python_version < '4'",
-            "version": "==2.28.1"
-        },
-        "requests-toolbelt": {
-            "hashes": [
-                "sha256:380606e1d10dc85c3bd47bf5a6095f815ec007be7a8b69c878507068df059e6f",
-                "sha256:968089d4584ad4ad7c171454f0a5c6dac23971e9472521ea3b6d49d610aa6fc0"
-            ],
-            "version": "==0.9.1"
         },
         "rocrate": {
             "hashes": [
@@ -729,29 +636,22 @@
             ],
             "index": "pypi",
             "version": "==0.7.0"
->>>>>>> 526340de
         },
         "rsa": {
             "hashes": [
                 "sha256:90260d9058e514786967344d0ef75fa8727eed8a7d2e43ce9f4bcf1b536174f7",
                 "sha256:e38464a49c6c85d7f1351b0126661487a7e0a14a50f1675ec50eb34d4f20ef21"
-<<<<<<< HEAD
             ],
             "markers": "python_version >= '3.6' and python_version < '4'",
             "version": "==4.9"
-=======
-            ],
-            "markers": "python_version >= '3.6' and python_version < '4'",
-            "version": "==4.9"
         },
         "setuptools": {
             "hashes": [
-                "sha256:2e24e0bec025f035a2e72cdd1961119f557d78ad331bb00ff82efb2ab8da8e82",
-                "sha256:7732871f4f7fa58fb6bdcaeadb0161b2bd046c85905dbaa066bdcbcc81953b57"
-            ],
-            "markers": "python_version >= '3.7'",
-            "version": "==65.3.0"
->>>>>>> 526340de
+                "sha256:a8f6e213b4b0661f590ccf40de95d28a177cd747d098624ad3f69c40287297e9",
+                "sha256:c2d2709550f15aab6c9110196ea312f468f41cd546bceb24127a1be6fdcaeeb1"
+            ],
+            "markers": "python_version >= '3.7'",
+            "version": "==65.4.0"
         },
         "six": {
             "hashes": [
@@ -771,11 +671,11 @@
         },
         "starlette": {
             "hashes": [
-                "sha256:5a60c5c2d051f3a8eb546136aa0c9399773a689595e099e0877704d5888279bf",
-                "sha256:c6d21096774ecb9639acad41b86b7706e52ba3bf1dc13ea4ed9ad593d47e24c7"
-            ],
-            "markers": "python_version >= '3.6'",
-            "version": "==0.19.1"
+                "sha256:42fcf3122f998fefce3e2c5ad7e5edbf0f02cf685d646a83a08d404726af5084",
+                "sha256:c0414d5a56297d37f3db96a84034d61ce29889b9eaccf65eb98a0b39441fcaa3"
+            ],
+            "markers": "python_version >= '3.7'",
+            "version": "==0.20.4"
         },
         "tinydb": {
             "hashes": [
@@ -825,7 +725,22 @@
         },
         "virtualenv": {
             "hashes": [
-<<<<<<< HEAD
+                "sha256:227ea1b9994fdc5ea31977ba3383ef296d7472ea85be9d6732e42a91c04e80da",
+                "sha256:d07dfc5df5e4e0dbc92862350ad87a36ed505b978f6c39609dc489eadd5b0d27"
+            ],
+            "markers": "python_version >= '3.6'",
+            "version": "==20.16.5"
+        },
+        "virtualenv-clone": {
+            "hashes": [
+                "sha256:418ee935c36152f8f153c79824bb93eaf6f0f7984bae31d3f48f350b9183501a",
+                "sha256:44d5263bceed0bac3e1424d64f798095233b64def1c5689afa43dc3223caf5b0"
+            ],
+            "markers": "python_version >= '2.7' and python_version not in '3.0, 3.1, 3.2, 3.3'",
+            "version": "==0.5.7"
+        },
+        "yarl": {
+            "hashes": [
                 "sha256:076eede537ab978b605f41db79a56cad2e7efeea2aa6e0fa8f05a26c24a034fb",
                 "sha256:07b21e274de4c637f3e3b7104694e53260b5fc10d51fb3ec5fed1da8e0f754e3",
                 "sha256:0ab5a138211c1c366404d912824bdcf5545ccba5b3ff52c42c4af4cbdc2c5035",
@@ -886,84 +801,6 @@
                 "sha256:f5af52738e225fcc526ae64071b7e5342abe03f42e0e8918227b38c9aa711e28",
                 "sha256:fae37373155f5ef9b403ab48af5136ae9851151f7aacd9926251ab26b953118b"
             ],
-=======
-                "sha256:227ea1b9994fdc5ea31977ba3383ef296d7472ea85be9d6732e42a91c04e80da",
-                "sha256:d07dfc5df5e4e0dbc92862350ad87a36ed505b978f6c39609dc489eadd5b0d27"
-            ],
-            "markers": "python_version >= '3.6'",
-            "version": "==20.16.5"
-        },
-        "virtualenv-clone": {
-            "hashes": [
-                "sha256:418ee935c36152f8f153c79824bb93eaf6f0f7984bae31d3f48f350b9183501a",
-                "sha256:44d5263bceed0bac3e1424d64f798095233b64def1c5689afa43dc3223caf5b0"
-            ],
-            "markers": "python_version >= '2.7' and python_version not in '3.0, 3.1, 3.2, 3.3'",
-            "version": "==0.5.7"
-        },
-        "yarl": {
-            "hashes": [
-                "sha256:076eede537ab978b605f41db79a56cad2e7efeea2aa6e0fa8f05a26c24a034fb",
-                "sha256:07b21e274de4c637f3e3b7104694e53260b5fc10d51fb3ec5fed1da8e0f754e3",
-                "sha256:0ab5a138211c1c366404d912824bdcf5545ccba5b3ff52c42c4af4cbdc2c5035",
-                "sha256:0c03f456522d1ec815893d85fccb5def01ffaa74c1b16ff30f8aaa03eb21e453",
-                "sha256:12768232751689c1a89b0376a96a32bc7633c08da45ad985d0c49ede691f5c0d",
-                "sha256:19cd801d6f983918a3f3a39f3a45b553c015c5aac92ccd1fac619bd74beece4a",
-                "sha256:1ca7e596c55bd675432b11320b4eacc62310c2145d6801a1f8e9ad160685a231",
-                "sha256:1e4808f996ca39a6463f45182e2af2fae55e2560be586d447ce8016f389f626f",
-                "sha256:205904cffd69ae972a1707a1bd3ea7cded594b1d773a0ce66714edf17833cdae",
-                "sha256:20df6ff4089bc86e4a66e3b1380460f864df3dd9dccaf88d6b3385d24405893b",
-                "sha256:21ac44b763e0eec15746a3d440f5e09ad2ecc8b5f6dcd3ea8cb4773d6d4703e3",
-                "sha256:29e256649f42771829974e742061c3501cc50cf16e63f91ed8d1bf98242e5507",
-                "sha256:2d800b9c2eaf0684c08be5f50e52bfa2aa920e7163c2ea43f4f431e829b4f0fd",
-                "sha256:2d93a049d29df172f48bcb09acf9226318e712ce67374f893b460b42cc1380ae",
-                "sha256:31a9a04ecccd6b03e2b0e12e82131f1488dea5555a13a4d32f064e22a6003cfe",
-                "sha256:3d1a50e461615747dd93c099f297c1994d472b0f4d2db8a64e55b1edf704ec1c",
-                "sha256:449c957ffc6bc2309e1fbe67ab7d2c1efca89d3f4912baeb8ead207bb3cc1cd4",
-                "sha256:4a88510731cd8d4befaba5fbd734a7dd914de5ab8132a5b3dde0bbd6c9476c64",
-                "sha256:4c322cbaa4ed78a8aac89b2174a6df398faf50e5fc12c4c191c40c59d5e28357",
-                "sha256:5395da939ffa959974577eff2cbfc24b004a2fb6c346918f39966a5786874e54",
-                "sha256:5587bba41399854703212b87071c6d8638fa6e61656385875f8c6dff92b2e461",
-                "sha256:56c11efb0a89700987d05597b08a1efcd78d74c52febe530126785e1b1a285f4",
-                "sha256:5999c4662631cb798496535afbd837a102859568adc67d75d2045e31ec3ac497",
-                "sha256:59ddd85a1214862ce7c7c66457f05543b6a275b70a65de366030d56159a979f0",
-                "sha256:6347f1a58e658b97b0a0d1ff7658a03cb79bdbda0331603bed24dd7054a6dea1",
-                "sha256:6628d750041550c5d9da50bb40b5cf28a2e63b9388bac10fedd4f19236ef4957",
-                "sha256:6afb336e23a793cd3b6476c30f030a0d4c7539cd81649683b5e0c1b0ab0bf350",
-                "sha256:6c8148e0b52bf9535c40c48faebb00cb294ee577ca069d21bd5c48d302a83780",
-                "sha256:76577f13333b4fe345c3704811ac7509b31499132ff0181f25ee26619de2c843",
-                "sha256:7c0da7e44d0c9108d8b98469338705e07f4bb7dab96dbd8fa4e91b337db42548",
-                "sha256:7de89c8456525650ffa2bb56a3eee6af891e98f498babd43ae307bd42dca98f6",
-                "sha256:7ec362167e2c9fd178f82f252b6d97669d7245695dc057ee182118042026da40",
-                "sha256:7fce6cbc6c170ede0221cc8c91b285f7f3c8b9fe28283b51885ff621bbe0f8ee",
-                "sha256:85cba594433915d5c9a0d14b24cfba0339f57a2fff203a5d4fd070e593307d0b",
-                "sha256:8b0af1cf36b93cee99a31a545fe91d08223e64390c5ecc5e94c39511832a4bb6",
-                "sha256:9130ddf1ae9978abe63808b6b60a897e41fccb834408cde79522feb37fb72fb0",
-                "sha256:99449cd5366fe4608e7226c6cae80873296dfa0cde45d9b498fefa1de315a09e",
-                "sha256:9de955d98e02fab288c7718662afb33aab64212ecb368c5dc866d9a57bf48880",
-                "sha256:a0fb2cb4204ddb456a8e32381f9a90000429489a25f64e817e6ff94879d432fc",
-                "sha256:a165442348c211b5dea67c0206fc61366212d7082ba8118c8c5c1c853ea4d82e",
-                "sha256:ab2a60d57ca88e1d4ca34a10e9fb4ab2ac5ad315543351de3a612bbb0560bead",
-                "sha256:abc06b97407868ef38f3d172762f4069323de52f2b70d133d096a48d72215d28",
-                "sha256:af887845b8c2e060eb5605ff72b6f2dd2aab7a761379373fd89d314f4752abbf",
-                "sha256:b19255dde4b4f4c32e012038f2c169bb72e7f081552bea4641cab4d88bc409dd",
-                "sha256:b3ded839a5c5608eec8b6f9ae9a62cb22cd037ea97c627f38ae0841a48f09eae",
-                "sha256:c1445a0c562ed561d06d8cbc5c8916c6008a31c60bc3655cdd2de1d3bf5174a0",
-                "sha256:d0272228fabe78ce00a3365ffffd6f643f57a91043e119c289aaba202f4095b0",
-                "sha256:d0b51530877d3ad7a8d47b2fff0c8df3b8f3b8deddf057379ba50b13df2a5eae",
-                "sha256:d0f77539733e0ec2475ddcd4e26777d08996f8cd55d2aef82ec4d3896687abda",
-                "sha256:d2b8f245dad9e331540c350285910b20dd913dc86d4ee410c11d48523c4fd546",
-                "sha256:dd032e8422a52e5a4860e062eb84ac94ea08861d334a4bcaf142a63ce8ad4802",
-                "sha256:de49d77e968de6626ba7ef4472323f9d2e5a56c1d85b7c0e2a190b2173d3b9be",
-                "sha256:de839c3a1826a909fdbfe05f6fe2167c4ab033f1133757b5936efe2f84904c07",
-                "sha256:e80ed5a9939ceb6fda42811542f31c8602be336b1fb977bccb012e83da7e4936",
-                "sha256:ea30a42dc94d42f2ba4d0f7c0ffb4f4f9baa1b23045910c0c32df9c9902cb272",
-                "sha256:ea513a25976d21733bff523e0ca836ef1679630ef4ad22d46987d04b372d57fc",
-                "sha256:ed19b74e81b10b592084a5ad1e70f845f0aacb57577018d31de064e71ffa267a",
-                "sha256:f5af52738e225fcc526ae64071b7e5342abe03f42e0e8918227b38c9aa711e28",
-                "sha256:fae37373155f5ef9b403ab48af5136ae9851151f7aacd9926251ab26b953118b"
-            ],
->>>>>>> 526340de
             "markers": "python_version >= '3.7'",
             "version": "==1.8.1"
         }
@@ -979,34 +816,6 @@
         },
         "black": {
             "hashes": [
-<<<<<<< HEAD
-                "sha256:074458dc2f6e0d3dab7928d4417bb6957bb834434516f21514138437accdbe90",
-                "sha256:187d96c5e713f441a5829e77120c269b6514418f4513a390b0499b0987f2ff1c",
-                "sha256:2ea29072e954a4d55a2ff58971b83365eba5d3d357352a07a7a4df0d95f51c78",
-                "sha256:4af5bc0e1f96be5ae9bd7aaec219c901a94d6caa2484c21983d043371c733fc4",
-                "sha256:560558527e52ce8afba936fcce93a7411ab40c7d5fe8c2463e279e843c0328ee",
-                "sha256:568ac3c465b1c8b34b61cd7a4e349e93f91abf0f9371eda1cf87194663ab684e",
-                "sha256:6797f58943fceb1c461fb572edbe828d811e719c24e03375fd25170ada53825e",
-                "sha256:6c1734ab264b8f7929cef8ae5f900b85d579e6cbfde09d7387da8f04771b51c6",
-                "sha256:6c6d39e28aed379aec40da1c65434c77d75e65bb59a1e1c283de545fb4e7c6c9",
-                "sha256:7ba9be198ecca5031cd78745780d65a3f75a34b2ff9be5837045dce55db83d1c",
-                "sha256:94783f636bca89f11eb5d50437e8e17fbc6a929a628d82304c80fa9cd945f256",
-                "sha256:a218d7e5856f91d20f04e931b6f16d15356db1c846ee55f01bac297a705ca24f",
-                "sha256:a3db5b6409b96d9bd543323b23ef32a1a2b06416d525d27e0f67e74f1446c8f2",
-                "sha256:ac609cf8ef5e7115ddd07d85d988d074ed00e10fbc3445aee393e70164a2219c",
-                "sha256:b154e6bbde1e79ea3260c4b40c0b7b3109ffcdf7bc4ebf8859169a6af72cd70b",
-                "sha256:b270a168d69edb8b7ed32c193ef10fd27844e5c60852039599f9184460ce0807",
-                "sha256:b9fd45787ba8aa3f5e0a0a98920c1012c884622c6c920dbe98dbd05bc7c70fbf",
-                "sha256:c85928b9d5f83b23cee7d0efcb310172412fbf7cb9d9ce963bd67fd141781def",
-                "sha256:c9a3ac16efe9ec7d7381ddebcc022119794872abce99475345c5a61aa18c45ad",
-                "sha256:cfaf3895a9634e882bf9d2363fed5af8888802d670f58b279b0bece00e9a872d",
-                "sha256:e439798f819d49ba1c0bd9664427a05aab79bfba777a6db94fd4e56fae0cb849",
-                "sha256:f586c26118bc6e714ec58c09df0157fe2d9ee195c764f630eb0d8e7ccce72e69",
-                "sha256:f6fe02afde060bbeef044af7996f335fbe90b039ccf3f5eb8f16df8b20f77666"
-            ],
-            "index": "pypi",
-            "version": "==22.6.0"
-=======
                 "sha256:0a12e4e1353819af41df998b02c6742643cfef58282915f781d0e4dd7a200411",
                 "sha256:0ad827325a3a634bae88ae7747db1a395d5ee02cf05d9aa7a9bd77dfb10e940c",
                 "sha256:32a4b17f644fc288c6ee2bafdf5e3b045f4eff84693ac069d87b1a347d861497",
@@ -1033,15 +842,14 @@
             ],
             "index": "pypi",
             "version": "==22.8.0"
->>>>>>> 526340de
         },
         "certifi": {
             "hashes": [
-                "sha256:0aa1a42fbd57645fabeb6290a7687c21755b0344ecaeaa05f4e9f6207ae2e9a8",
-                "sha256:aa08c101214127b9b0472ca6338315113c9487d45376fd3e669201b477c71003"
+                "sha256:0d9c601124e5a6ba9712dbc60d9c53c21e34f5f641fe83002317394311bdce14",
+                "sha256:90c1a32f1d68f940488354e36370f6cca89f0f106db09518524c88d6ed83f382"
             ],
             "markers": "python_version >= '3.6'",
-            "version": "==2022.6.15.2"
+            "version": "==2022.9.24"
         },
         "charset-normalizer": {
             "hashes": [
@@ -1086,7 +894,7 @@
                 "sha256:dd47c42927d89ab911e606518907cc2d3a1f38bbd026385970643f9c5b8ecfeb",
                 "sha256:ef103e05f519cdc783ae24ea4e2e0f508a9c99b2d4969652eed6a2e1ea5bd522"
             ],
-            "markers": "python_full_version >= '3.6.0'",
+            "markers": "python_version >= '3.6'",
             "version": "==21.3"
         },
         "pathspec": {
@@ -1110,7 +918,7 @@
                 "sha256:4224373bacce55f955a878bf9cfa763c1e360858e330072059e10bad68531159",
                 "sha256:74134bbf457f031a36d68416e1509f34bd5ccc019f0bcc952c7b909d06b37bd3"
             ],
-            "markers": "python_full_version >= '3.6.0'",
+            "markers": "python_version >= '3.6'",
             "version": "==1.0.0"
         },
         "py": {
@@ -1150,7 +958,7 @@
                 "sha256:939de3e7a6161af0c887ef91b7d41a53e7c5a1ca976325f429cb46ea9bc30ecc",
                 "sha256:de526c12914f0c550d15924c62d72abc48d6fe7364aa87328337a31007fe8a4f"
             ],
-            "markers": "python_full_version < '3.11.0a7'",
+            "markers": "python_version >= '3.7'",
             "version": "==2.0.1"
         },
         "typing-extensions": {
