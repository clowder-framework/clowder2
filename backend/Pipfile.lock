--- conflicted
+++ resolved
@@ -1,11 +1,7 @@
 {
     "_meta": {
         "hash": {
-<<<<<<< HEAD
-            "sha256": "ecd29da2445087293cc452b9396930c9d45fe69739c558f66d6e82df5c4b5e30"
-=======
             "sha256": "4716ab5f91b78728399e2b2400d982e869fa38f0d2fcbb67b9fda7d34132fcad"
->>>>>>> fdc49d1f
         },
         "pipfile-spec": 6,
         "requires": {
@@ -229,11 +225,7 @@
                 "sha256:f8303414c7b03f794347ad062c0516cee0e15f7a612abd0ce1e25caf6ceb47df",
                 "sha256:fca62a8301b605b954ad2e9c3666f9d97f63872aa4efcae5492baca2056b74ab"
             ],
-<<<<<<< HEAD
-            "markers": "python_full_version >= '3.7.0'",
-=======
-            "markers": "python_version >= '3.7'",
->>>>>>> fdc49d1f
+            "markers": "python_version >= '3.7'",
             "version": "==3.1.0"
         },
         "click": {
@@ -292,29 +284,6 @@
         },
         "email-validator": {
             "hashes": [
-<<<<<<< HEAD
-                "sha256:3066c40f8e968bcd8bec7410c4e2d68f598d2be4e80b089b138d179d1b92e4ec",
-                "sha256:74a2516afedd3d9d7796ab60c199f13025892073bb68427308f22a066f4eb0d7"
-            ],
-            "index": "pypi",
-            "version": "==2.0.0.dev4"
-        },
-        "fastapi": {
-            "hashes": [
-                "sha256:99d4fdb10e9dd9a24027ac1d0bd4b56702652056ca17a6c8721eec4ad2f14e18",
-                "sha256:daf73bbe844180200be7966f68e8ec9fd8be57079dff1bacb366db32729e6eb5"
-            ],
-            "index": "pypi",
-            "version": "==0.95.0"
-        },
-        "filelock": {
-            "hashes": [
-                "sha256:3618c0da67adcc0506b015fd11ef7faf1b493f0b40d87728e19986b536890c37",
-                "sha256:f08a52314748335c6460fc8fe40cd5638b85001225db78c2aa01c8c0db83b318"
-            ],
-            "markers": "python_version >= '3.7'",
-            "version": "==3.11.0"
-=======
                 "sha256:1ff6e86044200c56ae23595695c54e9614f4a9551e0e393614f764860b3d7900",
                 "sha256:2466ba57cda361fb7309fd3d5a225723c788ca4bbad32a0ebd5373b99730285c"
             ],
@@ -336,7 +305,6 @@
             ],
             "markers": "python_version >= '3.7'",
             "version": "==3.12.0"
->>>>>>> fdc49d1f
         },
         "future": {
             "hashes": [
@@ -657,19 +625,11 @@
         },
         "pipenv": {
             "hashes": [
-<<<<<<< HEAD
-                "sha256:65573d608430e291058d4067b8a53d27840c315da7f58ff5b23aa3d31a3de724",
-                "sha256:77bbb61bd3d119963fa4b850c62b6f03f82a91664643150a0559f6770539f0b8"
-            ],
-            "index": "pypi",
-            "version": "==2023.3.20"
-=======
                 "sha256:5b594fcedfb680fe6db136be6501688c50fbb3064c018daf766735163cf893ca",
                 "sha256:801acd977f11c2c647f98232c1465ea7a4cf68e628f5cc4fe3333baeacc90052"
             ],
             "index": "pypi",
             "version": "==2023.4.20"
->>>>>>> fdc49d1f
         },
         "pipfile": {
             "hashes": [
@@ -821,24 +781,16 @@
                 "sha256:f96bd4772a8a0e6d3b9735ab69cc32cfdd5df3f13670a8775db54ddcd7fe9d6d",
                 "sha256:fa12d2fd2841d6ef7ef4baad609eaddeee30ff6a273a63a1500dac8fc8abc680"
             ],
-            "index": "pypi",
+            "markers": "python_version >= '3.7'",
             "version": "==4.4.0b0"
         },
         "pyparsing": {
             "hashes": [
-<<<<<<< HEAD
-                "sha256:4f44f396e60f6ba92acae3e8067abd94112e7d55f1f8740386d2e31347cff871",
-                "sha256:81d85ba7025578a9b57f6c6deabd3016849dd40cf68f615b348dbd30edfeea6a"
-            ],
-            "markers": "python_full_version >= '3.6.8'",
-            "version": "==3.1.0a1"
-=======
                 "sha256:bc6926958617caafb8d3e07180f53aef29bd43ce913952c0991c4793b673b07c",
                 "sha256:bf0d2844c75e9510119142cfc4aba20c0043121a736010f47f2500a7fb2134c0"
             ],
             "markers": "python_full_version >= '3.6.8'",
             "version": "==3.1.0b1"
->>>>>>> fdc49d1f
         },
         "python-dateutil": {
             "hashes": [
@@ -940,19 +892,6 @@
             ],
             "markers": "python_version >= '2.7' and python_version not in '3.0, 3.1, 3.2, 3.3'",
             "version": "==0.10.1"
-<<<<<<< HEAD
-        },
-        "rfc3986": {
-            "extras": [
-                "idna2008"
-            ],
-            "hashes": [
-                "sha256:270aaf10d87d0d4e095063c65bf3ddbc6ee3d0b226328ce21e036f946e421835",
-                "sha256:a86d6e1f5b1dc238b218b012df0aa79409667bb209e58da56d0b94704e712a97"
-            ],
-            "version": "==1.5.0"
-=======
->>>>>>> fdc49d1f
         },
         "rocrate": {
             "hashes": [
@@ -1070,19 +1009,11 @@
         },
         "setuptools": {
             "hashes": [
-<<<<<<< HEAD
-                "sha256:257de92a9d50a60b8e22abfcbb771571fde0dbf3ec234463212027a4eeecbe9a",
-                "sha256:e728ca814a823bf7bf60162daf9db95b93d532948c4c0bea762ce62f60189078"
-            ],
-            "markers": "python_version >= '3.7'",
-            "version": "==67.6.1"
-=======
                 "sha256:6f0839fbdb7e3cfef1fc38d7954f5c1c26bf4eebb155a55c9bf8faf997b9fb67",
                 "sha256:bb16732e8eb928922eabaa022f881ae2b7cdcfaf9993ef1f5e841a96d32b8e0c"
             ],
             "markers": "python_version >= '3.7'",
             "version": "==67.7.1"
->>>>>>> fdc49d1f
         },
         "six": {
             "hashes": [
@@ -1156,19 +1087,11 @@
         },
         "virtualenv": {
             "hashes": [
-<<<<<<< HEAD
-                "sha256:31712f8f2a17bd06234fa97fdf19609e789dd4e3e4bf108c3da71d710651adbc",
-                "sha256:f50e3e60f990a0757c9b68333c9fdaa72d7188caa417f96af9e52407831a3b68"
-            ],
-            "markers": "python_version >= '3.7'",
-            "version": "==20.21.0"
-=======
                 "sha256:278753c47aaef1a0f14e6db8a4c5e1e040e90aea654d0fc1dc7e0d8a42616cc3",
                 "sha256:48fd3b907b5149c5aab7c23d9790bea4cac6bc6b150af8635febc4cfeab1275a"
             ],
             "markers": "python_version >= '3.7'",
             "version": "==20.22.0"
->>>>>>> fdc49d1f
         },
         "virtualenv-clone": {
             "hashes": [
@@ -1377,11 +1300,7 @@
                 "sha256:f8303414c7b03f794347ad062c0516cee0e15f7a612abd0ce1e25caf6ceb47df",
                 "sha256:fca62a8301b605b954ad2e9c3666f9d97f63872aa4efcae5492baca2056b74ab"
             ],
-<<<<<<< HEAD
-            "markers": "python_full_version >= '3.7.0'",
-=======
-            "markers": "python_version >= '3.7'",
->>>>>>> fdc49d1f
+            "markers": "python_version >= '3.7'",
             "version": "==3.1.0"
         },
         "click": {
@@ -1466,19 +1385,11 @@
         },
         "pytest": {
             "hashes": [
-<<<<<<< HEAD
-                "sha256:130328f552dcfac0b1cec75c12e3f005619dc5f874f0a06e8ff7263f0ee6225e",
-                "sha256:c99ab0c73aceb050f68929bc93af19ab6db0558791c6a0715723abe9d0ade9d4"
-            ],
-            "index": "pypi",
-            "version": "==7.2.2"
-=======
                 "sha256:3799fa815351fea3a5e96ac7e503a96fa51cc9942c3753cda7651b93c1cfa362",
                 "sha256:434afafd78b1d78ed0addf160ad2b77a30d35d4bdf8af234fe621919d9ed15e3"
             ],
             "index": "pypi",
             "version": "==7.3.1"
->>>>>>> fdc49d1f
         },
         "pytest-asyncio": {
             "hashes": [
