--- conflicted
+++ resolved
@@ -19,13 +19,10 @@
 python-keycloak = "*"
 pika = "*"
 aio_pika = "*"
-<<<<<<< HEAD
-=======
 elasticsearch = "*"
 pipenv = "*"
 install = "*"
 rocrate = "*"
->>>>>>> 281fed00
 
 [dev-packages]
 requests = "*"
