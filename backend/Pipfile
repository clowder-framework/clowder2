[[source]]
url = "https://pypi.org/simple"
verify_ssl = true
name = "pypi"

[packages]
fastapi = "*"
uvicorn = "*"
motor = "*"
mongoengine = "*"
beanie = "*"
passlib = "*"
bcrypt = "*"
pyjwt = "*"
minio = "*"
python-multipart = "*"
pipfile = "*"
email-validator = "*"
python-keycloak = "*"
pika = "*"
<<<<<<< HEAD
elasticsearch = "*"
=======
pipenv = "*"
install = "*"
rocrate = "*"
>>>>>>> 8b6bfe64

[dev-packages]
requests = "*"
pytest = "*"
black = "*"

[requires]
python_version = "3.9"

[pipenv]
allow_prereleases = true<|MERGE_RESOLUTION|>--- conflicted
+++ resolved
@@ -18,13 +18,10 @@
 email-validator = "*"
 python-keycloak = "*"
 pika = "*"
-<<<<<<< HEAD
 elasticsearch = "*"
-=======
 pipenv = "*"
 install = "*"
 rocrate = "*"
->>>>>>> 8b6bfe64
 
 [dev-packages]
 requests = "*"
