--- conflicted
+++ resolved
@@ -18,14 +18,11 @@
 email-validator = "*"
 python-keycloak = "*"
 pika = "*"
-<<<<<<< HEAD
 aio_pika = "*"
-=======
 elasticsearch = "*"
 pipenv = "*"
 install = "*"
 rocrate = "*"
->>>>>>> 526340de
 
 [dev-packages]
 requests = "*"
